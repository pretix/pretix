[project]
name = "pretix"
dynamic = ["version"]
description = "Reinventing presales, one ticket at a time"
readme = "README.rst"
requires-python = ">=3.9"
license = {file = "LICENSE"}
keywords = ["tickets", "web", "shop", "ecommerce"]
authors = [
  {name = "pretix team", email = "support@pretix.eu"},
]
maintainers = [
  {name = "pretix team", email = "support@pretix.eu"},
]
classifiers = [
  "Development Status :: 5 - Production/Stable",
  "Intended Audience :: Developers",
  "Intended Audience :: Other Audience",
  "Topic :: Internet :: WWW/HTTP :: Dynamic Content",
  "Environment :: Web Environment",
  "License :: OSI Approved :: GNU Affero General Public License v3",
  "Programming Language :: Python :: 3.9",
  "Programming Language :: Python :: 3.10",
  "Programming Language :: Python :: 3.11",
  "Framework :: Django :: 4.1",
]

dependencies = [
  "arabic-reshaper==3.0.0",  # Support for Arabic in reportlab
  "babel",
  "BeautifulSoup4==4.12.*",
  "bleach==5.0.*",
  "celery==5.4.*",
  "chardet==5.2.*",
  "cryptography>=3.4.2",
  "css-inline==0.14.*",
  "defusedcsv>=1.1.0",
  "dj-static",
  "Django==4.2.*",
  "django-bootstrap3==24.2",
  "django-compressor==4.4",
  "django-countries==7.6.*",
  "django-filter==24.2",
  "django-formset-js-improved==0.5.0.3",
  "django-formtools==2.5.1",
  "django-hierarkey==1.1.*",
  "django-hijack==3.4.*",
  "django-i18nfield==1.9.*,>=1.9.4",
  "django-libsass==0.9",
  "django-localflavor==4.0",
  "django-markup",
  "django-oauth-toolkit==2.3.*",
  "django-otp==1.5.*",
  "django-phonenumber-field==7.3.*",
  "django-redis==5.4.*",
  "django-scopes==2.0.*",
<<<<<<< HEAD
  "django-statici18n==2.4.*",
  "djangorestframework==3.15.*",
=======
  "django-statici18n==2.5.*",
  "djangorestframework==3.14.*",
>>>>>>> 03701eaa
  "dnspython==2.6.*",
  "drf_ujson2==1.7.*",
  "geoip2==4.*",
  "importlib_metadata==7.*",  # Polyfill, we can probably drop this once we require Python 3.10+
  "isoweek",
  "jsonschema",
  "kombu==5.3.*",
  "libsass==0.23.*",
  "lxml",
  "markdown==3.6",  # 3.3.5 requires importlib-metadata>=4.4, but django-bootstrap3 requires importlib-metadata<3.
  # We can upgrade markdown again once django-bootstrap3 upgrades or once we drop Python 3.6 and 3.7
  "mt-940==4.30.*",
  "oauthlib==3.2.*",
  "openpyxl==3.1.*",
  "packaging",
  "paypalrestsdk==1.13.*",
  "paypal-checkout-serversdk==1.0.*",
  "PyJWT==2.8.*",
  "phonenumberslite==8.13.*",
  "Pillow==10.3.*",
  "pretix-plugin-build",
  "protobuf==5.26.*",
  "psycopg2-binary",
  "pycountry",
  "pycparser==2.22",
  "pycryptodome==3.20.*",
  "pypdf==3.9.*",
  "python-bidi==0.4.*",  # Support for Arabic in reportlab
  "python-dateutil==2.9.*",
  "pytz",
  "pytz-deprecation-shim==0.1.*",
  "pyuca",
  "qrcode==7.4.*",
  "redis==5.0.*",
  "reportlab==4.2.*",
  "requests==2.31.*",
  "sentry-sdk==1.45.*",
  "sepaxml==2.6.*",
  "slimit",
  "static3==0.7.*",
  "stripe==7.9.*",
  "text-unidecode==1.*",
  "tlds>=2020041600",
  "tqdm==4.*",
  "ua-parser==0.18.*",
  "vat_moss_forked==2020.3.20.0.11.0",
  "vobject==0.9.*",
  "webauthn==2.1.*",
  "zeep==4.2.*"
]

[project.optional-dependencies]
memcached = ["pylibmc"]
dev = [
  "aiohttp==3.9.*",
  "coverage",
  "coveralls",
  "fakeredis==2.22.*",
  "flake8==7.0.*",
  "freezegun",
  "isort==5.13.*",
  "pep8-naming==0.13.*",
  "potypo",
  "pytest-asyncio",
  "pytest-cache",
  "pytest-cov",
  "pytest-django==4.*",
  "pytest-mock==3.14.*",
  "pytest-rerunfailures==14.*",
  "pytest-sugar",
  "pytest-xdist==3.5.*",
  "pytest==8.1.*",
  "responses",
]

[project.entry-points."distutils.commands"]
build = "pretix._build:CustomBuild"
build_ext = "pretix._build:CustomBuildExt"

[build-system]
build-backend = "backend"
backend-path = ["_build"]
requires = [
  "setuptools",
  "setuptools-rust",
  "wheel",
  "importlib_metadata",
  "tomli",
]

[project.urls]
homepage = "https://pretix.eu"
documentation = "https://docs.pretix.eu"
repository = "https://github.com/pretix/pretix.git"
changelog = "https://pretix.eu/about/en/blog/"

[tool.setuptools]
include-package-data = true

[tool.setuptools.dynamic]
version = {attr = "pretix.__version__"}

[tool.setuptools.packages.find]
where = ["src"]
include = ["pretix*"]
namespaces = false<|MERGE_RESOLUTION|>--- conflicted
+++ resolved
@@ -54,13 +54,8 @@
   "django-phonenumber-field==7.3.*",
   "django-redis==5.4.*",
   "django-scopes==2.0.*",
-<<<<<<< HEAD
-  "django-statici18n==2.4.*",
+  "django-statici18n==2.5.*",
   "djangorestframework==3.15.*",
-=======
-  "django-statici18n==2.5.*",
-  "djangorestframework==3.14.*",
->>>>>>> 03701eaa
   "dnspython==2.6.*",
   "drf_ujson2==1.7.*",
   "geoip2==4.*",

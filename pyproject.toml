--- conflicted
+++ resolved
@@ -91,13 +91,8 @@
   "redis==6.4.*",
   "reportlab==4.4.*",
   "requests==2.32.*",
-<<<<<<< HEAD
-  "sentry-sdk==2.37.*",
+  "sentry-sdk==2.42.*",
   "sepaxml==2.7.*",
-=======
-  "sentry-sdk==2.42.*",
-  "sepaxml==2.6.*",
->>>>>>> 0ab633ce
   "stripe==7.9.*",
   "text-unidecode==1.*",
   "tlds>=2020041600",

[project]
name = "pretix"
dynamic = ["version"]
description = "Reinventing presales, one ticket at a time"
readme = "README.rst"
requires-python = ">=3.9"
license = {file = "LICENSE"}
keywords = ["tickets", "web", "shop", "ecommerce"]
authors = [
  {name = "pretix team", email = "support@pretix.eu"},
]
maintainers = [
  {name = "pretix team", email = "support@pretix.eu"},
]
classifiers = [
  "Development Status :: 5 - Production/Stable",
  "Intended Audience :: Developers",
  "Intended Audience :: Other Audience",
  "Topic :: Internet :: WWW/HTTP :: Dynamic Content",
  "Environment :: Web Environment",
  "License :: OSI Approved :: GNU Affero General Public License v3",
  "Programming Language :: Python :: 3.9",
  "Programming Language :: Python :: 3.10",
  "Programming Language :: Python :: 3.11",
  "Framework :: Django :: 4.1",
]

dependencies = [
  "arabic-reshaper==3.0.0",  # Support for Arabic in reportlab
  "babel",
  "BeautifulSoup4==4.12.*",
  "bleach==5.0.*",
  "celery==5.4.*",
  "chardet==5.2.*",
  "cryptography>=3.4.2",
  "css-inline==0.14.*",
  "defusedcsv>=1.1.0",
  "dj-static",
  "Django[argon2]==4.2.*",
  "django-bootstrap3==24.2",
  "django-compressor==4.5",
  "django-countries==7.6.*",
  "django-filter==24.2",
  "django-formset-js-improved==0.5.0.3",
  "django-formtools==2.5.1",
  "django-hierarkey==1.2.*",
  "django-hijack==3.6.*",
  "django-i18nfield==1.9.*,>=1.9.4",
  "django-libsass==0.9",
  "django-localflavor==4.0",
  "django-markup",
  "django-oauth-toolkit==2.3.*",
  "django-otp==1.5.*",
  "django-phonenumber-field==7.3.*",
  "django-redis==5.4.*",
  "django-scopes==2.0.*",
  "django-statici18n==2.5.*",
  "djangorestframework==3.15.*",
  "dnspython==2.6.*",
  "drf_ujson2==1.7.*",
  "geoip2==4.*",
  "importlib_metadata==8.*",  # Polyfill, we can probably drop this once we require Python 3.10+
  "isoweek",
  "jsonschema",
  "kombu==5.3.*",
  "libsass==0.23.*",
  "lxml",
  "markdown==3.6",  # 3.3.5 requires importlib-metadata>=4.4, but django-bootstrap3 requires importlib-metadata<3.
  # We can upgrade markdown again once django-bootstrap3 upgrades or once we drop Python 3.6 and 3.7
  "mt-940==4.30.*",
  "oauthlib==3.2.*",
  "openpyxl==3.1.*",
  "packaging",
  "paypalrestsdk==1.13.*",
  "paypal-checkout-serversdk==1.0.*",
  "PyJWT==2.8.*",
  "phonenumberslite==8.13.*",
  "Pillow==10.4.*",
  "pretix-plugin-build",
  "protobuf==5.27.*",
  "psycopg2-binary",
  "pycountry",
  "pycparser==2.22",
  "pycryptodome==3.20.*",
<<<<<<< HEAD
  "pypdf==4.3.*",
  "python-bidi==0.4.*",  # Support for Arabic in reportlab
=======
  "pypdf==4.2.*",
  "python-bidi==0.5.*",  # Support for Arabic in reportlab
>>>>>>> 711f08c9
  "python-dateutil==2.9.*",
  "pytz",
  "pytz-deprecation-shim==0.1.*",
  "pyuca",
  "qrcode==7.4.*",
  "redis==5.0.*",
  "reportlab==4.2.*",
  "requests==2.31.*",
  "sentry-sdk==2.5.*",
  "sepaxml==2.6.*",
  "slimit",
  "static3==0.7.*",
  "stripe==7.9.*",
  "text-unidecode==1.*",
  "tlds>=2020041600",
  "tqdm==4.*",
  "ua-parser==0.18.*",
  "vat_moss_forked==2020.3.20.0.11.0",
  "vobject==0.9.*",
  "webauthn==2.2.*",
  "zeep==4.2.*"
]

[project.optional-dependencies]
memcached = ["pylibmc"]
dev = [
  "aiohttp==3.9.*",
  "coverage",
  "coveralls",
  "fakeredis==2.23.*",
  "flake8==7.1.*",
  "freezegun",
  "isort==5.13.*",
  "pep8-naming==0.14.*",
  "potypo",
  "pytest-asyncio",
  "pytest-cache",
  "pytest-cov",
  "pytest-django==4.*",
  "pytest-mock==3.14.*",
  "pytest-rerunfailures==14.*",
  "pytest-sugar",
  "pytest-xdist==3.6.*",
  "pytest==8.2.*",
  "responses",
]

[project.entry-points."distutils.commands"]
build = "pretix._build:CustomBuild"
build_ext = "pretix._build:CustomBuildExt"

[build-system]
build-backend = "backend"
backend-path = ["_build"]
requires = [
  "setuptools",
  "setuptools-rust",
  "wheel",
  "importlib_metadata",
  "tomli",
]

[project.urls]
homepage = "https://pretix.eu"
documentation = "https://docs.pretix.eu"
repository = "https://github.com/pretix/pretix.git"
changelog = "https://pretix.eu/about/en/blog/"

[tool.setuptools]
include-package-data = true

[tool.setuptools.dynamic]
version = {attr = "pretix.__version__"}

[tool.setuptools.packages.find]
where = ["src"]
include = ["pretix*"]
namespaces = false<|MERGE_RESOLUTION|>--- conflicted
+++ resolved
@@ -82,13 +82,8 @@
   "pycountry",
   "pycparser==2.22",
   "pycryptodome==3.20.*",
-<<<<<<< HEAD
   "pypdf==4.3.*",
-  "python-bidi==0.4.*",  # Support for Arabic in reportlab
-=======
-  "pypdf==4.2.*",
   "python-bidi==0.5.*",  # Support for Arabic in reportlab
->>>>>>> 711f08c9
   "python-dateutil==2.9.*",
   "pytz",
   "pytz-deprecation-shim==0.1.*",

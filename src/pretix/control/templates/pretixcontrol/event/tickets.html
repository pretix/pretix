{% extends "pretixcontrol/event/settings_base.html" %}
{% load i18n %}
{% load bootstrap3 %}
{% block inside %}
    <form action="" method="post" class="form-horizontal" enctype="multipart/form-data">
        {% csrf_token %}
        <h1>{% trans "Ticket download" %}</h1>
        <div class="tabbed-form">
            <fieldset>
                <legend>{% trans "Download settings" %}</legend>
                {% if request.event.settings.ticket_download and not any_enabled %}
                    <div class="alert alert-warning">
                        {% blocktrans trimmed %}
                            You activated ticket downloads but no output provider is enabled. Be sure to enable a plugin and
                            activate an output provider.
                        {% endblocktrans %}
                    </div>
                {% endif %}
                {% bootstrap_form_errors form %}
                {% bootstrap_field form.ticket_download layout="control" %}
                {% bootstrap_field form.ticket_download_date layout="control" %}
                {% bootstrap_field form.ticket_download_addons layout="control" %}
                {% bootstrap_field form.ticket_download_nonadm layout="control" %}
                {% bootstrap_field form.ticket_download_pending layout="control" %}
            </fieldset>
            <fieldset>
                <legend>{% trans "Download formats" %}</legend>
                {% for provider in providers %}
                    <div class="panel panel-default ticketoutput-panel">
                        <div class="panel-heading">
                            <a href="{% url "control:event.settings.tickets.preview" event=request.event.slug organizer=request.organizer.slug output=provider.identifier %}"
<<<<<<< HEAD
                                    class="btn btn-default btn-sm pull-right {% if not provider.evaluated_preview_allowed %}disabled{% endif %}"
=======
                                    class="btn btn-default btn-sm pull-right flip {% if not provider.preview_allowed %}disabled{% endif %}"
>>>>>>> a4d8c810
                                    target="_blank">
                                {% trans "Preview" %}
                            </a>
                            <h3 class="panel-title">{{ provider.verbose_name }}</h3>
                            <div class="clear"></div>
                        </div>
                        <div class="panel-body">
                            {% bootstrap_form provider.form layout='horizontal' %}
                            {% with c=provider.settings_content %}
                                {% if c %}{{ c|safe }}{% endif %}
                            {% endwith %}
                        </div>
                    </div>
                {% empty %}
                    <div class="alert alert-warning">
                        {% url "control:event.settings.plugins" event=request.event.slug organizer=request.organizer.slug as plugin_settings_url %}
                        {% blocktrans trimmed with plugin_settings_href='href="'|add:plugin_settings_url|add:'"'|safe %}
                            There are no ticket outputs available. Please go to the
                            <a {{ plugin_settings_href }}>plugin settings</a> and activate one or more ticket output plugins.
                        {% endblocktrans %}
                    </div>
                {% endfor %}
            </fieldset>
        </div>
        <div class="form-group submit-group">
            <button type="submit" class="btn btn-primary btn-save">
                {% trans "Save" %}
            </button>
        </div>
    </form>
{% endblock %}<|MERGE_RESOLUTION|>--- conflicted
+++ resolved
@@ -29,11 +29,7 @@
                     <div class="panel panel-default ticketoutput-panel">
                         <div class="panel-heading">
                             <a href="{% url "control:event.settings.tickets.preview" event=request.event.slug organizer=request.organizer.slug output=provider.identifier %}"
-<<<<<<< HEAD
-                                    class="btn btn-default btn-sm pull-right {% if not provider.evaluated_preview_allowed %}disabled{% endif %}"
-=======
-                                    class="btn btn-default btn-sm pull-right flip {% if not provider.preview_allowed %}disabled{% endif %}"
->>>>>>> a4d8c810
+                                    class="btn btn-default btn-sm pull-right flip {% if not provider.evaluated_preview_allowed %}disabled{% endif %}"
                                     target="_blank">
                                 {% trans "Preview" %}
                             </a>

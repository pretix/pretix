{% extends "pretixcontrol/event/base.html" %}
{% load i18n %}
{% load bootstrap3 %}
{% block title %}{{ request.event.name }}{% endblock %}
{% block content %}
    {% if "congratulations" in request.GET %}
        <div class="thank-you">
            <span class="fa fa-check-circle"></span>

            <h2>{% trans "Congratulations!" %}</h2>
            <p>
                <strong>{% trans "You just created an event!" %}</strong>
            </p>
            <p>
                {% blocktrans trimmed %}
                    You can now scroll down and modify the settings in more detail, if you want, or you can create your
                    first product to start selling tickets right away!
                {% endblocktrans %}
            </p>
            <p>
                <a href="{% url "control:event.items.add" organizer=request.organizer.slug event=request.event.slug %}"
                    class="btn btn-default">
                    {% trans "Create a first product" %}
                </a>
            </p>
            <div class="clearfix"></div>
        </div>
    {% endif %}

<<<<<<< HEAD
    <h1>{% trans "Settings" %}</h1>
    <ul class="nav nav-pills">
        {% if 'can_change_event_settings' in request.eventpermset %}
            <li {% if "event.settings" == url_name %}class="active"{% endif %}>
                <a href="{% url 'control:event.settings' organizer=request.event.organizer.slug event=request.event.slug %}">
                    {% trans "General" %}
                </a>
            </li>
            <li {% if "event.settings.payment" == url_name %}class="active"{% endif %}>
                <a href="{% url 'control:event.settings.payment' organizer=request.event.organizer.slug event=request.event.slug %}">
                    {% trans "Payment" %}
                </a>
            </li>
            <li {% if "event.settings.plugins" == url_name %}class="active"{% endif %}>
                <a href="{% url 'control:event.settings.plugins' organizer=request.event.organizer.slug event=request.event.slug %}">
                    {% trans "Plugins" %}
                </a>
            </li>
            <li {% if "event.settings.display" == url_name %}class="active"{% endif %}>
                <a href="{% url 'control:event.settings.display' organizer=request.event.organizer.slug event=request.event.slug %}">
                    {% trans "Display" %}
                </a>
            </li>
            <li {% if "event.settings.tickets" == url_name %}class="active"{% endif %}>
                <a href="{% url 'control:event.settings.tickets' organizer=request.event.organizer.slug event=request.event.slug %}">
                    {% trans "Tickets" %}
                </a>
            </li>
            <li {% if "event.settings.mail" == url_name %}class="active"{% endif %}>
                <a href="{% url 'control:event.settings.mail' organizer=request.event.organizer.slug event=request.event.slug %}">
                    {% trans "E-mail" %}
                </a>
            </li>
            <li {% if "event.settings.tax" in url_name %}class="active"{% endif %}>
                <a href="{% url 'control:event.settings.tax' organizer=request.event.organizer.slug event=request.event.slug %}">
                    {% trans "Tax rules" %}
                </a>
            </li>
            <li {% if "event.settings.invoice" == url_name %}class="active"{% endif %}>
                <a href="{% url 'control:event.settings.invoice' organizer=request.event.organizer.slug event=request.event.slug %}">
                    {% trans "Invoicing" %}
                </a>
            </li>
            <li {% if "event.settings.widget" == url_name %}class="active"{% endif %}>
                <a href="{% url 'control:event.settings.widget' organizer=request.event.organizer.slug event=request.event.slug %}">
                    {% trans "Widget" %}
                </a>
            </li>
        {% endif %}
        {% for nav in nav_event_settings %}
            <li {% if nav.active %}class="active"{% endif %}>
                <a href="{{ nav.url }}">
                    {{ nav.label }}
                </a>
            </li>
        {% endfor %}
    </ul>
=======
>>>>>>> ebd3e6f3
    {% block inside %}
    {% endblock %}
{% endblock %}<|MERGE_RESOLUTION|>--- conflicted
+++ resolved
@@ -27,66 +27,6 @@
         </div>
     {% endif %}
 
-<<<<<<< HEAD
-    <h1>{% trans "Settings" %}</h1>
-    <ul class="nav nav-pills">
-        {% if 'can_change_event_settings' in request.eventpermset %}
-            <li {% if "event.settings" == url_name %}class="active"{% endif %}>
-                <a href="{% url 'control:event.settings' organizer=request.event.organizer.slug event=request.event.slug %}">
-                    {% trans "General" %}
-                </a>
-            </li>
-            <li {% if "event.settings.payment" == url_name %}class="active"{% endif %}>
-                <a href="{% url 'control:event.settings.payment' organizer=request.event.organizer.slug event=request.event.slug %}">
-                    {% trans "Payment" %}
-                </a>
-            </li>
-            <li {% if "event.settings.plugins" == url_name %}class="active"{% endif %}>
-                <a href="{% url 'control:event.settings.plugins' organizer=request.event.organizer.slug event=request.event.slug %}">
-                    {% trans "Plugins" %}
-                </a>
-            </li>
-            <li {% if "event.settings.display" == url_name %}class="active"{% endif %}>
-                <a href="{% url 'control:event.settings.display' organizer=request.event.organizer.slug event=request.event.slug %}">
-                    {% trans "Display" %}
-                </a>
-            </li>
-            <li {% if "event.settings.tickets" == url_name %}class="active"{% endif %}>
-                <a href="{% url 'control:event.settings.tickets' organizer=request.event.organizer.slug event=request.event.slug %}">
-                    {% trans "Tickets" %}
-                </a>
-            </li>
-            <li {% if "event.settings.mail" == url_name %}class="active"{% endif %}>
-                <a href="{% url 'control:event.settings.mail' organizer=request.event.organizer.slug event=request.event.slug %}">
-                    {% trans "E-mail" %}
-                </a>
-            </li>
-            <li {% if "event.settings.tax" in url_name %}class="active"{% endif %}>
-                <a href="{% url 'control:event.settings.tax' organizer=request.event.organizer.slug event=request.event.slug %}">
-                    {% trans "Tax rules" %}
-                </a>
-            </li>
-            <li {% if "event.settings.invoice" == url_name %}class="active"{% endif %}>
-                <a href="{% url 'control:event.settings.invoice' organizer=request.event.organizer.slug event=request.event.slug %}">
-                    {% trans "Invoicing" %}
-                </a>
-            </li>
-            <li {% if "event.settings.widget" == url_name %}class="active"{% endif %}>
-                <a href="{% url 'control:event.settings.widget' organizer=request.event.organizer.slug event=request.event.slug %}">
-                    {% trans "Widget" %}
-                </a>
-            </li>
-        {% endif %}
-        {% for nav in nav_event_settings %}
-            <li {% if nav.active %}class="active"{% endif %}>
-                <a href="{{ nav.url }}">
-                    {{ nav.label }}
-                </a>
-            </li>
-        {% endfor %}
-    </ul>
-=======
->>>>>>> ebd3e6f3
     {% block inside %}
     {% endblock %}
 {% endblock %}
{% extends "pretixcontrol/event/settings_base.html" %}
{% load i18n %}
{% load bootstrap3 %}
{% load hierarkey_form %}
{% load static %}
{% block inside %}
    <h1>{% trans "E-mail settings" %}</h1>
    <form action="" method="post" class="form-horizontal" enctype="multipart/form-data"
            mail-preview-url="{% url "control:event.settings.mail.preview" event=request.event.slug organizer=request.event.organizer.slug %}">
        {% csrf_token %}
        {% bootstrap_form_errors form %}
        <div class="tabbed-form">
            <fieldset>
                <legend>{% trans "General" %}</legend>
                {% bootstrap_field form.mail_prefix layout="control" %}
                {% bootstrap_field form.mail_attach_tickets layout="control" %}
                {% bootstrap_field form.mail_attach_ical layout="control" %}
                {% url "control:organizer.settings.mail" organizer=request.organizer.slug as org_url %}
                {% propagated request.event org_url "mail_from" "smtp_use_custom" "smtp_host" "smtp_port" "smtp_username" "smtp_password" "smtp_use_tls" "smtp_use_ssl" %}
                    <div class="form-group">
                        <label class="col-md-3 control-label">
                            {% trans "Sending method" %}
                        </label>
                        <div class="col-md-9 static-form-row-with-btn">
                            {% if request.event.settings.smtp_use_custom %}
                                {% trans "Custom SMTP server" %}: {{ request.event.settings.smtp_host }}
                            {% else %}
                                {% trans "System-provided email server" %}
                            {% endif %}
                            &nbsp;&nbsp;
                            <a href="{% url "control:event.settings.mail.setup" organizer=request.organizer.slug event=request.event.slug %}"
                               class="btn btn-default">
                                <span class="fa fa-edit"></span>
                                {% trans "Edit" %}
                            </a>
                        </div>
                    </div>
                    <div class="form-group">
                        <label class="col-md-3 control-label">
                            {% trans "Sender address" %}
                        </label>
                        <div class="col-md-9 static-form-row-with-btn">
                            {{ request.event.settings.mail_from }}
                            &nbsp;&nbsp;
                            <a href="{% url "control:event.settings.mail.setup" organizer=request.organizer.slug event=request.event.slug %}"
                               class="btn btn-default">
                                <span class="fa fa-edit"></span>
                                {% trans "Edit" %}
                            </a>
                        </div>
                    </div>
                {% endpropagated %}
                {% propagated request.event org_url "mail_from_name" "mail_text_signature" "mail_bcc" %}
                    {% bootstrap_field form.mail_from_name layout="control" %}
                    {% bootstrap_field form.mail_text_signature layout="control" %}
                    {% bootstrap_field form.mail_bcc layout="control" %}
                {% endpropagated %}
<<<<<<< HEAD
                {% bootstrap_field form.mail_prefix layout="control" %}
                {% bootstrap_field form.mail_attach_tickets layout="control" %}
=======
>>>>>>> f3e31287
                {% bootstrap_field form.mail_sales_channel_placed_paid layout="control" %}
            </fieldset>
            <fieldset>
                <legend>{% trans "Calender invites" %}</legend>
                {% bootstrap_field form.mail_attach_ical layout="control" %}
                {% bootstrap_field form.mail_attach_ical_paid_only layout="control" %}
                {% bootstrap_field form.mail_attach_ical_description layout="control" %}
            </fieldset>
            <fieldset>
                <legend>{% trans "E-mail design" %}</legend>
                <div class="row">
                    {% for r in renderers.values %}
                        <div class="col-md-3">
                            <div class="well maildesignpreview text-center">
                                <label class="radio">
                                    <input type="radio" name="mail_html_renderer" value="{{ r.identifier }}"
                                            {% if request.event.settings.mail_html_renderer == r.identifier %}checked{% endif %}>
                                    {{ r.verbose_name }}
                                </label>
                                <img src="{% static r.thumbnail_filename %}">
                                <a class="btn btn-default btn-sm" target="_blank"
                                        href="{% url "control:event.settings.mail.preview.layout" event=request.event.slug organizer=request.event.organizer.slug %}?renderer={{ r.identifier }}">
                                    {% trans "Preview" %}
                                </a>
                            </div>
                        </div>
                    {% endfor %}
                </div>
            </fieldset>
            <fieldset>
                <legend>{% trans "E-mail content" %}</legend>
                <h4>{% trans "Text" %}</h4>
                <div class="panel-group" id="questions_group">
                    {% blocktrans asvar title_placed_order %}Placed order{% endblocktrans %}
                    {% include "pretixcontrol/event/mail_settings_fragment.html" with pid="order_placed" title=title_placed_order items="mail_text_order_placed,mail_send_order_placed_attendee,mail_text_order_placed_attendee" exclude="mail_send_order_placed_attendee" %}

                    {% blocktrans asvar title_paid_order %}Paid order{% endblocktrans %}
                    {% include "pretixcontrol/event/mail_settings_fragment.html" with pid="order_paid" title=title_paid_order items="mail_text_order_paid,mail_send_order_paid_attendee,mail_text_order_paid_attendee" exclude="mail_send_order_paid_attendee" %}

                    {% blocktrans asvar title_free_order %}Free order{% endblocktrans %}
                    {% include "pretixcontrol/event/mail_settings_fragment.html" with pid="order_free" title=title_free_order items="mail_text_order_free,mail_send_order_free_attendee,mail_text_order_free_attendee" exclude="mail_send_order_free_attendee" %}

                    {% blocktrans asvar title_resend_link %}Resend link{% endblocktrans %}
                    {% include "pretixcontrol/event/mail_settings_fragment.html" with pid="resend_link" title=title_resend_link items="mail_text_resend_link,mail_text_resend_all_links" %}

                    {% blocktrans asvar title_order_changed %}Order changed{% endblocktrans %}
                    {% include "pretixcontrol/event/mail_settings_fragment.html" with pid="order_changed" title=title_order_changed items="mail_text_order_changed" %}

                    {% blocktrans asvar title_payment_reminder %}Payment reminder{% endblocktrans %}
                    {% include "pretixcontrol/event/mail_settings_fragment.html" with pid="order_expirew" title=title_payment_reminder items="mail_days_order_expire_warning,mail_text_order_expire_warning" exclude="mail_days_order_expire_warning" %}

                    {% blocktrans asvar title_waiting_list_notification %}Waiting list notification{% endblocktrans %}
                    {% include "pretixcontrol/event/mail_settings_fragment.html" with pid="waiting_list" title=title_waiting_list_notification items="mail_text_waiting_list" %}

                    {% blocktrans asvar title_order_canceled %}Order canceled{% endblocktrans %}
                    {% include "pretixcontrol/event/mail_settings_fragment.html" with pid="order_canceled" title=title_order_canceled items="mail_text_order_canceled" %}

                    {% blocktrans asvar title_order_custom_mail %}Order custom mail{% endblocktrans %}
                    {% include "pretixcontrol/event/mail_settings_fragment.html" with pid="custom_mail" title=title_order_custom_mail items="mail_text_order_custom_mail" %}

                    {% blocktrans asvar title_download_tickets_reminder %}Reminder to download tickets{% endblocktrans %}
                    {% include "pretixcontrol/event/mail_settings_fragment.html" with pid="ticket_reminder" title=title_download_tickets_reminder items="mail_days_download_reminder,mail_text_download_reminder,mail_send_download_reminder_attendee,mail_text_download_reminder_attendee,mail_sales_channel_download_reminder" exclude="mail_days_download_reminder,mail_send_download_reminder_attendee,mail_sales_channel_download_reminder" %}

                    {% blocktrans asvar title_require_approval %}Order approval process{% endblocktrans %}
                    {% include "pretixcontrol/event/mail_settings_fragment.html" with pid="ticket_reminder" title=title_require_approval  items="mail_text_order_placed_require_approval,mail_text_order_approved,mail_text_order_approved_free,mail_text_order_denied" %}
                </div>
                <h4>{% trans "Attachments" %}</h4>
                {% bootstrap_field form.mail_attachment_new_order layout="control" %}
            </fieldset>
        </div>
        <div class="form-group submit-group">
            <button type="submit" class="btn btn-primary btn-save">
                {% trans "Save" %}
            </button>
        </div>
    </form>
{% endblock %}<|MERGE_RESOLUTION|>--- conflicted
+++ resolved
@@ -14,7 +14,6 @@
                 <legend>{% trans "General" %}</legend>
                 {% bootstrap_field form.mail_prefix layout="control" %}
                 {% bootstrap_field form.mail_attach_tickets layout="control" %}
-                {% bootstrap_field form.mail_attach_ical layout="control" %}
                 {% url "control:organizer.settings.mail" organizer=request.organizer.slug as org_url %}
                 {% propagated request.event org_url "mail_from" "smtp_use_custom" "smtp_host" "smtp_port" "smtp_username" "smtp_password" "smtp_use_tls" "smtp_use_ssl" %}
                     <div class="form-group">
@@ -55,11 +54,6 @@
                     {% bootstrap_field form.mail_text_signature layout="control" %}
                     {% bootstrap_field form.mail_bcc layout="control" %}
                 {% endpropagated %}
-<<<<<<< HEAD
-                {% bootstrap_field form.mail_prefix layout="control" %}
-                {% bootstrap_field form.mail_attach_tickets layout="control" %}
-=======
->>>>>>> f3e31287
                 {% bootstrap_field form.mail_sales_channel_placed_paid layout="control" %}
             </fieldset>
             <fieldset>

#
# This file is part of pretix (Community Edition).
#
# Copyright (C) 2014-2020 Raphael Michel and contributors
# Copyright (C) 2020-2021 rami.io GmbH and contributors
#
# This program is free software: you can redistribute it and/or modify it under the terms of the GNU Affero General
# Public License as published by the Free Software Foundation in version 3 of the License.
#
# ADDITIONAL TERMS APPLY: Pursuant to Section 7 of the GNU Affero General Public License, additional terms are
# applicable granting you additional permissions and placing additional restrictions on your usage of this software.
# Please refer to the pretix LICENSE file to obtain the full terms applicable to this work. If you did not receive
# this file, see <https://pretix.eu/about/en/license>.
#
# This program is distributed in the hope that it will be useful, but WITHOUT ANY WARRANTY; without even the implied
# warranty of MERCHANTABILITY or FITNESS FOR A PARTICULAR PURPOSE.  See the GNU Affero General Public License for more
# details.
#
# You should have received a copy of the GNU Affero General Public License along with this program.  If not, see
# <https://www.gnu.org/licenses/>.
#

# This file is based on an earlier version of pretix which was released under the Apache License 2.0. The full text of
# the Apache License 2.0 can be obtained at <http://www.apache.org/licenses/LICENSE-2.0>.
#
# This file may have since been changed and any changes are released under the terms of AGPLv3 as described above. A
# full history of changes and contributors is available at <https://github.com/pretix/pretix>.
#
# This file contains Apache-licensed contributions copyrighted by: Bolutife Lawrence, Maico Timmerman
#
# Unless required by applicable law or agreed to in writing, software distributed under the Apache License 2.0 is
# distributed on an "AS IS" BASIS, WITHOUT WARRANTIES OR CONDITIONS OF ANY KIND, either express or implied. See the
# License for the specific language governing permissions and limitations under the License.

from decimal import Decimal
from urllib.parse import urlparse

from django import forms
from django.conf import settings
from django.core.exceptions import ValidationError
from django.db.models import Q
from django.forms import inlineformset_factory
from django.forms.utils import ErrorDict
from django.urls import reverse
from django.utils.crypto import get_random_string
from django.utils.html import conditional_escape
from django.utils.safestring import mark_safe
from django.utils.translation import gettext_lazy as _, pgettext_lazy
from django_scopes.forms import (
    SafeModelChoiceField, SafeModelMultipleChoiceField,
)
from i18nfield.forms import (
    I18nFormField, I18nFormSetMixin, I18nTextarea, I18nTextInput,
)
from phonenumber_field.formfields import PhoneNumberField
from pytz import common_timezones

from pretix.api.models import WebHook
from pretix.api.webhooks import get_all_webhook_events
from pretix.base.customersso.oidc import oidc_validate_and_complete_config
from pretix.base.forms import I18nModelForm, PlaceholderValidator, SettingsForm
from pretix.base.forms.questions import (
    NamePartsFormField, WrappedPhoneNumberPrefixWidget, get_country_by_locale,
    get_phone_prefix,
)
from pretix.base.forms.widgets import SplitDateTimePickerWidget
from pretix.base.models import (
    Customer, Device, EventMetaProperty, Gate, GiftCard, GiftCardAcceptance,
    Membership, MembershipType, OrderPosition, Organizer, ReusableMedium, Team,
)
from pretix.base.models.customers import CustomerSSOClient, CustomerSSOProvider
from pretix.base.models.organizer import OrganizerFooterLink
from pretix.base.settings import (
    PERSON_NAME_SCHEMES, PERSON_NAME_TITLE_GROUPS, validate_organizer_settings,
)
from pretix.control.forms import ExtFileField, SplitDateTimeField
from pretix.control.forms.event import (
    SafeEventMultipleChoiceField, multimail_validate,
)
from pretix.control.forms.widgets import Select2
from pretix.multidomain.models import KnownDomain
from pretix.multidomain.urlreverse import build_absolute_uri


class OrganizerForm(I18nModelForm):
    error_messages = {
        'duplicate_slug': _("This slug is already in use. Please choose a different one."),
    }

    class Meta:
        model = Organizer
        fields = ['name', 'slug']

    def clean_slug(self):
        slug = self.cleaned_data['slug']
        if Organizer.objects.filter(slug__iexact=slug).exists():
            raise forms.ValidationError(
                self.error_messages['duplicate_slug'],
                code='duplicate_slug',
            )
        return slug


class OrganizerDeleteForm(forms.Form):
    error_messages = {
        'slug_wrong': _("The slug you entered was not correct."),
    }
    slug = forms.CharField(
        max_length=255,
        label=_("Event slug"),
    )

    def __init__(self, *args, **kwargs):
        self.organizer = kwargs.pop('organizer')
        super().__init__(*args, **kwargs)

    def clean_slug(self):
        slug = self.cleaned_data.get('slug')
        if slug != self.organizer.slug:
            raise forms.ValidationError(
                self.error_messages['slug_wrong'],
                code='slug_wrong',
            )
        return slug


class OrganizerUpdateForm(OrganizerForm):

    def __init__(self, *args, **kwargs):
        self.domain = kwargs.pop('domain', False)
        self.change_slug = kwargs.pop('change_slug', False)
        kwargs.setdefault('initial', {})
        self.instance = kwargs['instance']
        if self.domain and self.instance:
            initial_domain = self.instance.domains.filter(event__isnull=True).first()
            if initial_domain:
                kwargs['initial'].setdefault('domain', initial_domain.domainname)

        super().__init__(*args, **kwargs)
        if not self.change_slug:
            self.fields['slug'].widget.attrs['readonly'] = 'readonly'
        if self.domain:
            self.fields['domain'] = forms.CharField(
                max_length=255,
                label=_('Custom domain'),
                required=False,
                help_text=_('You need to configure the custom domain in the webserver beforehand.')
            )

    def clean_domain(self):
        d = self.cleaned_data['domain']
        if d:
            if d == urlparse(settings.SITE_URL).hostname:
                raise ValidationError(
                    _('You cannot choose the base domain of this installation.')
                )
            if KnownDomain.objects.filter(domainname=d).exclude(organizer=self.instance.pk,
                                                                event__isnull=True).exists():
                raise ValidationError(
                    _('This domain is already in use for a different event or organizer.')
                )
        return d

    def clean_slug(self):
        if self.change_slug:
            return self.cleaned_data['slug']
        return self.instance.slug

    def save(self, commit=True):
        instance = super().save(commit)

        if self.domain:
            current_domain = instance.domains.filter(event__isnull=True).first()
            if self.cleaned_data['domain']:
                if current_domain and current_domain.domainname != self.cleaned_data['domain']:
                    current_domain.delete()
                    KnownDomain.objects.create(organizer=instance, domainname=self.cleaned_data['domain'])
                elif not current_domain:
                    KnownDomain.objects.create(organizer=instance, domainname=self.cleaned_data['domain'])
            elif current_domain:
                current_domain.delete()
            instance.cache.clear()
            for ev in instance.events.all():
                ev.cache.clear()

        return instance


class SafeOrderPositionChoiceField(forms.ModelChoiceField):
    def __init__(self, queryset, **kwargs):
        queryset = queryset.model.all.none()
        super().__init__(queryset, **kwargs)

    def label_from_instance(self, op):
        return f'{op.order.code}-{op.positionid} ({str(op.item) + ((" - " + str(op.variation)) if op.variation else "")})'


class EventMetaPropertyForm(forms.ModelForm):
    class Meta:
        model = EventMetaProperty
        fields = ['name', 'default', 'required', 'protected', 'allowed_values', 'filter_allowed']
        widgets = {
            'default': forms.TextInput()
        }


class MembershipTypeForm(I18nModelForm):
    class Meta:
        model = MembershipType
        fields = ['name', 'transferable', 'allow_parallel_usage', 'max_usages']


class TeamForm(forms.ModelForm):

    def __init__(self, *args, **kwargs):
        organizer = kwargs.pop('organizer')
        super().__init__(*args, **kwargs)
        self.fields['limit_events'].queryset = organizer.events.all().order_by(
            '-has_subevents', '-date_from'
        )

    class Meta:
        model = Team
        fields = ['name', 'all_events', 'limit_events', 'can_create_events',
                  'can_change_teams', 'can_change_organizer_settings',
                  'can_manage_gift_cards', 'can_manage_customers',
                  'can_manage_reusable_media',
                  'can_change_event_settings', 'can_change_items',
                  'can_view_orders', 'can_change_orders', 'can_checkin_orders',
                  'can_view_vouchers', 'can_change_vouchers']
        widgets = {
            'limit_events': forms.CheckboxSelectMultiple(attrs={
                'data-inverse-dependency': '#id_all_events',
                'class': 'scrolling-multiple-choice scrolling-multiple-choice-large',
            }),
        }
        field_classes = {
            'limit_events': SafeEventMultipleChoiceField
        }

    def clean(self):
        data = super().clean()
        if self.instance.pk and not data['can_change_teams']:
            if not self.instance.organizer.teams.exclude(pk=self.instance.pk).filter(
                    can_change_teams=True, members__isnull=False
            ).exists():
                raise ValidationError(_('The changes could not be saved because there would be no remaining team with '
                                        'the permission to change teams and permissions.'))

        return data


class GateForm(forms.ModelForm):

    def __init__(self, *args, **kwargs):
        kwargs.pop('organizer')
        super().__init__(*args, **kwargs)

    class Meta:
        model = Gate
        fields = ['name', 'identifier']


class DeviceForm(forms.ModelForm):

    def __init__(self, *args, **kwargs):
        organizer = kwargs.pop('organizer')
        super().__init__(*args, **kwargs)
        self.fields['limit_events'].queryset = organizer.events.all().order_by(
            '-has_subevents', '-date_from'
        )
        self.fields['gate'].queryset = organizer.gates.all()

    def clean(self):
        d = super().clean()
        if not d['all_events'] and not d.get('limit_events'):
            raise ValidationError(_('Your device will not have access to anything, please select some events.'))

        return d

    class Meta:
        model = Device
        fields = ['name', 'all_events', 'limit_events', 'security_profile', 'gate']
        widgets = {
            'limit_events': forms.CheckboxSelectMultiple(attrs={
                'data-inverse-dependency': '#id_all_events',
                'class': 'scrolling-multiple-choice scrolling-multiple-choice-large',
            }),
        }
        field_classes = {
            'limit_events': SafeEventMultipleChoiceField
        }


class DeviceBulkEditForm(forms.ModelForm):

    def __init__(self, *args, **kwargs):
        organizer = kwargs.pop('organizer')
        self.mixed_values = kwargs.pop('mixed_values')
        self.queryset = kwargs.pop('queryset')
        super().__init__(*args, **kwargs)
        self.fields['limit_events'].queryset = organizer.events.all().order_by(
            '-has_subevents', '-date_from'
        )
        self.fields['gate'].queryset = organizer.gates.all()

    def clean(self):
        d = super().clean()
        if self.prefix + '__events' in self.data.getlist('_bulk') and not d['all_events'] and not d['limit_events']:
            raise ValidationError(_('Your device will not have access to anything, please select some events.'))

        return d

    class Meta:
        model = Device
        fields = ['all_events', 'limit_events', 'security_profile', 'gate']
        widgets = {
            'limit_events': forms.CheckboxSelectMultiple(attrs={
                'data-inverse-dependency': '#id_all_events',
                'class': 'scrolling-multiple-choice scrolling-multiple-choice-large',
            }),
        }
        field_classes = {
            'limit_events': SafeEventMultipleChoiceField
        }

    def save(self, commit=True):
        objs = list(self.queryset)
        fields = set()

        check_map = {
            'all_events': '__events',
            'limit_events': '__events',
        }
        for k in self.fields:
            cb_val = self.prefix + check_map.get(k, k)
            if cb_val not in self.data.getlist('_bulk'):
                continue

            fields.add(k)
            for obj in objs:
                if k == 'limit_events':
                    getattr(obj, k).set(self.cleaned_data[k])
                else:
                    setattr(obj, k, self.cleaned_data[k])

        if fields:
            Device.objects.bulk_update(objs, [f for f in fields if f != 'limit_events'], 200)

    def full_clean(self):
        if len(self.data) == 0:
            # form wasn't submitted
            self._errors = ErrorDict()
            return
        super().full_clean()


class OrganizerSettingsForm(SettingsForm):
    timezone = forms.ChoiceField(
        choices=((a, a) for a in common_timezones),
        label=_("Default timezone"),
    )
    name_scheme = forms.ChoiceField(
        label=_("Name format"),
        help_text=_("This defines how pretix will ask for human names. Changing this after you already received "
                    "orders might lead to unexpected behavior when sorting or changing names."),
        required=True,
    )
    name_scheme_titles = forms.ChoiceField(
        label=_("Allowed titles"),
        help_text=_("If the naming scheme you defined above allows users to input a title, you can use this to "
                    "restrict the set of selectable titles."),
        required=False,
    )
    auto_fields = [
        'allowed_restricted_plugins',
        'customer_accounts',
        'customer_accounts_native',
        'customer_accounts_link_by_email',
        'invoice_regenerate_allowed',
        'contact_mail',
        'imprint_url',
        'organizer_info_text',
        'event_list_type',
        'event_list_availability',
        'organizer_homepage_text',
        'organizer_link_back',
        'organizer_logo_image_large',
        'organizer_logo_image_inherit',
        'giftcard_length',
        'giftcard_expiry_years',
        'locales',
        'region',
        'meta_noindex',
        'event_team_provisioning',
        'primary_color',
        'theme_color_success',
        'theme_color_danger',
        'theme_color_background',
        'theme_round_borders',
        'primary_font',
        'privacy_url',
        'cookie_consent',
        'cookie_consent_dialog_title',
        'cookie_consent_dialog_text',
        'cookie_consent_dialog_text_secondary',
        'cookie_consent_dialog_button_yes',
        'cookie_consent_dialog_button_no',
        'reusable_media_active',
        'reusable_media_type_barcode',
        'reusable_media_type_barcode_identifier_length',
        'reusable_media_type_nfc_uid',
        'reusable_media_type_nfc_uid_autocreate_giftcard',
        'reusable_media_type_nfc_uid_autocreate_giftcard_currency',
        'reusable_media_type_nfc_mf0aes',
        'reusable_media_type_nfc_mf0aes_autocreate_giftcard',
        'reusable_media_type_nfc_mf0aes_autocreate_giftcard_currency',
        'reusable_media_type_nfc_mf0aes_random_uid',
    ]

    organizer_logo_image = ExtFileField(
        label=_('Header image'),
<<<<<<< HEAD
        ext_whitelist=(".png", ".jpg", ".gif", ".jpeg", ".svg"),
=======
        ext_whitelist=settings.FILE_UPLOAD_EXTENSIONS_IMAGE,
>>>>>>> 9efb1653
        max_size=settings.FILE_UPLOAD_MAX_SIZE_IMAGE,
        required=False,
        help_text=_('If you provide a logo image, we will by default not show your organization name '
                    'in the page header. By default, we show your logo with a size of up to 1140x120 pixels. You '
                    'can increase the size with the setting below. We recommend not using small details on the picture '
                    'as it will be resized on smaller screens.')
    )
    favicon = ExtFileField(
        label=_('Favicon'),
<<<<<<< HEAD
        ext_whitelist=(".ico", ".png", ".jpg", ".gif", ".jpeg", ".svg"),
=======
        ext_whitelist=settings.FILE_UPLOAD_EXTENSIONS_FAVICON,
>>>>>>> 9efb1653
        required=False,
        max_size=settings.FILE_UPLOAD_MAX_SIZE_FAVICON,
        help_text=_('If you provide a favicon, we will show it instead of the default pretix icon. '
                    'We recommend a size of at least 200x200px to accommodate most devices.')
    )

    def __init__(self, *args, **kwargs):
        is_admin = kwargs.pop('is_admin', False)
        super().__init__(*args, **kwargs)

        if not is_admin:
            del self.fields['allowed_restricted_plugins']

        self.fields['name_scheme'].choices = (
            (k, _('Ask for {fields}, display like {example}').format(
                fields=' + '.join(str(vv[1]) for vv in v['fields']),
                example=v['concatenation'](v['sample'])
            ))
            for k, v in PERSON_NAME_SCHEMES.items()
        )
        self.fields['name_scheme_titles'].choices = [('', _('Free text input'))] + [
            (k, '{scheme}: {samples}'.format(
                scheme=v[0],
                samples=', '.join(v[1])
            ))
            for k, v in PERSON_NAME_TITLE_GROUPS.items()
        ]
        self.fields['reusable_media_active'].label = mark_safe(
            conditional_escape(self.fields['reusable_media_active'].label) +
            ' ' +
            '<span class="label label-info">{}</span>'.format(_('experimental'))
        )
        self.fields['reusable_media_active'].help_text = mark_safe(
            conditional_escape(self.fields['reusable_media_active'].help_text) +
            ' ' +
            '<br/><span class="fa fa-flask"></span> ' +
            _('This feature is currently in an experimental stage. It only supports very limited use cases and might '
              'change at any point.')
        )

    def clean(self):
        data = super().clean()
        settings_dict = self.obj.settings.freeze()
        settings_dict.update(data)

        validate_organizer_settings(self.obj, data)
        return data


class MailSettingsForm(SettingsForm):
    auto_fields = [
        'mail_from_name',
    ]

    mail_bcc = forms.CharField(
        label=_("Bcc address"),
        help_text=_("All emails will be sent to this address as a Bcc copy"),
        validators=[multimail_validate],
        required=False,
        max_length=255
    )
    mail_text_signature = I18nFormField(
        label=_("Signature"),
        required=False,
        widget=I18nTextarea,
        help_text=_("This will be attached to every email."),
        validators=[PlaceholderValidator([])],
        widget_kwargs={'attrs': {
            'rows': '4',
            'placeholder': _(
                'e.g. your contact details'
            )
        }}
    )

    mail_subject_customer_registration = I18nFormField(
        label=_("Subject"),
        required=False,
        widget=I18nTextInput,
    )
    mail_text_customer_registration = I18nFormField(
        label=_("Text"),
        required=False,
        widget=I18nTextarea,
    )
    mail_subject_customer_email_change = I18nFormField(
        label=_("Subject"),
        required=False,
        widget=I18nTextInput,
    )
    mail_text_customer_email_change = I18nFormField(
        label=_("Text"),
        required=False,
        widget=I18nTextarea,
    )
    mail_subject_customer_reset = I18nFormField(
        label=_("Subject"),
        required=False,
        widget=I18nTextInput,
    )
    mail_text_customer_reset = I18nFormField(
        label=_("Text"),
        required=False,
        widget=I18nTextarea,
    )

    base_context = {
        'mail_text_customer_registration': ['customer', 'url'],
        'mail_subject_customer_registration': ['customer', 'url'],
        'mail_text_customer_email_change': ['customer', 'url'],
        'mail_subject_customer_email_change': ['customer', 'url'],
        'mail_text_customer_reset': ['customer', 'url'],
        'mail_subject_customer_reset': ['customer', 'url'],
    }

    def _get_sample_context(self, base_parameters):
        placeholders = {
            'organizer': self.organizer.name
        }

        if 'url' in base_parameters:
            placeholders['url'] = build_absolute_uri(
                self.organizer,
                'presale:organizer.customer.activate'
            ) + '?token=' + get_random_string(30)

        if 'customer' in base_parameters:
            placeholders['name'] = pgettext_lazy('person_name_sample', 'John Doe')
            name_scheme = PERSON_NAME_SCHEMES[self.organizer.settings.name_scheme]
            for f, l, w in name_scheme['fields']:
                if f == 'full_name':
                    continue
                placeholders['name_%s' % f] = name_scheme['sample'][f]
            placeholders['name_for_salutation'] = _("Mr Doe")
        return placeholders

    def _set_field_placeholders(self, fn, base_parameters):
        phs = [
            '{%s}' % p
            for p in sorted(self._get_sample_context(base_parameters).keys())
        ]
        ht = _('Available placeholders: {list}').format(
            list=', '.join(phs)
        )
        if self.fields[fn].help_text:
            self.fields[fn].help_text += ' ' + str(ht)
        else:
            self.fields[fn].help_text = ht
        self.fields[fn].validators.append(
            PlaceholderValidator(phs)
        )

    def __init__(self, *args, **kwargs):
        self.organizer = kwargs.get('obj')
        super().__init__(*args, **kwargs)
        for k, v in self.base_context.items():
            self._set_field_placeholders(k, v)


class WebHookForm(forms.ModelForm):
    events = forms.MultipleChoiceField(
        widget=forms.CheckboxSelectMultiple,
        label=pgettext_lazy('webhooks', 'Event types')
    )

    def __init__(self, *args, **kwargs):
        organizer = kwargs.pop('organizer')
        super().__init__(*args, **kwargs)
        self.fields['limit_events'].queryset = organizer.events.all()
        self.fields['events'].choices = [
            (
                a.action_type,
                mark_safe('{} – <code>{}</code>'.format(a.verbose_name, a.action_type))
            ) for a in get_all_webhook_events().values()
        ]
        if self.instance and self.instance.pk:
            self.fields['events'].initial = list(self.instance.listeners.values_list('action_type', flat=True))

    class Meta:
        model = WebHook
        fields = ['target_url', 'enabled', 'all_events', 'limit_events', 'comment']
        widgets = {
            'limit_events': forms.CheckboxSelectMultiple(attrs={
                'data-inverse-dependency': '#id_all_events'
            }),
        }
        field_classes = {
            'limit_events': SafeModelMultipleChoiceField
        }


class GiftCardCreateForm(forms.ModelForm):
    value = forms.DecimalField(
        label=_('Gift card value'),
        min_value=Decimal('0.00'),
        max_value=Decimal('99999999.99'),
    )

    def __init__(self, *args, **kwargs):
        self.organizer = kwargs.pop('organizer')
        initial = kwargs.pop('initial', {})
        initial['expires'] = self.organizer.default_gift_card_expiry
        kwargs['initial'] = initial
        super().__init__(*args, **kwargs)

    def clean_secret(self):
        s = self.cleaned_data['secret']
        if GiftCard.objects.filter(
                secret__iexact=s
        ).filter(
            Q(issuer=self.organizer) |
            Q(issuer__in=GiftCardAcceptance.objects.filter(
                acceptor=self.organizer,
                active=True,
            ).values_list('issuer', flat=True))
        ).exists():
            raise ValidationError(
                _('A gift card with the same secret already exists in your or an affiliated organizer account.')
            )
        return s

    class Meta:
        model = GiftCard
        fields = ['secret', 'currency', 'testmode', 'expires', 'conditions']
        field_classes = {
            'expires': SplitDateTimeField
        }
        widgets = {
            'expires': SplitDateTimePickerWidget,
            'conditions': forms.Textarea(attrs={"rows": 2})
        }


class GiftCardUpdateForm(forms.ModelForm):
    class Meta:
        model = GiftCard
        fields = ['expires', 'conditions', 'owner_ticket']
        field_classes = {
            'expires': SplitDateTimeField,
            'owner_ticket': SafeOrderPositionChoiceField,
        }
        widgets = {
            'expires': SplitDateTimePickerWidget,
            'conditions': forms.Textarea(attrs={"rows": 2})
        }

    def __init__(self, *args, **kwargs):
        super().__init__(*args, **kwargs)
        organizer = self.instance.issuer

        self.fields['owner_ticket'].queryset = OrderPosition.all.filter(order__event__organizer=organizer).all()
        self.fields['owner_ticket'].widget = Select2(
            attrs={
                'data-model-select2': 'generic',
                'data-select2-url': reverse('control:organizer.ticket_select2', kwargs={
                    'organizer': organizer.slug,
                }),
                'data-placeholder': _('Ticket')
            }
        )
        self.fields['owner_ticket'].widget.choices = self.fields['owner_ticket'].choices
        self.fields['owner_ticket'].required = False


class ReusableMediumUpdateForm(forms.ModelForm):
    error_messages = {
        'duplicate': _("An medium with this type and identifier is already registered."),
    }

    class Meta:
        model = ReusableMedium
        fields = ['active', 'expires', 'customer', 'linked_giftcard', 'linked_orderposition', 'notes']
        field_classes = {
            'expires': SplitDateTimeField,
            'customer': SafeModelChoiceField,
            'linked_giftcard': SafeModelChoiceField,
            'linked_orderposition': SafeOrderPositionChoiceField,
        }
        widgets = {
            'expires': SplitDateTimePickerWidget,
        }

    def __init__(self, *args, **kwargs):
        super().__init__(*args, **kwargs)
        organizer = self.instance.organizer

        self.fields['linked_orderposition'].queryset = OrderPosition.all.filter(order__event__organizer=organizer).all()
        self.fields['linked_orderposition'].widget = Select2(
            attrs={
                'data-model-select2': 'generic',
                'data-select2-url': reverse('control:organizer.ticket_select2', kwargs={
                    'organizer': organizer.slug,
                }),
                'data-placeholder': _('Ticket')
            }
        )
        self.fields['linked_orderposition'].widget.choices = self.fields['linked_orderposition'].choices
        self.fields['linked_orderposition'].required = False

        self.fields['linked_giftcard'].queryset = organizer.issued_gift_cards.all()
        self.fields['linked_giftcard'].widget = Select2(
            attrs={
                'data-model-select2': 'generic',
                'data-select2-url': reverse('control:organizer.giftcards.select2', kwargs={
                    'organizer': organizer.slug,
                }),
                'data-placeholder': _('Gift card')
            }
        )
        self.fields['linked_giftcard'].widget.choices = self.fields['linked_giftcard'].choices
        self.fields['linked_giftcard'].required = False

        if organizer.settings.customer_accounts:
            self.fields['customer'].queryset = organizer.customers.all()
            self.fields['customer'].widget = Select2(
                attrs={
                    'data-model-select2': 'generic',
                    'data-select2-url': reverse('control:organizer.customers.select2', kwargs={
                        'organizer': organizer.slug,
                    }),
                    'data-placeholder': _('Customer')
                }
            )
            self.fields['customer'].widget.choices = self.fields['customer'].choices
            self.fields['customer'].required = False
        else:
            del self.fields['customer']

    def clean(self):
        identifier = self.cleaned_data.get('identifier')
        type = self.cleaned_data.get('type')

        if identifier is not None and type is not None:
            try:
                self.instance.organizer.reusable_media.exclude(pk=self.instance.pk).get(
                    identifier=identifier,
                    type=type,
                )
            except ReusableMedium.DoesNotExist:
                pass
            else:
                raise forms.ValidationError(
                    self.error_messages['duplicate'],
                    code='duplicate',
                )

        return self.cleaned_data


class ReusableMediumCreateForm(ReusableMediumUpdateForm):

    class Meta:
        model = ReusableMedium
        fields = ['active', 'type', 'identifier', 'expires', 'linked_orderposition', 'linked_giftcard', 'customer', 'notes']
        field_classes = {
            'expires': SplitDateTimeField,
            'customer': SafeModelChoiceField,
            'linked_giftcard': SafeModelChoiceField,
            'linked_orderposition': SafeOrderPositionChoiceField,
        }
        widgets = {
            'expires': SplitDateTimePickerWidget,
        }


class CustomerUpdateForm(forms.ModelForm):
    error_messages = {
        'duplicate_identifier': _("An account with this customer ID is already registered."),
        'duplicate': _("An account with this email address is already registered."),
    }

    class Meta:
        model = Customer
        fields = ['is_active', 'external_identifier', 'name_parts', 'email', 'is_verified', 'phone', 'locale', 'notes']

    def __init__(self, *args, **kwargs):
        super().__init__(*args, **kwargs)
        if not self.instance.phone and (self.instance.organizer.settings.region or self.instance.locale):
            country_code = self.instance.organizer.settings.region or get_country_by_locale(self.instance.locale)
            phone_prefix = get_phone_prefix(country_code)
            if phone_prefix:
                self.initial['phone'] = "+{}.".format(phone_prefix)

        self.fields['phone'] = PhoneNumberField(
            label=_('Phone'),
            required=False,
            widget=WrappedPhoneNumberPrefixWidget()
        )
        self.fields['name_parts'] = NamePartsFormField(
            max_length=255,
            required=False,
            scheme=self.instance.organizer.settings.name_scheme,
            titles=self.instance.organizer.settings.name_scheme_titles,
            label=_('Name'),
        )
        if self.instance.provider_id:
            self.fields['email'].disabled = True
            self.fields['is_verified'].disabled = True
            self.fields['external_identifier'].disabled = True

    def clean(self):
        email = self.cleaned_data.get('email')
        identifier = self.cleaned_data.get('identifier')

        if email is not None:
            try:
                self.instance.organizer.customers.exclude(pk=self.instance.pk).get(email=email)
            except Customer.DoesNotExist:
                pass
            else:
                raise forms.ValidationError(
                    self.error_messages['duplicate'],
                    code='duplicate',
                )

        if identifier is not None:
            try:
                self.instance.organizer.customers.exclude(pk=self.instance.pk).get(identifier=identifier)
            except Customer.DoesNotExist:
                pass
            else:
                raise forms.ValidationError(
                    self.error_messages['duplicate_identifier'],
                    code='duplicate_identifier',
                )

        return self.cleaned_data


class CustomerCreateForm(CustomerUpdateForm):

    class Meta:
        model = Customer
        fields = ['is_active', 'identifier', 'external_identifier', 'name_parts', 'email', 'is_verified', 'phone', 'locale', 'notes']


class MembershipUpdateForm(forms.ModelForm):

    class Meta:
        model = Membership
        fields = ['testmode', 'membership_type', 'date_start', 'date_end', 'attendee_name_parts', 'canceled']
        field_classes = {
            'date_start': SplitDateTimeField,
            'date_end': SplitDateTimeField,
        }
        widgets = {
            'date_start': SplitDateTimePickerWidget(),
            'date_end': SplitDateTimePickerWidget(attrs={'data-date-after': '#id_date_Start'}),
        }

    def __init__(self, *args, **kwargs):
        super().__init__(*args, **kwargs)

        if self.instance and self.instance.pk:
            del self.fields['testmode']

        self.fields['membership_type'].queryset = self.instance.customer.organizer.membership_types.all()
        self.fields['attendee_name_parts'] = NamePartsFormField(
            max_length=255,
            required=False,
            scheme=self.instance.customer.organizer.settings.name_scheme,
            titles=self.instance.customer.organizer.settings.name_scheme_titles,
            label=_('Attendee name'),
        )


class OrganizerFooterLinkForm(I18nModelForm):
    class Meta:
        model = OrganizerFooterLink
        fields = ('label', 'url')


class BaseOrganizerFooterLinkFormSet(I18nFormSetMixin, forms.BaseInlineFormSet):
    def __init__(self, *args, **kwargs):
        organizer = kwargs.pop('organizer', None)
        if organizer:
            kwargs['locales'] = organizer.settings.get('locales')
        super().__init__(*args, **kwargs)


OrganizerFooterLinkFormset = inlineformset_factory(
    Organizer, OrganizerFooterLink,
    OrganizerFooterLinkForm,
    formset=BaseOrganizerFooterLinkFormSet,
    can_order=False, can_delete=True, extra=0
)


class SSOProviderForm(I18nModelForm):

    config_oidc_base_url = forms.URLField(
        label=pgettext_lazy('sso_oidc', 'Base URL'),
        required=False,
    )
    config_oidc_client_id = forms.CharField(
        label=pgettext_lazy('sso_oidc', 'Client ID'),
        required=False,
    )
    config_oidc_client_secret = forms.CharField(
        label=pgettext_lazy('sso_oidc', 'Client secret'),
        required=False,
    )
    config_oidc_scope = forms.CharField(
        label=pgettext_lazy('sso_oidc', 'Scope'),
        help_text=pgettext_lazy('sso_oidc', 'Multiple scopes separated with spaces.'),
        required=False,
    )
    config_oidc_uid_field = forms.CharField(
        label=pgettext_lazy('sso_oidc', 'User ID field'),
        help_text=pgettext_lazy('sso_oidc', 'We will assume that the contents of the user ID fields are unique and '
                                            'can never change for a user.'),
        required=True,
        initial='sub',
    )
    config_oidc_email_field = forms.CharField(
        label=pgettext_lazy('sso_oidc', 'Email field'),
        help_text=pgettext_lazy('sso_oidc', 'We will assume that all email addresses received from the SSO provider '
                                            'are verified to really belong the the user. If this can\'t be '
                                            'guaranteed, security issues might arise.'),
        required=True,
        initial='email',
    )
    config_oidc_phone_field = forms.CharField(
        label=pgettext_lazy('sso_oidc', 'Phone field'),
        required=False,
    )

    class Meta:
        model = CustomerSSOProvider
        fields = ['is_active', 'name', 'button_label', 'method']
        widgets = {
            'method': forms.RadioSelect,
        }

    def __init__(self, *args, **kwargs):
        super().__init__(*args, **kwargs)

        name_scheme = self.event.settings.name_scheme
        scheme = PERSON_NAME_SCHEMES.get(name_scheme)
        for fname, label, size in scheme['fields']:
            self.fields[f'config_oidc_{fname}_field'] = forms.CharField(
                label=pgettext_lazy('sso_oidc', f'{label} field').format(label=label),
                required=False,
            )

        self.fields['method'].choices = [c for c in self.fields['method'].choices if c[0]]

        for fname, f in self.fields.items():
            if fname.startswith('config_'):
                prefix, method, suffix = fname.split('_', 2)
                f.widget.attrs['data-display-dependency'] = f'input[name=method][value={method}]'

                if self.instance and self.instance.method == method:
                    f.initial = self.instance.configuration.get(suffix)

    def clean(self):
        data = self.cleaned_data
        if not data.get("method"):
            return data

        config = {}
        for fname, f in self.fields.items():
            if fname.startswith(f'config_{data["method"]}_'):
                prefix, method, suffix = fname.split('_', 2)
                config[suffix] = data.get(fname)

        if data["method"] == "oidc":
            oidc_validate_and_complete_config(config)

        self.instance.configuration = config


class SSOClientForm(I18nModelForm):
    regenerate_client_secret = forms.BooleanField(
        label=_('Invalidate old client secret and generate a new one'),
        required=False,
    )

    class Meta:
        model = CustomerSSOClient
        fields = ['is_active', 'name', 'client_id', 'client_type', 'authorization_grant_type', 'redirect_uris',
                  'allowed_scopes']
        widgets = {
            'authorization_grant_type': forms.RadioSelect,
            'client_type': forms.RadioSelect,
            'allowed_scopes': forms.CheckboxSelectMultiple,
        }

    def __init__(self, *args, **kwargs):
        super().__init__(*args, **kwargs)
        self.fields['allowed_scopes'] = forms.MultipleChoiceField(
            label=self.fields['allowed_scopes'].label,
            help_text=self.fields['allowed_scopes'].help_text,
            required=self.fields['allowed_scopes'].required,
            initial=self.fields['allowed_scopes'].initial,
            choices=CustomerSSOClient.SCOPE_CHOICES,
            widget=forms.CheckboxSelectMultiple
        )
        if self.instance and self.instance.pk:
            self.fields['client_id'].disabled = True
        else:
            del self.fields['client_id']
            del self.fields['regenerate_client_secret']


class GiftCardAcceptanceInviteForm(forms.Form):
    acceptor = forms.CharField(
        label=_("Organizer short name"),
        required=True,
    )
    reusable_media = forms.BooleanField(
        label=_("Allow access to reusable media"),
        help_text=_("This is required if you want the other organizer to participate in a shared system with e.g. "
                    "NFC payment chips. You should only use this option for organizers you trust, since (depending "
                    "on the activated medium types) this will grant the other organizer access to cryptographic key "
                    "material required to interact with the media type."),
        required=False,
    )

    def __init__(self, *args, **kwargs):
        self.organizer = kwargs.pop('organizer')
        super().__init__(*args, **kwargs)

    def clean_acceptor(self):
        val = self.cleaned_data['acceptor']
        try:
            acceptor = Organizer.objects.exclude(pk=self.organizer.pk).get(slug=val)
        except Organizer.DoesNotExist:
            raise ValidationError(_('The selected organizer does not exist or cannot be invited.'))
        if self.organizer.gift_card_acceptor_acceptance.filter(acceptor=acceptor).exists():
            raise ValidationError(_('The selected organizer has already been invited.'))
        return acceptor<|MERGE_RESOLUTION|>--- conflicted
+++ resolved
@@ -420,11 +420,7 @@
 
     organizer_logo_image = ExtFileField(
         label=_('Header image'),
-<<<<<<< HEAD
-        ext_whitelist=(".png", ".jpg", ".gif", ".jpeg", ".svg"),
-=======
         ext_whitelist=settings.FILE_UPLOAD_EXTENSIONS_IMAGE,
->>>>>>> 9efb1653
         max_size=settings.FILE_UPLOAD_MAX_SIZE_IMAGE,
         required=False,
         help_text=_('If you provide a logo image, we will by default not show your organization name '
@@ -434,11 +430,7 @@
     )
     favicon = ExtFileField(
         label=_('Favicon'),
-<<<<<<< HEAD
-        ext_whitelist=(".ico", ".png", ".jpg", ".gif", ".jpeg", ".svg"),
-=======
         ext_whitelist=settings.FILE_UPLOAD_EXTENSIONS_FAVICON,
->>>>>>> 9efb1653
         required=False,
         max_size=settings.FILE_UPLOAD_MAX_SIZE_FAVICON,
         help_text=_('If you provide a favicon, we will show it instead of the default pretix icon. '

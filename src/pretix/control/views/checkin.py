import dateutil.parser
from django.contrib import messages
from django.db import transaction
from django.db.models import Exists, Max, OuterRef, Subquery
from django.http import Http404, HttpResponseRedirect
from django.shortcuts import get_object_or_404, redirect
from django.urls import reverse
from django.utils.functional import cached_property
from django.utils.timezone import is_aware, make_aware, now
from django.utils.translation import ugettext_lazy as _
from django.views.generic import DeleteView, ListView
from pytz import UTC

from pretix.base.channels import get_all_sales_channels
from pretix.base.models import Checkin, Order, OrderPosition
from pretix.base.models.checkin import CheckinList
from pretix.control.forms.checkin import CheckinListForm
from pretix.control.forms.filter import CheckInFilterForm
from pretix.control.permissions import EventPermissionRequiredMixin
from pretix.control.views import CreateView, PaginationMixin, UpdateView


class CheckInListShow(EventPermissionRequiredMixin, PaginationMixin, ListView):
    model = Checkin
    context_object_name = 'entries'
    template_name = 'pretixcontrol/checkin/index.html'
    permission = 'can_view_orders'

    def get_queryset(self, filter=True):
        cqs = Checkin.objects.filter(
            position_id=OuterRef('pk'),
            list_id=self.list.pk
        ).order_by().values('position_id').annotate(
            m=Max('datetime')
        ).values('m')

        qs = OrderPosition.objects.filter(
            order__event=self.request.event,
            order__status__in=[Order.STATUS_PAID, Order.STATUS_PENDING] if self.list.include_pending else [Order.STATUS_PAID],
            subevent=self.list.subevent
        ).annotate(
            last_checked_in=Subquery(cqs),
            auto_checked_in=Exists(
                Checkin.objects.filter(position_id=OuterRef('pk'), list_id=self.list.pk, auto_checked_in=True)
            )
        ).select_related('item', 'variation', 'order', 'addon_to')

        if not self.list.all_products:
            qs = qs.filter(item__in=self.list.limit_products.values_list('id', flat=True))

        if filter and self.filter_form.is_valid():
            qs = self.filter_form.filter_qs(qs)

        return qs

    @cached_property
    def filter_form(self):
        return CheckInFilterForm(
            data=self.request.GET,
            event=self.request.event,
            list=self.list
        )

    def dispatch(self, request, *args, **kwargs):
        self.list = get_object_or_404(self.request.event.checkin_lists.all(), pk=kwargs.get("list"))
        return super().dispatch(request, *args, **kwargs)

    def get_context_data(self, **kwargs):
        ctx = super().get_context_data(**kwargs)
        ctx['checkinlist'] = self.list
        ctx['filter_form'] = self.filter_form
        for e in ctx['entries']:
            if e.last_checked_in:
                if isinstance(e.last_checked_in, str):
                    # Apparently only happens on SQLite
                    e.last_checked_in_aware = make_aware(dateutil.parser.parse(e.last_checked_in), UTC)
                elif not is_aware(e.last_checked_in):
                    # Apparently only happens on MySQL
                    e.last_checked_in_aware = make_aware(e.last_checked_in, UTC)
                else:
                    # This would be correct, so guess on which database it works… Yes, it's PostgreSQL.
                    e.last_checked_in_aware = e.last_checked_in
        return ctx

    def post(self, request, *args, **kwargs):
        if "can_change_orders" not in request.eventpermset:
            messages.error(request, _('You do not have permission to perform this action.'))
            return redirect(reverse('control:event.orders.checkins', kwargs={
                'event': self.request.event.slug,
                'organizer': self.request.event.organizer.slug
            }) + '?' + request.GET.urlencode())

        positions = self.get_queryset(filter=False).filter(
            pk__in=request.POST.getlist('checkin')
        )

        if request.POST.get('revert') == 'true':
            for op in positions:
                if op.order.status == Order.STATUS_PAID or (self.list.include_pending and op.order.status == Order.STATUS_PENDING):
                    Checkin.objects.filter(position=op, list=self.list).delete()
                    op.order.log_action('pretix.event.checkin.reverted', data={
                        'position': op.id,
                        'positionid': op.positionid,
                        'list': self.list.pk,
                        'web': True
                    }, user=request.user)
                    op.order.touch()

            messages.success(request, _('The selected check-ins have been reverted.'))
        else:
            for op in positions:
                created = False
                if op.order.status == Order.STATUS_PAID or (self.list.include_pending and op.order.status == Order.STATUS_PENDING):
                    ci, created = Checkin.objects.get_or_create(position=op, list=self.list, defaults={
                        'datetime': now(),
                    })
                    op.order.log_action('pretix.event.checkin', data={
                        'position': op.id,
                        'positionid': op.positionid,
                        'first': created,
                        'forced': False,
                        'datetime': now(),
                        'list': self.list.pk,
                        'web': True
                    }, user=request.user)

            messages.success(request, _('The selected tickets have been marked as checked in.'))

        return redirect(reverse('control:event.orders.checkinlists.show', kwargs={
            'event': self.request.event.slug,
            'organizer': self.request.event.organizer.slug,
            'list': self.list.pk
        }) + '?' + request.GET.urlencode())


class CheckinListList(EventPermissionRequiredMixin, PaginationMixin, ListView):
    model = CheckinList
    context_object_name = 'checkinlists'
    permission = 'can_view_orders'
    template_name = 'pretixcontrol/checkin/lists.html'

    def get_queryset(self):
        qs = self.request.event.checkin_lists.select_related('subevent').prefetch_related("limit_products")

        if self.request.GET.get("subevent", "") != "":
            s = self.request.GET.get("subevent", "")
            qs = qs.filter(subevent_id=s)
        return qs

    def get_context_data(self, **kwargs):
        ctx = super().get_context_data(**kwargs)
        clists = list(ctx['checkinlists'])
        sales_channels = get_all_sales_channels()

        for cl in clists:
            if cl.subevent:
                cl.subevent.event = self.request.event  # re-use same event object to make sure settings are cached
<<<<<<< HEAD
            cl.checkin_count = annotations.get(cl.pk, {}).get('checkin_count', 0)
            cl.position_count = annotations.get(cl.pk, {}).get('position_count', 0)
            cl.percent = annotations.get(cl.pk, {}).get('percent', 0)
            cl.auto_checkin_sales_channels = [sales_channels[channel] for channel in cl.auto_checkin_sales_channels]

=======
>>>>>>> 9f7d5156
        ctx['checkinlists'] = clists

        return ctx


class CheckinListCreate(EventPermissionRequiredMixin, CreateView):
    model = CheckinList
    form_class = CheckinListForm
    template_name = 'pretixcontrol/checkin/list_edit.html'
    permission = 'can_change_event_settings'
    context_object_name = 'checkinlist'

    def get_success_url(self) -> str:
        return reverse('control:event.orders.checkinlists', kwargs={
            'organizer': self.request.event.organizer.slug,
            'event': self.request.event.slug,
        })

    @transaction.atomic
    def form_valid(self, form):
        form.instance.event = self.request.event
        messages.success(self.request, _('The new check-in list has been created.'))
        ret = super().form_valid(form)
        form.instance.log_action('pretix.event.checkinlist.added', user=self.request.user,
                                 data=dict(form.cleaned_data))
        return ret

    def form_invalid(self, form):
        messages.error(self.request, _('We could not save your changes. See below for details.'))
        return super().form_invalid(form)


class CheckinListUpdate(EventPermissionRequiredMixin, UpdateView):
    model = CheckinList
    form_class = CheckinListForm
    template_name = 'pretixcontrol/checkin/list_edit.html'
    permission = 'can_change_event_settings'
    context_object_name = 'checkinlist'

    def get_object(self, queryset=None) -> CheckinList:
        try:
            return self.request.event.checkin_lists.get(
                id=self.kwargs['list']
            )
        except CheckinList.DoesNotExist:
            raise Http404(_("The requested list does not exist."))

    @transaction.atomic
    def form_valid(self, form):
        messages.success(self.request, _('Your changes have been saved.'))
        if form.has_changed():
            self.object.log_action(
                'pretix.event.checkinlist.changed', user=self.request.user, data={
                    k: form.cleaned_data.get(k) for k in form.changed_data
                }
            )
        return super().form_valid(form)

    def get_success_url(self) -> str:
        return reverse('control:event.orders.checkinlists.show', kwargs={
            'organizer': self.request.event.organizer.slug,
            'event': self.request.event.slug,
            'list': self.object.pk
        })

    def form_invalid(self, form):
        messages.error(self.request, _('We could not save your changes. See below for details.'))
        return super().form_invalid(form)


class CheckinListDelete(EventPermissionRequiredMixin, DeleteView):
    model = CheckinList
    template_name = 'pretixcontrol/checkin/list_delete.html'
    permission = 'can_change_event_settings'
    context_object_name = 'checkinlist'

    def get_object(self, queryset=None) -> CheckinList:
        try:
            return self.request.event.checkin_lists.get(
                id=self.kwargs['list']
            )
        except CheckinList.DoesNotExist:
            raise Http404(_("The requested list does not exist."))

    @transaction.atomic
    def delete(self, request, *args, **kwargs):
        self.object = self.get_object()
        success_url = self.get_success_url()
        self.object.checkins.all().delete()
        self.object.log_action(action='pretix.event.checkinlists.deleted', user=request.user)
        self.object.delete()
        messages.success(self.request, _('The selected list has been deleted.'))
        return HttpResponseRedirect(success_url)

    def get_success_url(self) -> str:
        return reverse('control:event.orders.checkinlists', kwargs={
            'organizer': self.request.event.organizer.slug,
            'event': self.request.event.slug,
        })<|MERGE_RESOLUTION|>--- conflicted
+++ resolved
@@ -155,14 +155,7 @@
         for cl in clists:
             if cl.subevent:
                 cl.subevent.event = self.request.event  # re-use same event object to make sure settings are cached
-<<<<<<< HEAD
-            cl.checkin_count = annotations.get(cl.pk, {}).get('checkin_count', 0)
-            cl.position_count = annotations.get(cl.pk, {}).get('position_count', 0)
-            cl.percent = annotations.get(cl.pk, {}).get('percent', 0)
             cl.auto_checkin_sales_channels = [sales_channels[channel] for channel in cl.auto_checkin_sales_channels]
-
-=======
->>>>>>> 9f7d5156
         ctx['checkinlists'] = clists
 
         return ctx

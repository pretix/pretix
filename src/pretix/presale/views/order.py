--- conflicted
+++ resolved
@@ -10,16 +10,9 @@
 from django.utils.translation import ugettext_lazy as _
 from django.views.generic import TemplateView, View
 
-<<<<<<< HEAD
-from pretix.base.models import (
-    CachedFile, CachedTicket, Invoice, Order, OrderPosition,
-)
-from pretix.base.models.orders import InvoiceAddress
-from pretix.base.payment import PaymentException
-=======
 from pretix.base.models import CachedTicket, Invoice, Order, OrderPosition
 from pretix.base.models.orders import CachedCombinedTicket, InvoiceAddress
->>>>>>> 8e4b71eb
+from pretix.base.payment import PaymentException
 from pretix.base.services.invoices import (
     generate_cancellation, generate_invoice, invoice_pdf, invoice_qualified,
 )

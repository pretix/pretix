# SOME DESCRIPTIVE TITLE.
# Copyright (C) YEAR THE PACKAGE'S COPYRIGHT HOLDER
# This file is distributed under the same license as the PACKAGE package.
# FIRST AUTHOR <EMAIL@ADDRESS>, YEAR.
#
msgid ""
msgstr ""
"Project-Id-Version: PACKAGE VERSION\n"
"Report-Msgid-Bugs-To: \n"
<<<<<<< HEAD
"POT-Creation-Date: 2020-03-25 13:14+0000\n"
"PO-Revision-Date: 2020-03-28 23:00+0000\n"
=======
"POT-Creation-Date: 2020-03-31 10:47+0000\n"
"PO-Revision-Date: 2019-12-16 04:00+0000\n"
>>>>>>> 2471d4bc
"Last-Translator: Maarten van den Berg <maartenberg1@gmail.com>\n"
"Language-Team: Dutch (informal) <https://translate.pretix.eu/projects/pretix/"
"pretix-js/nl_Informal/>\n"
"Language: nl_Informal\n"
"MIME-Version: 1.0\n"
"Content-Type: text/plain; charset=UTF-8\n"
"Content-Transfer-Encoding: 8bit\n"
"Plural-Forms: nplurals=2; plural=n != 1;\n"
"X-Generator: Weblate 3.10.3\n"

#: pretix/plugins/banktransfer/static/pretixplugins/banktransfer/ui.js:56
#: pretix/plugins/banktransfer/static/pretixplugins/banktransfer/ui.js:62
#: pretix/plugins/banktransfer/static/pretixplugins/banktransfer/ui.js:68
msgid "Marked as paid"
msgstr "Gemarkeerd als betaald"

#: pretix/plugins/banktransfer/static/pretixplugins/banktransfer/ui.js:76
msgid "Comment:"
msgstr "Opmerking:"

#: pretix/plugins/statistics/static/pretixplugins/statistics/statistics.js:15
#: pretix/plugins/statistics/static/pretixplugins/statistics/statistics.js:39
msgid "Placed orders"
msgstr "Geplaatste bestellingen"

#: pretix/plugins/statistics/static/pretixplugins/statistics/statistics.js:15
#: pretix/plugins/statistics/static/pretixplugins/statistics/statistics.js:39
msgid "Paid orders"
msgstr "Betaalde bestellingen"

#: pretix/plugins/statistics/static/pretixplugins/statistics/statistics.js:27
msgid "Total revenue"
msgstr "Totaalomzet"

#: pretix/plugins/stripe/static/pretixplugins/stripe/pretix-stripe.js:12
msgid "Contacting Stripe …"
msgstr "Verbinding maken met Stripe …"

#: pretix/plugins/stripe/static/pretixplugins/stripe/pretix-stripe.js:57
msgid "Total"
msgstr "Totaal"

#: pretix/plugins/stripe/static/pretixplugins/stripe/pretix-stripe.js:146
#: pretix/plugins/stripe/static/pretixplugins/stripe/pretix-stripe.js:177
msgid "Confirming your payment …"
msgstr "Betaling bevestigen …"

#: pretix/plugins/stripe/static/pretixplugins/stripe/pretix-stripe.js:153
msgid "Contacting your bank …"
msgstr "Verbinding maken met je bank …"

#: pretix/static/pretixbase/js/asynctask.js:39
#: pretix/static/pretixbase/js/asynctask.js:105
msgid ""
"Your request has been queued on the server and will now be processed. "
"Depending on the size of your event, this might take up to a few minutes."
msgstr ""
"Je aanvraag is in behandeling op de server. Afhankelijk van de grootte van "
"het evenement kan dit een paar minuten duren."

#: pretix/static/pretixbase/js/asynctask.js:45
#: pretix/static/pretixbase/js/asynctask.js:111
msgid ""
"Your request arrived on the server but we still wait for it to be processed. "
"If this takes longer than two minutes, please contact us or go back in your "
"browser and try again."
msgstr ""
"Je verzoek is aangekomen op de server, maar wordt nog niet verwerkt. Neem "
"contact met ons op als dit langer dan twee minuten duurt, of ga terug in je "
"browser en probeer het opnieuw."

#: pretix/static/pretixbase/js/asynctask.js:76
#: pretix/static/pretixbase/js/asynctask.js:142
#: pretix/static/pretixbase/js/asynctask.js:147
#: pretix/static/pretixcontrol/js/ui/mail.js:24
msgid "An error of type {code} occurred."
msgstr "Er is een fout opgetreden met code {code}."

#: pretix/static/pretixbase/js/asynctask.js:79
msgid ""
"We currently cannot reach the server, but we keep trying. Last error code: "
"{code}"
msgstr ""
"De server is op dit moment niet bereikbaar, we proberen het opnieuw. Laatste "
"foutcode: {code}"

#: pretix/static/pretixbase/js/asynctask.js:125
#: pretix/static/pretixcontrol/js/ui/mail.js:21
msgid "The request took too long. Please try again."
msgstr "De aanvraag duurde te lang, probeer het alsjeblieft opnieuw."

#: pretix/static/pretixbase/js/asynctask.js:150
#: pretix/static/pretixcontrol/js/ui/mail.js:26
msgid ""
"We currently cannot reach the server. Please try again. Error code: {code}"
msgstr ""
"De server is op dit moment niet bereikbaar, probeer het alsjeblieft opnieuw. "
"Foutcode: {code}"

#: pretix/static/pretixbase/js/asynctask.js:172
msgid "We are processing your request …"
msgstr "We verwerken je aanvraag…"

#: pretix/static/pretixbase/js/asynctask.js:180
msgid ""
"We are currently sending your request to the server. If this takes longer "
"than one minute, please check your internet connection and then reload this "
"page and try again."
msgstr ""
"Je aanvraag wordt naar de server verstuurd. Controleer je internetverbinding "
"en probeer het opnieuw als dit langer dan een minuut duurt."

#: pretix/static/pretixbase/js/asynctask.js:217
#: pretix/static/pretixcontrol/js/ui/main.js:34
msgid "Close message"
msgstr "Sluit bericht"

#: pretix/static/pretixcontrol/js/clipboard.js:23
msgid "Copied!"
msgstr "Gekopieerd!"

#: pretix/static/pretixcontrol/js/clipboard.js:29
msgid "Press Ctrl-C to copy!"
msgstr "Gebruik Ctrl-C om te kopiëren!"

#: pretix/static/pretixcontrol/js/ui/editor.js:43
msgid "Lead Scan QR"
msgstr "QR-code voor lead-scanning"

#: pretix/static/pretixcontrol/js/ui/editor.js:45
msgid "Check-in QR"
msgstr "QR-code voor check-in"

#: pretix/static/pretixcontrol/js/ui/editor.js:269
msgid "The PDF background file could not be loaded for the following reason:"
msgstr ""
"Het PDF-achtergrondbestand kon niet geladen worden om de volgende reden:"

#: pretix/static/pretixcontrol/js/ui/editor.js:452
msgid "Group of objects"
msgstr "Groep van objecten"

#: pretix/static/pretixcontrol/js/ui/editor.js:458
msgid "Text object"
msgstr "Tekstobject"

#: pretix/static/pretixcontrol/js/ui/editor.js:460
msgid "Barcode area"
msgstr "Barcodegebied"

#: pretix/static/pretixcontrol/js/ui/editor.js:462
msgid "Powered by pretix"
msgstr "Mogelijk gemaakt door pretix"

#: pretix/static/pretixcontrol/js/ui/editor.js:464
msgid "Object"
msgstr "Object"

#: pretix/static/pretixcontrol/js/ui/editor.js:468
msgid "Ticket design"
msgstr "Kaartjesontwerp"

#: pretix/static/pretixcontrol/js/ui/editor.js:725
msgid "Saving failed."
msgstr "Opslaan mislukt."

#: pretix/static/pretixcontrol/js/ui/editor.js:774
#: pretix/static/pretixcontrol/js/ui/editor.js:812
msgid "Error while uploading your PDF file, please try again."
msgstr "Probleem bij het uploaden van het PDF-bestand, probeer het opnieuw."

#: pretix/static/pretixcontrol/js/ui/editor.js:797
msgid "Do you really want to leave the editor without saving your changes?"
msgstr "Wil je de editor verlaten zonder je wijzigingen op te slaan?"

#: pretix/static/pretixcontrol/js/ui/mail.js:19
msgid "An error has occurred."
msgstr "Er is iets misgegaan."

#: pretix/static/pretixcontrol/js/ui/mail.js:54
msgid "Generating messages …"
msgstr "Bezig met het genereren van berichten …"

#: pretix/static/pretixcontrol/js/ui/main.js:69
msgid "Unknown error."
msgstr "Onbekende fout."

#: pretix/static/pretixcontrol/js/ui/main.js:232
msgid "Your color has great contrast and is very easy to read!"
msgstr "Je kleur heeft een goed contrast, en is gemakkelijk te lezen!"

#: pretix/static/pretixcontrol/js/ui/main.js:236
msgid "Your color has decent contrast and is probably good-enough to read!"
msgstr ""
"Je kleur heeft een redelijk contrast, en is waarschijnlijk goed te lezen!"

#: pretix/static/pretixcontrol/js/ui/main.js:240
msgid ""
"Your color has bad contrast for text on white background, please choose a "
"darker shade."
msgstr ""
"Je kleur heeft een slecht contrast voor tekst op een witte achtergrond, kies "
"een donkerdere kleur."

#: pretix/static/pretixcontrol/js/ui/main.js:357
msgid "All"
msgstr "Alle"

#: pretix/static/pretixcontrol/js/ui/main.js:358
msgid "None"
msgstr "Geen"

#: pretix/static/pretixcontrol/js/ui/main.js:679
msgid "Use a different name internally"
msgstr "Gebruik intern een andere naam"

#: pretix/static/pretixcontrol/js/ui/main.js:736
msgid "Click to close"
msgstr "Klik om te sluiten"

#: pretix/static/pretixcontrol/js/ui/main.js:751
msgid "You have unsaved changes!"
msgstr "Je hebt nog niet opgeslagen wijzigingen!"

#: pretix/static/pretixcontrol/js/ui/orderchange.js:24
msgid "Calculating default price…"
msgstr "Standaardprijs berekenen…"

#: pretix/static/pretixcontrol/js/ui/question.js:42
msgid "Others"
msgstr "Andere"

#: pretix/static/pretixcontrol/js/ui/question.js:71
msgid "Count"
msgstr "Aantal"

#: pretix/static/pretixcontrol/js/ui/question.js:120
msgid "Yes"
msgstr "Ja"

#: pretix/static/pretixcontrol/js/ui/question.js:121
msgid "No"
msgstr "Nee"

#: pretix/static/pretixcontrol/js/ui/subevent.js:108
msgid "(one more date)"
msgid_plural "({num} more dates)"
msgstr[0] "(één andere datum)"
msgstr[1] "({num} andere datums)"

#: pretix/static/pretixpresale/js/ui/cart.js:39
msgid "The items in your cart are no longer reserved for you."
msgstr "De items in je winkelwagen zijn niet meer voor je gereserveerd."

#: pretix/static/pretixpresale/js/ui/cart.js:41
msgid "Cart expired"
msgstr "Winkelwagen is verlopen"

#: pretix/static/pretixpresale/js/ui/cart.js:46
msgid "The items in your cart are reserved for you for one minute."
msgid_plural "The items in your cart are reserved for you for {num} minutes."
msgstr[0] ""
"De items in je winkelwagen zijn nog één minuut voor je gereserveerd."
msgstr[1] ""
"De items in je winkelwagen zijn nog {num} minuten voor je gereserveerd."

#: pretix/static/pretixpresale/js/ui/main.js:218
msgid "Please enter a quantity for one of the ticket types."
msgstr "Voer een hoeveelheid voor een van de producten in."

#: pretix/static/pretixpresale/js/ui/main.js:317
<<<<<<< HEAD
msgid "We keep %(currency)s %(amount)s"
msgstr "Wij houden %(currency)s %(amount)s"
=======
#, fuzzy
#| msgctxt "widget"
#| msgid "from %(currency)s %(price)s"
msgid "The organizer keeps %(currency)s %(amount)s"
msgstr "vanaf %(currency)s %(price)s"
>>>>>>> 2471d4bc

#: pretix/static/pretixpresale/js/ui/main.js:325
msgid "You get %(currency)s %(amount)s back"
msgstr "Jij krijgt %(currency)s %(amount)s terug"

#: pretix/static/pretixpresale/js/ui/main.js:341
<<<<<<< HEAD
msgid "Please enter the amount we can keep."
msgstr "Voer het bedrag in dat wij mogen houden."
=======
msgid "Please enter the amount the organizer can keep."
msgstr ""
>>>>>>> 2471d4bc

#: pretix/static/pretixpresale/js/widget/widget.js:17
msgctxt "widget"
msgid "Sold out"
msgstr "Uitverkocht"

#: pretix/static/pretixpresale/js/widget/widget.js:18
msgctxt "widget"
msgid "Buy"
msgstr "Kopen"

#: pretix/static/pretixpresale/js/widget/widget.js:19
msgctxt "widget"
msgid "Register"
msgstr "Registreren"

#: pretix/static/pretixpresale/js/widget/widget.js:20
msgctxt "widget"
msgid "Reserved"
msgstr "Gereserveerd"

#: pretix/static/pretixpresale/js/widget/widget.js:21
msgctxt "widget"
msgid "FREE"
msgstr "GRATIS"

#: pretix/static/pretixpresale/js/widget/widget.js:22
msgctxt "widget"
msgid "from %(currency)s %(price)s"
msgstr "vanaf %(currency)s %(price)s"

#: pretix/static/pretixpresale/js/widget/widget.js:23
msgctxt "widget"
msgid "incl. %(rate)s% %(taxname)s"
msgstr "incl. %(rate)s% %(taxname)s"

#: pretix/static/pretixpresale/js/widget/widget.js:24
msgctxt "widget"
msgid "plus %(rate)s% %(taxname)s"
msgstr "plus %(rate)s% %(taxname)s"

#: pretix/static/pretixpresale/js/widget/widget.js:25
msgctxt "widget"
msgid "incl. taxes"
msgstr "incl. belasting"

#: pretix/static/pretixpresale/js/widget/widget.js:26
msgctxt "widget"
msgid "plus taxes"
msgstr "excl. belasting"

#: pretix/static/pretixpresale/js/widget/widget.js:27
#, javascript-format
msgctxt "widget"
msgid "currently available: %s"
msgstr "nu beschikbaar: %s"

#: pretix/static/pretixpresale/js/widget/widget.js:28
msgctxt "widget"
msgid "Only available with a voucher"
msgstr "Alleen beschikbaar met een voucher"

#: pretix/static/pretixpresale/js/widget/widget.js:29
#, javascript-format
msgctxt "widget"
msgid "minimum amount to order: %s"
msgstr "minimale hoeveelheid om te bestellen: %s"

#: pretix/static/pretixpresale/js/widget/widget.js:30
msgctxt "widget"
msgid "Close ticket shop"
msgstr "Sluit kaartjeswinkel"

#: pretix/static/pretixpresale/js/widget/widget.js:31
msgctxt "widget"
msgid "The ticket shop could not be loaded."
msgstr "De kaartjeswinkel kon niet geladen worden."

#: pretix/static/pretixpresale/js/widget/widget.js:32
msgctxt "widget"
msgid "The cart could not be created. Please try again later"
msgstr ""
"De winkelwagen kon niet gemaakt worden. Probeer het later alsjeblieft "
"opnieuw."

#: pretix/static/pretixpresale/js/widget/widget.js:33
msgctxt "widget"
msgid "Waiting list"
msgstr "Wachtlijst"

#: pretix/static/pretixpresale/js/widget/widget.js:34
msgctxt "widget"
msgid ""
"You currently have an active cart for this event. If you select more "
"products, they will be added to your existing cart."
msgstr ""
"Je hebt momenteel een actieve winkelwagen voor dit evenement. Als je meer "
"producten selecteert worden deze toegevoegd aan je bestaande winkelwagen."

#: pretix/static/pretixpresale/js/widget/widget.js:36
msgctxt "widget"
msgid "Resume checkout"
msgstr "Doorgaan met afrekenen"

#: pretix/static/pretixpresale/js/widget/widget.js:37
msgctxt "widget"
msgid "Redeem a voucher"
msgstr "Verzilver een voucher"

#: pretix/static/pretixpresale/js/widget/widget.js:38
msgctxt "widget"
msgid "Redeem"
msgstr "Verzilveren"

#: pretix/static/pretixpresale/js/widget/widget.js:39
msgctxt "widget"
msgid "Voucher code"
msgstr "Vouchercode"

#: pretix/static/pretixpresale/js/widget/widget.js:40
msgctxt "widget"
msgid "Close"
msgstr "Sluiten"

#: pretix/static/pretixpresale/js/widget/widget.js:41
msgctxt "widget"
msgid "Continue"
msgstr "Ga verder"

#: pretix/static/pretixpresale/js/widget/widget.js:42
msgctxt "widget"
msgid "See variations"
msgstr "Zie variaties"

#: pretix/static/pretixpresale/js/widget/widget.js:43
msgctxt "widget"
msgid "Choose a different event"
msgstr "Ander evenement kiezen"

#: pretix/static/pretixpresale/js/widget/widget.js:44
msgctxt "widget"
msgid "Choose a different date"
msgstr "Andere datum kiezen"

#: pretix/static/pretixpresale/js/widget/widget.js:45
msgctxt "widget"
msgid "Back"
msgstr "Terug"

#: pretix/static/pretixpresale/js/widget/widget.js:46
msgctxt "widget"
msgid "Next month"
msgstr "Volgende maand"

#: pretix/static/pretixpresale/js/widget/widget.js:47
msgctxt "widget"
msgid "Previous month"
msgstr "Vorige maand"

#: pretix/static/pretixpresale/js/widget/widget.js:48
msgctxt "widget"
msgid "Open seat selection"
msgstr "Open stoelkeuze"

#: pretix/static/pretixpresale/js/widget/widget.js:50
msgid "Mo"
msgstr "Ma"

#: pretix/static/pretixpresale/js/widget/widget.js:51
msgid "Tu"
msgstr "Di"

#: pretix/static/pretixpresale/js/widget/widget.js:52
msgid "We"
msgstr "Wo"

#: pretix/static/pretixpresale/js/widget/widget.js:53
msgid "Th"
msgstr "Do"

#: pretix/static/pretixpresale/js/widget/widget.js:54
msgid "Fr"
msgstr "Vr"

#: pretix/static/pretixpresale/js/widget/widget.js:55
msgid "Sa"
msgstr "Za"

#: pretix/static/pretixpresale/js/widget/widget.js:56
msgid "Su"
msgstr "Zo"

#: pretix/static/pretixpresale/js/widget/widget.js:59
msgid "January"
msgstr "Januari"

#: pretix/static/pretixpresale/js/widget/widget.js:60
msgid "February"
msgstr "Februari"

#: pretix/static/pretixpresale/js/widget/widget.js:61
msgid "March"
msgstr "Maart"

#: pretix/static/pretixpresale/js/widget/widget.js:62
msgid "April"
msgstr "April"

#: pretix/static/pretixpresale/js/widget/widget.js:63
msgid "May"
msgstr "Mei"

#: pretix/static/pretixpresale/js/widget/widget.js:64
msgid "June"
msgstr "Juni"

#: pretix/static/pretixpresale/js/widget/widget.js:65
msgid "July"
msgstr "Juli"

#: pretix/static/pretixpresale/js/widget/widget.js:66
msgid "August"
msgstr "Augustus"

#: pretix/static/pretixpresale/js/widget/widget.js:67
msgid "September"
msgstr "September"

#: pretix/static/pretixpresale/js/widget/widget.js:68
msgid "October"
msgstr "Oktober"

#: pretix/static/pretixpresale/js/widget/widget.js:69
msgid "November"
msgstr "November"

#: pretix/static/pretixpresale/js/widget/widget.js:70
msgid "December"
msgstr "December"

#~ msgctxt "widget"
#~ msgid ""
#~ "<a href=\"https://pretix.eu\" target=\"_blank\" rel=\"noopener\">event "
#~ "ticketing powered by pretix</a>"
#~ msgstr ""
#~ "<a href=\"https://pretix.eu\" target=\"_blank\" rel=\"noopener"
#~ "\">ticketsysteem mogelijk gemaakt door pretix</a>"<|MERGE_RESOLUTION|>--- conflicted
+++ resolved
@@ -7,13 +7,8 @@
 msgstr ""
 "Project-Id-Version: PACKAGE VERSION\n"
 "Report-Msgid-Bugs-To: \n"
-<<<<<<< HEAD
-"POT-Creation-Date: 2020-03-25 13:14+0000\n"
-"PO-Revision-Date: 2020-03-28 23:00+0000\n"
-=======
 "POT-Creation-Date: 2020-03-31 10:47+0000\n"
 "PO-Revision-Date: 2019-12-16 04:00+0000\n"
->>>>>>> 2471d4bc
 "Last-Translator: Maarten van den Berg <maartenberg1@gmail.com>\n"
 "Language-Team: Dutch (informal) <https://translate.pretix.eu/projects/pretix/"
 "pretix-js/nl_Informal/>\n"
@@ -285,29 +280,19 @@
 msgstr "Voer een hoeveelheid voor een van de producten in."
 
 #: pretix/static/pretixpresale/js/ui/main.js:317
-<<<<<<< HEAD
-msgid "We keep %(currency)s %(amount)s"
-msgstr "Wij houden %(currency)s %(amount)s"
-=======
 #, fuzzy
 #| msgctxt "widget"
 #| msgid "from %(currency)s %(price)s"
 msgid "The organizer keeps %(currency)s %(amount)s"
 msgstr "vanaf %(currency)s %(price)s"
->>>>>>> 2471d4bc
 
 #: pretix/static/pretixpresale/js/ui/main.js:325
 msgid "You get %(currency)s %(amount)s back"
 msgstr "Jij krijgt %(currency)s %(amount)s terug"
 
 #: pretix/static/pretixpresale/js/ui/main.js:341
-<<<<<<< HEAD
-msgid "Please enter the amount we can keep."
-msgstr "Voer het bedrag in dat wij mogen houden."
-=======
 msgid "Please enter the amount the organizer can keep."
 msgstr ""
->>>>>>> 2471d4bc
 
 #: pretix/static/pretixpresale/js/widget/widget.js:17
 msgctxt "widget"

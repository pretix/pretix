# pretix translation file German
# Copyright (C) 2014 the pretix authors
# This file is distributed under the same license as the pretix package.
# Raphael Michel <michel@rami.io>, 2014.
#
msgid ""
msgstr ""
"Project-Id-Version: 1\n"
"Report-Msgid-Bugs-To: \n"
"POT-Creation-Date: 2017-11-03 10:56+0000\n"
"PO-Revision-Date: 2017-11-03 12:00+0100\n"
"Last-Translator: Raphael Michel <michel@rami.io>\n"
"Language-Team: Raphael Michel <michel@rami.io>\n"
"Language: de\n"
"MIME-Version: 1.0\n"
"Content-Type: text/plain; charset=UTF-8\n"
"Content-Transfer-Encoding: 8bit\n"
"Plural-Forms: nplurals=2; plural=(n != 1);\n"
"X-Generator: Poedit 2.0.2\n"

#: htmlcov/pretix_control_views_dashboards_py.html:898
#: pretix/control/templates/pretixcontrol/events/index.html:122
#: pretix/control/views/dashboards.py:346
msgid "Shop disabled"
msgstr "Shop deaktiviert"

#: htmlcov/pretix_control_views_dashboards_py.html:900
#: pretix/control/forms/filter.py:236 pretix/control/forms/filter.py:298
#: pretix/control/templates/pretixcontrol/events/index.html:124
#: pretix/control/templates/pretixcontrol/subevents/index.html:91
msgid "Presale over"
msgstr "Verkauf vorüber"

#: htmlcov/pretix_control_views_dashboards_py.html:902
#: pretix/control/forms/filter.py:235 pretix/control/forms/filter.py:297
#: pretix/control/templates/pretixcontrol/events/index.html:126
#: pretix/control/templates/pretixcontrol/subevents/index.html:93
msgid "Presale not started"
msgstr "noch nicht gestartet"

#: htmlcov/pretix_control_views_dashboards_py.html:904
#: pretix/control/templates/pretixcontrol/events/index.html:128
#: pretix/control/templates/pretixcontrol/subevents/index.html:95
#: pretix/control/views/dashboards.py:352
msgid "On sale"
msgstr "Aktiv"

#: pretix/base/exporters/answers.py:18
msgid "Answers to file upload questions"
msgstr "Antworten zu Fragen mit Dateiupload"

#: pretix/base/exporters/answers.py:27 pretix/base/models/items.py:609
#: pretix/control/templates/pretixcontrol/event/base.html:63
#: pretix/control/templates/pretixcontrol/items/questions.html:3
#: pretix/control/templates/pretixcontrol/items/questions.html:5
msgid "Questions"
msgstr "Fragen"

#: pretix/base/exporters/invoices.py:15
msgid "All invoices"
msgstr "Alle Rechnungen"

#: pretix/base/exporters/mail.py:16
msgid "Email addresses (text file)"
msgstr "E-Mail-Adressen (Textdatei)"

#: pretix/base/exporters/mail.py:34 pretix/plugins/reports/exporters.py:267
msgid "Filter by status"
msgstr "Nach Status filtern"

#: pretix/base/exporters/orderlist.py:22
msgid "List of orders (CSV)"
msgstr "Liste der Bestellungen (CSV)"

#: pretix/base/exporters/orderlist.py:30
#: pretix/plugins/checkinlists/exporters.py:44
msgid "Only paid orders"
msgstr "Nur bezahlte Bestellungen"

#: pretix/base/exporters/orderlist.py:64 pretix/base/models/orders.py:108
#: pretix/control/templates/pretixcontrol/checkin/index.html:56
#: pretix/control/templates/pretixcontrol/order/index.html:76
#: pretix/control/templates/pretixcontrol/orders/index.html:33
#: pretix/control/templates/pretixcontrol/orders/index.html:76
#: pretix/control/templates/pretixcontrol/search/orders.html:35
#: pretix/plugins/banktransfer/templates/pretixplugins/banktransfer/transaction_list.html:33
#: pretix/plugins/checkinlists/exporters.py:54
#: pretix/plugins/checkinlists/exporters.py:96
#: pretix/plugins/reports/exporters.py:341
#: pretix/plugins/ticketoutputpdf/ticketoutput.py:44
msgid "Order code"
msgstr "Bestellnummer"

#: pretix/base/exporters/orderlist.py:64
#: pretix/control/templates/pretixcontrol/orders/index.html:86
#: pretix/control/templates/pretixcontrol/search/orders.html:47
#: pretix/plugins/reports/exporters.py:341
msgid "Order total"
msgstr "Gesamtbetrag"

#: pretix/base/exporters/orderlist.py:64 pretix/base/models/orders.py:114
#: pretix/control/forms/filter.py:229 pretix/control/forms/filter.py:291
#: pretix/control/templates/pretixcontrol/checkin/index.html:68
#: pretix/control/templates/pretixcontrol/events/index.html:76
#: pretix/control/templates/pretixcontrol/orders/index.html:92
#: pretix/control/templates/pretixcontrol/search/orders.html:53
#: pretix/control/templates/pretixcontrol/subevents/index.html:60
#: pretix/control/templates/pretixcontrol/waitinglist/index.html:122
#: pretix/plugins/reports/exporters.py:341
#: pretix/plugins/stripe/templates/pretixplugins/stripe/control.html:51
msgid "Status"
msgstr "Status"

#: pretix/base/exporters/orderlist.py:64
#: pretix/control/templates/pretixcontrol/checkin/index.html:64
#: pretix/control/templates/pretixcontrol/event/settings_base.html:60
msgid "Email"
msgstr "E-Mail"

#: pretix/base/exporters/orderlist.py:64
#: pretix/control/templates/pretixcontrol/order/index.html:78
#: pretix/control/templates/pretixcontrol/orders/index.html:82
#: pretix/control/templates/pretixcontrol/search/orders.html:44
#: pretix/plugins/reports/exporters.py:278
#: pretix/plugins/reports/exporters.py:341
msgid "Order date"
msgstr "Bestelldatum"

#: pretix/base/exporters/orderlist.py:65
#: pretix/control/templates/pretixcontrol/order/index.html:367
#: pretix/presale/templates/pretixpresale/event/checkout_confirm.html:87
#: pretix/presale/templates/pretixpresale/event/order.html:182
msgid "Company"
msgstr "Firma"

#: pretix/base/exporters/orderlist.py:65 pretix/base/models/event.py:528
#: pretix/base/models/event.py:678 pretix/base/models/items.py:709
#: pretix/base/models/organizer.py:31 pretix/base/models/tax.py:55
#: pretix/control/forms/item.py:179
#: pretix/control/templates/pretixcontrol/checkin/index.html:66
#: pretix/control/templates/pretixcontrol/event/tax_index.html:26
#: pretix/control/templates/pretixcontrol/order/index.html:369
#: pretix/control/templates/pretixcontrol/organizers/team_members.html:91
#: pretix/control/templates/pretixcontrol/subevents/index.html:47
#: pretix/presale/templates/pretixpresale/event/checkout_confirm.html:89
#: pretix/presale/templates/pretixpresale/event/order.html:184
#: pretix/presale/templates/pretixpresale/organizers/index.html:46
msgid "Name"
msgstr "Name"

#: pretix/base/exporters/orderlist.py:65 pretix/base/models/orders.py:876
#: pretix/control/templates/pretixcontrol/order/index.html:371
#: pretix/presale/templates/pretixpresale/event/checkout_confirm.html:91
#: pretix/presale/templates/pretixpresale/event/order.html:186
msgid "Address"
msgstr "Adresse"

#: pretix/base/exporters/orderlist.py:65 pretix/base/models/orders.py:877
msgid "ZIP code"
msgstr "Postleitzahl"

#: pretix/base/exporters/orderlist.py:65 pretix/base/models/orders.py:878
msgid "City"
msgstr "Ort"

#: pretix/base/exporters/orderlist.py:65 pretix/base/models/orders.py:879
#: pretix/base/models/orders.py:880
#: pretix/control/templates/pretixcontrol/order/index.html:375
#: pretix/presale/templates/pretixpresale/event/checkout_confirm.html:95
#: pretix/presale/templates/pretixpresale/event/order.html:190
msgid "Country"
msgstr "Land"

#: pretix/base/exporters/orderlist.py:65 pretix/base/models/orders.py:881
#: pretix/control/templates/pretixcontrol/order/index.html:378
#: pretix/presale/templates/pretixpresale/event/checkout_confirm.html:98
#: pretix/presale/templates/pretixpresale/event/order.html:193
msgid "VAT ID"
msgstr "USt-ID"

#: pretix/base/exporters/orderlist.py:66 pretix/base/models/orders.py:138
#: pretix/control/templates/pretixcontrol/order/index.html:88
#: pretix/plugins/banktransfer/templates/pretixplugins/banktransfer/control.html:11
#: pretix/plugins/reports/exporters.py:279
#: pretix/plugins/reports/exporters.py:341
msgid "Payment date"
msgstr "Zahlungsdatum"

#: pretix/base/exporters/orderlist.py:66
msgid "Payment type"
msgstr "Zahlungsart"

#: pretix/base/exporters/orderlist.py:66 pretix/base/services/stats.py:162
msgid "Fees"
msgstr "Gebühren"

#: pretix/base/exporters/orderlist.py:71
#, python-brace-format
msgid "Gross at {rate} % tax"
msgstr "Brutto {rate} %"

#: pretix/base/exporters/orderlist.py:72
#, python-brace-format
msgid "Net at {rate} % tax"
msgstr "Netto {rate} %"

#: pretix/base/exporters/orderlist.py:73
#, python-brace-format
msgid "Tax value at {rate} % tax"
msgstr "Steuer {rate} %"

#: pretix/base/exporters/orderlist.py:76
msgid "Invoice numbers"
msgstr "Rechnungsnummern"

#: pretix/base/exporters/orderlist.py:148
msgid "Quota availabilities (CSV)"
msgstr "Kontingent-Verfügbarkeiten (CSV)"

#: pretix/base/exporters/orderlist.py:155
#: pretix/control/templates/pretixcontrol/items/quotas.html:57
msgid "Quota name"
msgstr "Bezeichnung"

#: pretix/base/exporters/orderlist.py:155
#: pretix/control/templates/pretixcontrol/items/quota.html:35
msgid "Total quota"
msgstr "Gesamtkontingent"

#: pretix/base/exporters/orderlist.py:155 pretix/control/views/item.py:601
msgid "Paid orders"
msgstr "Bezahlte Bestellungen"

#: pretix/base/exporters/orderlist.py:155 pretix/control/views/item.py:606
msgid "Pending orders"
msgstr "Ausstehende Zahlungen"

#: pretix/base/exporters/orderlist.py:155
msgid "Blocking vouchers"
msgstr "Blockierende Gutscheine"

#: pretix/base/exporters/orderlist.py:156 pretix/control/views/item.py:616
msgid "Current user's carts"
msgstr "Aktuelle Warenkörbe"

#: pretix/base/exporters/orderlist.py:156
#: pretix/control/templates/pretixcontrol/event/base.html:101
#: pretix/control/templates/pretixcontrol/event/settings.html:72
#: pretix/control/templates/pretixcontrol/waitinglist/index.html:5
#: pretix/control/templates/pretixcontrol/waitinglist/index.html:7
#: pretix/control/views/item.py:621
#: pretix/presale/templates/pretixpresale/event/fragment_availability.html:10
#: pretix/presale/templates/pretixpresale/event/fragment_availability.html:24
#: pretix/presale/templates/pretixpresale/event/waitinglist.html:3
msgid "Waiting list"
msgstr "Warteliste"

#: pretix/base/exporters/orderlist.py:156
#: pretix/control/templates/pretixcontrol/items/quota.html:47
#: pretix/control/views/item.py:632
msgid "Current availability"
msgstr "Aktuell verfügbar"

#: pretix/base/exporters/orderlist.py:164
#: pretix/base/exporters/orderlist.py:170
#: pretix/control/templates/pretixcontrol/items/quota.html:37
#: pretix/control/templates/pretixcontrol/items/quota.html:49
msgid "Infinite"
msgstr "Unendlich"

#: pretix/base/forms/auth.py:17 pretix/base/forms/auth.py:173
#: pretix/base/models/auth.py:67 pretix/base/models/orders.py:124
#: pretix/plugins/checkinlists/exporters.py:110
#: pretix/presale/forms/checkout.py:29 pretix/presale/forms/user.py:6
msgid "E-mail"
msgstr "E-Mail"

#: pretix/base/forms/auth.py:18 pretix/base/forms/auth.py:84
#: pretix/base/forms/auth.py:136 pretix/control/forms/event.py:767
#: pretix/control/templates/pretixcontrol/user/reauth.html:17
msgid "Password"
msgstr "Passwort"

#: pretix/base/forms/auth.py:19 pretix/base/forms/auth.py:97
msgid "Keep me logged in"
msgstr "Angemeldet bleiben"

#: pretix/base/forms/auth.py:22
msgid "Please enter a correct email address and password."
msgstr ""
"Bitte gib eine gültige Kombination aus E-Mail-Adresse und Passwort ein."

#: pretix/base/forms/auth.py:23
msgid "This account is inactive."
msgstr "Dieses Konto ist deaktiviert."

#: pretix/base/forms/auth.py:76
msgid ""
"You already registered with that email address, please use the login form."
msgstr ""
"Du hast dich bereits mit dieser E-Mail-Adresse registriert, bitte verwende "
"das Login-Formular."

#: pretix/base/forms/auth.py:77 pretix/base/forms/auth.py:133
#: pretix/base/forms/user.py:20
msgid "Please enter the same password twice"
msgstr "Bitte gib zweimal dasselbe Passwort ein."

#: pretix/base/forms/auth.py:80
msgid "Email address"
msgstr "E-Mail-Adresse"

#: pretix/base/forms/auth.py:91 pretix/base/forms/auth.py:141
msgid "Repeat password"
msgstr "Passwort wiederholen"

#: pretix/base/forms/auth.py:189
msgid "We are unable to find a user matching the data you provided."
msgstr ""
"Wir konnten keinen Benutzer finden, der zu den eingegebenen Daten passt."

#: pretix/base/forms/user.py:15
msgid ""
"There already is an account associated with this e-mail address. Please "
"choose a different one."
msgstr ""
"Diese E-Mail-Adresse ist bereits mit einem anderen Benutzer verknüpft. Bitte "
"wähle eine andere."

#: pretix/base/forms/user.py:17
msgid ""
"Please enter your current password if you want to change your e-mail address "
"or password."
msgstr ""
"Bitte gib dein aktuelles Passwort ein, um deine E-Mail-Adresse oder dein "
"Passwort zu ändern."

#: pretix/base/forms/user.py:19
msgid "The current password you entered was not correct."
msgstr "Das eingegebene aktuelle Passwort war nicht korrekt."

#: pretix/base/forms/user.py:25
msgid "Your current password"
msgstr "Aktuelles Passwort"

#: pretix/base/forms/user.py:29
msgid "New password"
msgstr "Neues Passwort"

#: pretix/base/forms/user.py:33
msgid "Repeat new password"
msgstr "Neues Passwort wiederholen"

#: pretix/base/forms/user.py:37 pretix/control/forms/event.py:274
msgid "Default timezone"
msgstr "Standardzeitzone"

#: pretix/base/forms/user.py:38
msgid ""
"Only used for views that are not bound to an event. For all event views, the "
"event timezone is used instead."
msgstr ""
"Wird für alle Ansichten benutzt, die nicht zu einer einzelnen Veranstaltung "
"gehören. Für alle Ansichten zu einer einzelnen Veranstaltung wird die "
"Zeitzone der Veranstaltung verwendet."

#: pretix/base/forms/user.py:111
msgid "Device name"
msgstr "Gerätename"

#: pretix/base/forms/user.py:112
msgid "Device type"
msgstr "Gerätetyp"

#: pretix/base/forms/user.py:113
msgid "Smartphone with the Authenticator application"
msgstr "Smartphone mit Authenticator-App"

#: pretix/base/forms/user.py:114
msgid "U2F-compatible hardware token (e.g. Yubikey)"
msgstr "U2F-kompatibler Hardwaretoken (z.B. Yubikey)"

#: pretix/base/forms/validators.py:33
#, python-format
msgid "Invalid placeholder(s): %(value)s"
msgstr "Ungültige(r) Platzhalter: %(value)s"

#: pretix/base/invoice.py:182
msgctxt "invoice"
msgid "Classic renderer (pretix 1.0)"
msgstr "Klassisch (pretix 1.0)"

#: pretix/base/invoice.py:187 pretix/base/invoice.py:200
#, python-format
msgctxt "invoice"
msgid "Page %d"
msgstr "Seite %d"

#: pretix/base/invoice.py:196
#, python-brace-format
msgctxt "invoice"
msgid "Invoice {num}"
msgstr "Rechnung {num}"

#: pretix/base/invoice.py:207
msgctxt "invoice"
msgid "Invoice from"
msgstr "Rechnungsaussteller"

#: pretix/base/invoice.py:217
msgctxt "invoice"
msgid "Invoice to"
msgstr "Rechnungsempfänger"

#: pretix/base/invoice.py:227
msgctxt "invoice"
msgid "Order code"
msgstr "Bestellnummer"

#: pretix/base/invoice.py:236
msgctxt "invoice"
msgid "Cancellation number"
msgstr "Korrekturnummer"

#: pretix/base/invoice.py:242
msgctxt "invoice"
msgid "Original invoice"
msgstr "Ursprüngl. Rechnung"

#: pretix/base/invoice.py:247
msgctxt "invoice"
msgid "Invoice number"
msgstr "Rechnungsnummer"

#: pretix/base/invoice.py:255
msgctxt "invoice"
msgid "Cancellation date"
msgstr "Korrekturdatum"

#: pretix/base/invoice.py:261
msgctxt "invoice"
msgid "Original invoice date"
msgstr "Ursprüngl. Rechnungsdatum"

#: pretix/base/invoice.py:268
msgctxt "invoice"
msgid "Invoice date"
msgstr "Rechnungsdatum"

#: pretix/base/invoice.py:286
#, python-brace-format
msgctxt "invoice"
msgid ""
"{from_date}\n"
"until {to_date}"
msgstr ""
"{from_date}\n"
"bis {to_date}"

#: pretix/base/invoice.py:302
msgctxt "invoice"
msgid "Event"
msgstr "Veranstaltung"

#: pretix/base/invoice.py:326
msgctxt "invoice"
msgid "Invoice"
msgstr "Rechnung"

#: pretix/base/invoice.py:328
msgctxt "invoice"
msgid "Cancellation"
msgstr "Rechnungskorrektur"

#: pretix/base/invoice.py:336
#, python-brace-format
msgctxt "invoice"
msgid "Your reference: {reference}"
msgstr "Deine Referenz: {reference}"

#: pretix/base/invoice.py:356
msgctxt "invoice"
msgid "Description"
msgstr "Beschreibung"

#: pretix/base/invoice.py:357 pretix/base/invoice.py:398
msgctxt "invoice"
msgid "Tax rate"
msgstr "Steuersatz"

#: pretix/base/invoice.py:358
msgctxt "invoice"
msgid "Net"
msgstr "Netto"

#: pretix/base/invoice.py:359
msgctxt "invoice"
msgid "Gross"
msgstr "Brutto"

#: pretix/base/invoice.py:374
msgctxt "invoice"
msgid "Invoice total"
msgstr "Rechnungsbetrag"

#: pretix/base/invoice.py:399
msgctxt "invoice"
msgid "Net value"
msgstr "Netto"

#: pretix/base/invoice.py:400
msgctxt "invoice"
msgid "Gross value"
msgstr "Brutto"

#: pretix/base/invoice.py:401
msgctxt "invoice"
msgid "Tax"
msgstr "Steuer"

#: pretix/base/invoice.py:430
msgctxt "invoice"
msgid "Included taxes"
msgstr "Enthaltene Umsatzsteuer"

#: pretix/base/invoice.py:458
#, python-brace-format
msgctxt "invoice"
msgid ""
"Using the conversion rate of 1:{rate} as published by the European Central "
"Bank on {date}, this corresponds to:"
msgstr ""
"Mit dem am {date} von der Europäischen Zentralbank veröffentlichten "
"Wechselkurs von 1:{rate} entspricht dies:"

#: pretix/base/invoice.py:471
#, python-brace-format
msgctxt "invoice"
msgid ""
"Using the conversion rate of 1:{rate} as published by the European Central "
"Bank on {date}, the invoice total corresponds to {total}."
msgstr ""
"Mit dem am {date} von der Europäischen Zentralbank veröffentlichten "
"Wechselkurs von 1:{rate} entspricht der Rechnungsbetrag {total}."

#: pretix/base/models/auth.py:69 pretix/base/models/orders.py:875
msgid "Full name"
msgstr "Voller Name"

#: pretix/base/models/auth.py:71
msgid "Is active"
msgstr "Ist aktiviert"

#: pretix/base/models/auth.py:73
msgid "Is site admin"
msgstr "Ist Systemadministrator"

#: pretix/base/models/auth.py:75
msgid "Date joined"
msgstr "Registrierungsdatum"

#: pretix/base/models/auth.py:79 pretix/control/forms/event.py:909
msgid "Language"
msgstr "Sprache"

#: pretix/base/models/auth.py:82
msgid "Timezone"
msgstr "Zeitzone"

#: pretix/base/models/auth.py:92
#: pretix/control/templates/pretixcontrol/order/index.html:94
#: pretix/control/templates/pretixcontrol/orders/index.html:79
#: pretix/control/templates/pretixcontrol/search/orders.html:41
#: pretix/control/templates/pretixcontrol/waitinglist/index.html:116
#: pretix/control/views/organizer.py:44 tests/base/test_mail.py:86
msgid "User"
msgstr "Benutzer"

#: pretix/base/models/auth.py:93
msgid "Users"
msgstr "Benutzer"

#: pretix/base/models/auth.py:137
msgid "Account information changed"
msgstr "Account-Informationen geändert"

#: pretix/base/models/event.py:36
msgid "The end of the presale period has to be later than its start."
msgstr "Das Ende des Vorverkaufs muss nach seinem Beginn liegen."

#: pretix/base/models/event.py:38
msgid "The end of the event has to be later than its start."
msgstr "Das Ende der Veranstaltung muss nach ihrem Beginn liegen."

#: pretix/base/models/event.py:197 pretix/control/forms/filter.py:241
#: pretix/control/forms/filter.py:243 pretix/control/forms/filter.py:309
#: pretix/control/forms/filter.py:311
#: pretix/control/templates/pretixcontrol/events/index.html:52
#: pretix/control/templates/pretixcontrol/organizers/detail.html:13
#: pretix/plugins/ticketoutputpdf/ticketoutput.py:82
msgid "Event name"
msgstr "Veranstaltungstitel"

#: pretix/base/models/event.py:202
msgid ""
"Should be short, only contain lowercase letters and numbers, and must be "
"unique among your events. We recommend some kind of abbreviation or a date "
"with less than 10 characters that can be easily remembered, but you can also "
"choose to use a random value. This will be used in URLs, order codes, "
"invoice numbers, and bank transfer references."
msgstr ""
"Sollte kurz sein und darf nur Kleinbuchstaben und Zahlen enthalten. Muss "
"unter deinen Veranstaltungen einmalig sein. Wir empfehlen eine Abkürzung "
"oder ein Datum mit unter 10 Zeichen, das man sich gut merken kann. Du kannst "
"jedoch auch einen zufälligen Wert verwendet. Dies wird z.B. in Links,  "
"Bestellnummern, Rechnungsnummern und Verwendungszwecken für "
"Banküberweisungen benutzt."

#: pretix/base/models/event.py:209 pretix/base/models/organizer.py:40
msgid "The slug may only contain letters, numbers, dots and dashes."
msgstr ""
"Die Kurzform darf nur Buchstaben, Zahlen, Punkte und Bindestriche enthalten."

#: pretix/base/models/event.py:213 pretix/base/models/organizer.py:44
msgid "Short form"
msgstr "Kurzform"

#: pretix/base/models/event.py:215
msgid "Shop is live"
msgstr "Shop ist live"

#: pretix/base/models/event.py:217
msgid "Event currency"
msgstr "Währung"

#: pretix/base/models/event.py:220 pretix/base/models/event.py:530
msgid "Event start time"
msgstr "Veranstaltungsbeginn"

#: pretix/base/models/event.py:222 pretix/base/models/event.py:532
msgid "Event end time"
msgstr "Veranstaltungsende"

#: pretix/base/models/event.py:224 pretix/base/models/event.py:534
msgid "Admission time"
msgstr "Einlass"

#: pretix/base/models/event.py:226
msgid "Visible in public lists"
msgstr "Öffentlich sichtbar"

#: pretix/base/models/event.py:227
msgid ""
"If selected, this event may show up on the ticket system's start page or an "
"organization profile."
msgstr ""
"Wenn diese Option aktiviert ist, darf die Veranstaltung auf der Startseite "
"dieses Vorverkaufssystem oder auf der Profilseite eines Veranstalters "
"angezeigt werden."

#: pretix/base/models/event.py:231 pretix/base/models/event.py:537
msgid "End of presale"
msgstr "Ende des Vorverkaufs"

#: pretix/base/models/event.py:232 pretix/base/models/event.py:538
msgid "Optional. No products will be sold after this date."
msgstr "Optional. Es werden nach diesem Termin keine Produkte mehr verkauft."

#: pretix/base/models/event.py:236 pretix/base/models/event.py:542
msgid "Start of presale"
msgstr "Beginn des Vorverkaufs"

#: pretix/base/models/event.py:237 pretix/base/models/event.py:543
msgid "Optional. No products will be sold before this date."
msgstr "Optional. Es werden vor diesem Termin keine Produkte verkauft."

#: pretix/base/models/event.py:242 pretix/base/models/event.py:548
msgid "Location"
msgstr "Veranstaltungsort"

#: pretix/base/models/event.py:246
#: pretix/control/templates/pretixcontrol/event/settings_base.html:45
msgid "Plugins"
msgstr "Erweiterungen"

#: pretix/base/models/event.py:249
#: pretix/control/templates/pretixcontrol/event/index.html:71
#: pretix/control/templates/pretixcontrol/order/index.html:405
msgid "Internal comment"
msgstr "Interner Kommentar"

#: pretix/base/models/event.py:253 pretix/control/views/dashboards.py:357
msgid "Event series"
msgstr "Veranstaltungsreihe"

#: pretix/base/models/event.py:258 pretix/base/models/items.py:190
#: pretix/base/models/items.py:698 pretix/base/models/orders.py:119
#: pretix/base/models/orders.py:828 pretix/base/models/vouchers.py:85
#: pretix/base/models/waitinglist.py:27
#: pretix/control/templates/pretixcontrol/search/orders.html:38
#: pretix/presale/templates/pretixpresale/event/waitinglist.html:18
msgid "Event"
msgstr "Veranstaltung"

#: pretix/base/models/event.py:259
#: pretix/control/templates/pretixcontrol/base.html:200
#: pretix/control/templates/pretixcontrol/events/index.html:5
#: pretix/control/templates/pretixcontrol/events/index.html:7
#: pretix/control/templates/pretixcontrol/organizers/base.html:19
#: pretix/control/templates/pretixcontrol/organizers/teams.html:17
msgid "Events"
msgstr "Veranstaltungen"

#: pretix/base/models/event.py:523 pretix/base/models/items.py:206
#: pretix/base/models/items.py:403 pretix/control/forms/filter.py:232
msgid "Active"
msgstr "aktiviert"

#: pretix/base/models/event.py:524
msgid ""
"Only with this checkbox enabled, this date is visible in the frontend to "
"users."
msgstr "Nur wenn dieser Haken gesetzt ist, wird der Termin im Shop angezeigt."

#: pretix/base/models/event.py:552 pretix/control/forms/event.py:821
msgid "Frontpage text"
msgstr "Text auf der Startseite"

#: pretix/base/models/event.py:559
msgid "Date in event series"
msgstr "Termin in Veranstaltungsreihe"

#: pretix/base/models/event.py:560
msgid "Dates in event series"
msgstr "Termine in Veranstaltungsreihe"

#: pretix/base/models/event.py:670
msgid "Can not contain spaces or special characters except underscores"
msgstr "Darf keine Leerzeichen und Sonderzeichen außer Unterstrichen enthalten"

#: pretix/base/models/event.py:675
msgid "The property name may only contain letters, numbers and underscores."
msgstr ""
"Der Name der Eigenschaft darf nur Buchstaben, Zahlen und Bindestriche "
"enthalten."

#: pretix/base/models/items.py:40
msgid "Category name"
msgstr "Bezeichnung"

#: pretix/base/models/items.py:43
msgid "Category description"
msgstr "Kategoriebeschreibung"

#: pretix/base/models/items.py:50
msgid "Products in this category are add-on products"
msgstr "Produkte in dieser Kategorie sind Zusatzprodukte"

#: pretix/base/models/items.py:51
msgid ""
"If selected, the products belonging to this category are not for sale on "
"their own. They can only be bought in combination with a product that has "
"this category configured as a possible source for add-ons."
msgstr ""
"Wenn du diese Option auswählst, können Produkte in dieser Kategorie nicht "
"einzeln erworben werden, sondern nur als Zusatz zu einem anderen Produkt. "
"Bei diesem anderen Produkt muss diese Kategorie unter Zusatz-Produkte "
"konfiguriert worden sein."

#: pretix/base/models/items.py:57
#: pretix/control/templates/pretixcontrol/items/category.html:4
#: pretix/control/templates/pretixcontrol/items/category.html:6
msgid "Product category"
msgstr "Produktkategorie"

#: pretix/base/models/items.py:58
#: pretix/control/templates/pretixcontrol/items/categories.html:3
#: pretix/control/templates/pretixcontrol/items/categories.html:5
#: pretix/control/templates/pretixcontrol/items/categories.html:31
msgid "Product categories"
msgstr "Produktkategorien"

#: pretix/base/models/items.py:63
#, python-brace-format
msgid "{category} (Add-On products)"
msgstr "{category} (Zusatzprodukte)"

#: pretix/base/models/items.py:197 pretix/base/models/items.py:504
#: pretix/control/templates/pretixcontrol/items/index.html:34
msgid "Category"
msgstr "Kategorie"

#: pretix/base/models/items.py:198
msgid ""
"If you have many products, you can optionally sort them into categories to "
"keep things organized."
msgstr ""
"Wenn du viele Produkte hast, kannst du sie in verschiedene Kategorien "
"einteilen, um Überblick zu schaffen."

#: pretix/base/models/items.py:202
msgid "Item name"
msgstr "Produktbezeichnung"

#: pretix/base/models/items.py:209 pretix/base/models/items.py:399
#: pretix/base/models/items.py:406
msgid "Description"
msgstr "Beschreibung"

#: pretix/base/models/items.py:210
msgid "This is shown below the product name in lists."
msgstr "Wird in Listen unter dem Namen angezeigt."

#: pretix/base/models/items.py:214 pretix/base/models/items.py:417
msgid "Default price"
msgstr "Basispreis"

#: pretix/base/models/items.py:215
msgid ""
"If this product has multiple variations, you can set different prices for "
"each of the variations. If a variation does not have a special price or if "
"you do not have variations, this price will be used."
msgstr ""
"Wenn das Produkt mehrere Varianten hat, kannst du für jede Variante einzeln "
"Preise setzen. Wenn das Produkt keine Varianten hat oder eine Variante "
"keinen einzeln gesetzten Preis hat, wird dieser Preis verwendet."

#: pretix/base/models/items.py:222
msgid "Free price input"
msgstr "Freie Preiseingabe"

#: pretix/base/models/items.py:223
msgid ""
"If this option is active, your users can choose the price themselves. The "
"price configured above is then interpreted as the minimum price a user has "
"to enter. You could use this e.g. to collect additional donations for your "
"event. This is currently not supported for products that are bought as an "
"add-on to other products."
msgstr ""
"Wenn diese Option aktiviert ist, kann der Kunde den Preis selbst bearbeiten. "
"Der oben eingestellte Preis ist der minimale Preis, der eingegeben werden "
"muss. Du kannst dies z.B. benutzen, um freiwillige Spenden für deine "
"Veranstaltung zu sammeln. Dies wird aktuell für Produkte, die als Zusatz zu "
"einem anderen Projekt verkauft werden, nicht unterstützt."

#: pretix/base/models/items.py:230
msgid "Sales tax"
msgstr "Umsatzsteuer"

#: pretix/base/models/items.py:235
msgid "Is an admission ticket"
msgstr "Berechtigt zum Eintritt"

#: pretix/base/models/items.py:237
msgid "Whether or not buying this product allows a person to enter your event"
msgstr ""
"Aktivieren, wenn dieses Produkt den Käufer zum Eintritt auf der "
"Veranstaltung berechtigt."

#: pretix/base/models/items.py:246
msgid "Product picture"
msgstr "Produktbild"

#: pretix/base/models/items.py:251
msgid "Available from"
msgstr "Verfügbar ab"

#: pretix/base/models/items.py:253
msgid "This product will not be sold before the given date."
msgstr "Dieses Produkt wird vor diesem Termin nicht verkauft."

#: pretix/base/models/items.py:256 pretix/base/payment.py:171
msgid "Available until"
msgstr "Verfügbar bis"

#: pretix/base/models/items.py:258
msgid "This product will not be sold after the given date."
msgstr "Dieses Produkt wird nach diesem Termin nicht mehr verkauft."

#: pretix/base/models/items.py:261
msgid "This product can only be bought using a voucher."
msgstr "Dieses Produkt kann nur mit einem Gutschein gekauft werden."

#: pretix/base/models/items.py:263
msgid ""
"To buy this product, the user needs a voucher that applies to this product "
"either directly or via a quota."
msgstr ""
"Um dieses Produkt zu kaufen, muss der Benutzer einen Gutscheincode eingeben, "
"der direkt oder indirekt für dieses Produkt gültig ist."

#: pretix/base/models/items.py:267
msgid ""
"This product will only be shown if a voucher matching the product is "
"redeemed."
msgstr ""
"Dieses Produkt wird nur angezeigt, wenn ein passender Gutschein eingelöst "
"wird."

#: pretix/base/models/items.py:269
msgid ""
"This product will be hidden from the event page until the user enters a "
"voucher code that is specifically tied to this product (and not via a quota)."
msgstr ""
"Dieses Produkt wird auf der Veranstaltungsseite nicht angezeigt, es sei denn "
"der Benutzer gibt einen zu diesem Produkt gehörenden Gutscheincode ein. Im "
"Gutschein muss das Produkt direkt hinterlegt sein und nicht über sein "
"Kontingent."

#: pretix/base/models/items.py:273
msgid "Allow product to be canceled"
msgstr "Erlaube Stornierungen"

#: pretix/base/models/items.py:275
msgid ""
"If this is active and the general event settings allow it, orders containing "
"this product can be canceled by the user until the order is paid for. Users "
"cannot cancel paid orders on their own and you can cancel orders at all "
"times, regardless of this setting"
msgstr ""
"Wenn diese Option aktiv ist und die allgemeinen Einstellungen es erlauben, "
"können Bestellungen, die dieses Produkt enthalten, vom Nutzer storniert "
"werden solange sie noch nicht bezahlt sind. Benutzer können nicht "
"selbstständig bereits bezahlte Bestellungen stornieren und du kannst "
"jederzeit Bestellungen stornieren, unabhängig von dieser Einstellung."

#: pretix/base/models/items.py:280
msgid "Minimum amount per order"
msgstr "Minimale Anzahl pro Bestellung"

#: pretix/base/models/items.py:282
msgid ""
"This product can only be bought if it is added to the cart at least this "
"many times. If you keep the field empty or set it to 0, there is no special "
"limit for this product."
msgstr ""
"Dieses Produkt kann nur bestellt werden, wenn es mindestens so oft wie hier "
"angegeben im Warenkorb liegt. Wenn das Feld leer ist oder auf 0 gesetzt "
"wird, gibt es keine Beschränkung."

#: pretix/base/models/items.py:286
msgid "Maximum amount per order"
msgstr "Maximale Anzahl pro Bestellung"

#: pretix/base/models/items.py:288
msgid ""
"This product can only be bought at most this many times within one order. If "
"you keep the field empty or set it to 0, there is no special limit for this "
"product. The limit for the maximum number of items in the whole order "
"applies regardless."
msgstr ""
"Dieses Produkt kann pro Bestellung höchstens so oft bestellt werden wie hier "
"angegeben. Wenn das Feld leer ist oder auf 0 gesetzt wird, gibt es keine "
"Beschränkung. Die Beschränkung für die Gesamtanzahl von Produkten in einer "
"Bestellung bleibt davon unberührt."

#: pretix/base/models/items.py:293
msgid "Requires special attention"
msgstr "Benötigt besondere Behandlung"

#: pretix/base/models/items.py:295
msgid ""
"If you set this, the check-in app will show a visible warning that this "
"ticket requires special attention. You can use this for example for student "
"tickets to indicate to the person at check-in that the student ID card still "
"needs to be checked."
msgstr ""
"Wenn diese Option gesetzt ist, wird die Check-In-Anwendung melden, dass "
"dieses Ticket besondere Behandlung braucht. Das ist z.B. für Studierende "
"nützlich, deren Studierendenausweis noch geprüft werden soll."

#: pretix/base/models/items.py:303 pretix/base/models/vouchers.py:139
#: pretix/base/models/waitinglist.py:49 pretix/control/forms/orders.py:113
#: pretix/control/forms/vouchers.py:15
#: pretix/control/templates/pretixcontrol/item/base.html:3
#: pretix/control/templates/pretixcontrol/orders/overview.html:32
#: pretix/control/templates/pretixcontrol/vouchers/index.html:71
#: pretix/control/templates/pretixcontrol/waitinglist/index.html:117
#: pretix/control/views/vouchers.py:64
#: pretix/plugins/checkinlists/exporters.py:96
#: pretix/plugins/reports/exporters.py:175
#: pretix/presale/templates/pretixpresale/event/waitinglist.html:10
msgid "Product"
msgstr "Produkt"

#: pretix/base/models/items.py:304 pretix/base/models/items.py:599
#: pretix/control/forms/filter.py:152 pretix/control/forms/item.py:89
#: pretix/control/templates/pretixcontrol/event/base.html:37
#: pretix/control/templates/pretixcontrol/event/base.html:46
#: pretix/control/templates/pretixcontrol/items/base.html:3
#: pretix/control/templates/pretixcontrol/items/index.html:3
#: pretix/control/templates/pretixcontrol/items/index.html:5
#: pretix/control/templates/pretixcontrol/items/questions.html:34
#: pretix/control/templates/pretixcontrol/items/quotas.html:58
msgid "Products"
msgstr "Produkte"

#: pretix/base/models/items.py:407
msgid "This is shown below the variation name in lists."
msgstr "Dies wird in Produktlisten unter dem Namen der Variante angezeigt."

#: pretix/base/models/items.py:412 pretix/base/models/items.py:522
msgid "Position"
msgstr "Position"

#: pretix/base/models/items.py:421 pretix/base/models/vouchers.py:148
#: pretix/base/models/waitinglist.py:57
msgid "Product variation"
msgstr "Variante"

#: pretix/base/models/items.py:422
msgid "Product variations"
msgstr "Varianten"

#: pretix/base/models/items.py:508
msgid "Minimum number"
msgstr "Minimale Anzahl"

#: pretix/base/models/items.py:512
msgid "Maximum number"
msgstr "Maximale Anzahl"

#: pretix/base/models/items.py:516
msgid "Add-Ons are included in the price"
msgstr "Zusatzprodukte sind im Preis enthalten"

#: pretix/base/models/items.py:517
msgid ""
"If selected, adding add-ons to this ticket is free, even if the add-ons "
"would normally cost money individually."
msgstr ""
"Wenn diese Option aktiviert ist, können die Zusatzprodukte ohne Aufpreis "
"hinzugefügt werden, selbst wenn sie eigentlich Geld kosten würden."

#: pretix/base/models/items.py:531
msgid "The minimum number needs to be lower than the maximum number."
msgstr "Die minimale Anzahl muss unter der maximalen Anzahl liegen."

#: pretix/base/models/items.py:566
#: pretix/control/templates/pretixcontrol/vouchers/bulk.html:21
msgid "Number"
msgstr "Zahl"

#: pretix/base/models/items.py:567
msgid "Text (one line)"
msgstr "Text (einzeilig)"

#: pretix/base/models/items.py:568
msgid "Multiline text"
msgstr "Text (mehrzeilig)"

#: pretix/base/models/items.py:569
msgid "Yes/No"
msgstr "Ja/Nein"

#: pretix/base/models/items.py:570
msgid "Choose one from a list"
msgstr "Auswahl aus einer Liste"

#: pretix/base/models/items.py:571
msgid "Choose multiple from a list"
msgstr "Mehrfachauswahl aus einer Liste"

#: pretix/base/models/items.py:572
msgid "File upload"
msgstr "Datei-Upload"

#: pretix/base/models/items.py:580 pretix/base/models/items.py:608
#: pretix/control/forms/item.py:31
#: pretix/control/templates/pretixcontrol/items/question_edit.html:9
#: pretix/control/templates/pretixcontrol/items/question_edit.html:16
#: pretix/control/templates/pretixcontrol/items/questions.html:32
msgid "Question"
msgstr "Frage"

#: pretix/base/models/items.py:583
msgid "Help text"
msgstr "Hilfetext"

#: pretix/base/models/items.py:584
msgid "If the question needs to be explained or clarified, do it here!"
msgstr ""
"Wenn diese Frage noch weitere Erklärung braucht, kannst du sie hier "
"eintragen."

#: pretix/base/models/items.py:590
msgid "Question type"
msgstr "Art der Antwort"

#: pretix/base/models/items.py:594
msgid "Required question"
msgstr "Antwort erforderlich"

#: pretix/base/models/items.py:601
msgid "This question will be asked to buyers of the selected products"
msgstr "Diese Frage wird allen Käufern der ausgewählten Produkte gestellt"

#: pretix/base/models/items.py:635
#: pretix/control/templates/pretixcontrol/items/question.html:68
msgid "Answer"
msgstr "Antwort"

#: pretix/base/models/items.py:705 pretix/base/models/orders.py:537
#: pretix/base/models/vouchers.py:91 pretix/base/models/waitinglist.py:33
#: pretix/control/forms/event.py:904 pretix/control/forms/filter.py:158
#: pretix/control/forms/orders.py:128
#: pretix/control/templates/pretixcontrol/checkin/index.html:61
#: pretix/control/templates/pretixcontrol/items/quotas.html:60
#: pretix/control/templates/pretixcontrol/subevents/detail.html:6
#: pretix/control/templates/pretixcontrol/subevents/detail.html:11
#: pretix/control/templates/pretixcontrol/vouchers/index.html:73
#: pretix/control/templates/pretixcontrol/waitinglist/index.html:119
#: pretix/plugins/checkinlists/exporters.py:73
#: pretix/plugins/checkinlists/exporters.py:113
#: pretix/plugins/pretixdroid/models.py:14
#: pretix/plugins/pretixdroid/templates/pretixplugins/pretixdroid/configuration.html:52
#: pretix/plugins/reports/exporters.py:249
msgctxt "subevent"
msgid "Date"
msgstr "Termin"

#: pretix/base/models/items.py:712
#: pretix/control/templates/pretixcontrol/items/quotas.html:62
msgid "Total capacity"
msgstr "Gesamtanzahl"

#: pretix/base/models/items.py:714 pretix/control/forms/item.py:189
msgid "Leave empty for an unlimited number of tickets."
msgstr "Leer lassen für unbegrenzt viele Tickets."

#: pretix/base/models/items.py:718 pretix/base/models/orders.py:541
#: pretix/control/templates/pretixcontrol/checkin/index.html:58
msgid "Item"
msgstr "Produkt"

#: pretix/base/models/items.py:726
#: pretix/control/templates/pretixcontrol/item/base.html:16
msgid "Variations"
msgstr "Varianten"

#: pretix/base/models/items.py:734 pretix/base/models/vouchers.py:156
#: pretix/control/templates/pretixcontrol/items/quota_edit.html:8
#: pretix/control/templates/pretixcontrol/items/quota_edit.html:15
msgid "Quota"
msgstr "Kontingent"

#: pretix/base/models/items.py:735
#: pretix/control/templates/pretixcontrol/event/base.html:51
#: pretix/control/templates/pretixcontrol/items/quotas.html:3
#: pretix/control/templates/pretixcontrol/items/quotas.html:5
#: pretix/control/templates/pretixcontrol/subevents/detail.html:56
msgid "Quotas"
msgstr "Kontingente"

#: pretix/base/models/log.py:66
#, python-brace-format
msgid "Order {val}"
msgstr "Bestellung {val}"

#: pretix/base/models/log.py:76
#, python-brace-format
msgid "Voucher {val}…"
msgstr "Gutschein {val}…"

#: pretix/base/models/log.py:86
#, python-brace-format
msgid "Product {val}"
msgstr "Produkt {val}"

#: pretix/base/models/log.py:96
#, python-brace-format
msgctxt "subevent"
msgid "Date {val}"
msgstr "Termin {val}"

#: pretix/base/models/log.py:106
#, python-brace-format
msgid "Quota {val}"
msgstr "Kontingent {val}"

#: pretix/base/models/log.py:116
#, python-brace-format
msgid "Category {val}"
msgstr "Kategorie {val}"

#: pretix/base/models/log.py:126
#, python-brace-format
msgid "Question {val}"
msgstr "Frage {val}"

#: pretix/base/models/log.py:136
#, python-brace-format
msgid "Tax rule {val}"
msgstr "Steuer-Regel {val}"

#: pretix/base/models/orders.py:99
msgid "pending"
msgstr "ausstehend"

#: pretix/base/models/orders.py:100
msgid "paid"
msgstr "bezahlt"

#: pretix/base/models/orders.py:101
msgid "expired"
msgstr "abgelaufen"

#: pretix/base/models/orders.py:102
msgid "canceled"
msgstr "storniert"

#: pretix/base/models/orders.py:103
msgid "refunded"
msgstr "erstattet"

#: pretix/base/models/orders.py:128
msgid "Locale"
msgstr "Sprache"

#: pretix/base/models/orders.py:132 pretix/base/models/orders.py:835
#: pretix/plugins/banktransfer/templates/pretixplugins/banktransfer/import_assign.html:17
#: pretix/plugins/banktransfer/templates/pretixplugins/banktransfer/transaction_list.html:10
#: pretix/presale/templates/pretixpresale/organizers/index.html:47
msgid "Date"
msgstr "Datum"

#: pretix/base/models/orders.py:135 pretix/base/models/orders.py:839
msgid "Expiration date"
msgstr "Ablaufdatum"

#: pretix/base/models/orders.py:144 pretix/control/forms/filter.py:75
msgid "Payment provider"
msgstr "Zahlungsmethode"

#: pretix/base/models/orders.py:147
#: pretix/control/templates/pretixcontrol/order/index.html:339
msgid "Payment information"
msgstr "Zahlungsinformationen"

#: pretix/base/models/orders.py:151
msgid "Payment state was manually modified"
msgstr "Der Bestellungsstatus wurde manuell verändert"

#: pretix/base/models/orders.py:156
msgid "Total amount"
msgstr "Gesamtbetrag"

#: pretix/base/models/orders.py:159 pretix/base/models/vouchers.py:170
msgid "Comment"
msgstr "Kommentar"

#: pretix/base/models/orders.py:160 pretix/base/models/vouchers.py:171
msgid ""
"The text entered in this field will not be visible to the user and is "
"available for your convenience."
msgstr ""
"Der hier eingegebene Text wird dem Kunden nicht angezeigt und dient dazu, "
"dir zu helfen, den Überblick zu behalten."

#: pretix/base/models/orders.py:171 pretix/base/models/orders.py:572
msgid "Meta information"
msgstr "Meta-Informationen."

#: pretix/base/models/orders.py:176 pretix/base/models/orders.py:637
#: pretix/base/models/orders.py:714
#: pretix/plugins/banktransfer/templates/pretixplugins/banktransfer/transaction_list.html:14
msgid "Order"
msgstr "Bestellung"

#: pretix/base/models/orders.py:177
#: pretix/control/templates/pretixcontrol/event/base.html:74
#: pretix/control/templates/pretixcontrol/event/settings.html:61
#: pretix/control/templates/pretixcontrol/orders/index.html:6
#: pretix/control/templates/pretixcontrol/orders/index.html:8
msgid "Orders"
msgstr "Bestellungen"

#: pretix/base/models/orders.py:319
msgid ""
"The payment can not be accepted as the last date of payments configured in "
"the payment settings is over."
msgstr ""
"Diese Zahlung kann nicht akzeptiert werden, da das in den "
"Zahlungseinstellungen konfigurierte letzte Zahlungsdatum überschritten wurde."

#: pretix/base/models/orders.py:321
msgid ""
"The payment can not be accepted as it the order is expired and you "
"configured that no late payments should be accepted in the payment settings."
msgstr ""
"Diese Zahlung kann nicht akzeptiert werden, da die Bestellung abgelaufen ist "
"und in den Zahlungseinstellungen konfiguriert ist, dass verspätete Zahlungen "
"nicht akzeptiert werden sollen."

#: pretix/base/models/orders.py:338
#, python-brace-format
msgid "The ordered product \"{item}\" is no longer available."
msgstr "Das Produkt \"{item}\" ist nicht mehr verfügbar."

#: pretix/base/models/orders.py:494 pretix/control/views/item.py:436
#: pretix/control/views/vouchers.py:81 pretix/control/views/vouchers.py:82
#: pretix/plugins/checkinlists/exporters.py:128
#: pretix/plugins/pretixdroid/templates/pretixplugins/pretixdroid/configuration.html:77
#: pretix/plugins/pretixdroid/templates/pretixplugins/pretixdroid/configuration.html:78
#: pretix/presale/checkoutflow.py:504
msgid "Yes"
msgstr "Ja"

#: pretix/base/models/orders.py:496 pretix/control/forms/event.py:542
#: pretix/control/views/item.py:436 pretix/control/views/vouchers.py:81
#: pretix/control/views/vouchers.py:82
#: pretix/plugins/checkinlists/exporters.py:128
#: pretix/plugins/paypal/templates/pretixplugins/paypal/action_refund.html:14
#: pretix/plugins/pretixdroid/templates/pretixplugins/pretixdroid/configuration.html:77
#: pretix/plugins/pretixdroid/templates/pretixplugins/pretixdroid/configuration.html:78
#: pretix/plugins/stripe/templates/pretixplugins/stripe/action_refund.html:14
#: pretix/presale/checkoutflow.py:506
msgid "No"
msgstr "Nein"

#: pretix/base/models/orders.py:498
msgid "<file>"
msgstr "<Datei>"

#: pretix/base/models/orders.py:547
msgid "Variation"
msgstr "Variante"

#: pretix/base/models/orders.py:552 pretix/plugins/checkinlists/exporters.py:96
#: pretix/plugins/ticketoutputpdf/ticketoutput.py:72
msgid "Price"
msgstr "Preis"

#: pretix/base/models/orders.py:556
#: pretix/control/templates/pretixcontrol/order/index.html:204
#: pretix/plugins/checkinlists/exporters.py:53
#: pretix/plugins/checkinlists/exporters.py:96
#: pretix/plugins/ticketoutputpdf/ticketoutput.py:77
#: pretix/presale/forms/checkout.py:218
#: pretix/presale/templates/pretixpresale/event/fragment_cart.html:26
msgid "Attendee name"
msgstr "Name des Teilnehmers"

#: pretix/base/models/orders.py:558 pretix/base/models/orders.py:563
msgid "Empty, if this product is not an admission ticket"
msgstr "Leer, wenn dies kein Eintrittsticket ist"

#: pretix/base/models/orders.py:561
#: pretix/control/templates/pretixcontrol/order/index.html:209
#: pretix/presale/forms/checkout.py:225
#: pretix/presale/templates/pretixpresale/event/fragment_cart.html:30
msgid "Attendee email"
msgstr "Teilnehmer-E-Mail"

#: pretix/base/models/orders.py:626
msgid "Payment fee"
msgstr "Zahlungsgebühr"

#: pretix/base/models/orders.py:627
msgid "Shipping fee"
msgstr "Versandkosten"

#: pretix/base/models/orders.py:628
msgid "Other fees"
msgstr "Andere Gebühren"

#: pretix/base/models/orders.py:633 pretix/control/views/vouchers.py:65
msgid "Value"
msgstr "Wert"

#: pretix/base/models/orders.py:648 pretix/base/models/orders.py:720
#: pretix/base/models/tax.py:62
msgid "Tax rate"
msgstr "Steuersatz"

#: pretix/base/models/orders.py:657 pretix/base/models/orders.py:729
msgid "Tax value"
msgstr "Steuer"

#: pretix/base/models/orders.py:734
msgid "Order position"
msgstr "Bestelltes Produkt"

#: pretix/base/models/orders.py:735
msgid "Order positions"
msgstr "Bestellzeilen"

#: pretix/base/models/orders.py:832
msgid "Cart ID (e.g. session key)"
msgstr "Warenkorb-ID (z.B. Session-ID)"

#: pretix/base/models/orders.py:847
msgid "Cart position"
msgstr "Produkt im Warenkorb"

#: pretix/base/models/orders.py:848
msgid "Cart positions"
msgstr "Produkte im Warenkorb"

#: pretix/base/models/orders.py:873 pretix/presale/forms/checkout.py:61
msgid "Business customer"
msgstr "Firmenkunde"

#: pretix/base/models/orders.py:874
msgid "Company name"
msgstr "Firmenname"

#: pretix/base/models/orders.py:880
msgid "Select country"
msgstr "Land auswählen"

#: pretix/base/models/orders.py:882
msgid "Only for business customers within the EU."
msgstr "Nur für Firmenkunden mit Sitz in der EU."

#: pretix/base/models/orders.py:885
#: pretix/control/templates/pretixcontrol/order/index.html:394
#: pretix/presale/templates/pretixpresale/event/checkout_confirm.html:101
msgid "Internal reference"
msgstr "Interne Referenz"

#: pretix/base/models/orders.py:886
msgid "This reference will be printed on your invoice for your convenience."
msgstr ""
"Diese Referenz wird auf deine Rechnung gedruckt, damit du die Rechnung "
"später zuordnen kannst."

#: pretix/base/models/organizer.py:35
msgid ""
"Should be short, only contain lowercase letters and numbers, and must be "
"unique among your events. This is being used in addresses and bank transfer "
"references."
msgstr ""
"Sollte kurz sein und darf nur Kleinbuchstaben und Zahlen enthalten. Muss "
"unter deinen Veranstaltungen einmalig sein. Wird in URLs und "
"Verwendungszwecken für Banküberweisungen benutzt."

#: pretix/base/models/organizer.py:48 pretix/control/forms/event.py:43
#: pretix/control/forms/filter.py:195 pretix/control/forms/filter.py:303
#: pretix/control/templates/pretixcontrol/events/index.html:56
#: pretix/control/templates/pretixcontrol/organizers/base.html:4
#: pretix/control/templates/pretixcontrol/organizers/edit.html:5
#: pretix/control/templates/pretixcontrol/organizers/edit.html:7
msgid "Organizer"
msgstr "Veranstalter"

#: pretix/base/models/organizer.py:49
#: pretix/control/templates/pretixcontrol/base.html:206
#: pretix/control/templates/pretixcontrol/organizers/index.html:4
#: pretix/control/templates/pretixcontrol/organizers/index.html:6
msgid "Organizers"
msgstr "Veranstalter"

#: pretix/base/models/organizer.py:125
#: pretix/control/templates/pretixcontrol/organizers/teams.html:15
msgid "Team name"
msgstr "Teamname"

#: pretix/base/models/organizer.py:126
#: pretix/control/templates/pretixcontrol/organizers/team_members.html:13
msgid "Team members"
msgstr "Team-Mitglieder"

#: pretix/base/models/organizer.py:127
msgid "All events (including newly created ones)"
msgstr "Alle Veranstaltungen (auch zukünftig erstellte)"

#: pretix/base/models/organizer.py:128
msgid "Limit to events"
msgstr "Auf Veranstaltungen einschränken"

#: pretix/base/models/organizer.py:132
msgid "Can create events"
msgstr "Kann Veranstaltungen erstellen"

#: pretix/base/models/organizer.py:136
msgid "Can change teams and permissions"
msgstr "Kann Teams und Berechtigungen verändern"

#: pretix/base/models/organizer.py:140
msgid "Can change organizer settings"
msgstr "Kann Veranstaltereinstellungen ändern"

#: pretix/base/models/organizer.py:145
msgid "Can change event settings"
msgstr "Kann Veranstaltungseinstellungen ändern"

#: pretix/base/models/organizer.py:149
msgid "Can change product settings"
msgstr "Kann Produkte ändern"

#: pretix/base/models/organizer.py:153
msgid "Can view orders"
msgstr "Kann Bestellungen einsehen"

#: pretix/base/models/organizer.py:157
msgid "Can change orders"
msgstr "Kann Bestellungen verändern"

#: pretix/base/models/organizer.py:161
msgid "Can view vouchers"
msgstr "Kann Gutscheine einsehen"

#: pretix/base/models/organizer.py:165
msgid "Can change vouchers"
msgstr "Kann Gutscheine verändern"

#: pretix/base/models/organizer.py:169
#, python-format
msgid "%(name)s on %(object)s"
msgstr "%(name)s für %(object)s"

#: pretix/base/models/organizer.py:201
msgid "Team"
msgstr "Team"

#: pretix/base/models/organizer.py:202
#: pretix/control/templates/pretixcontrol/organizers/base.html:25
msgid "Teams"
msgstr "Teams"

#: pretix/base/models/organizer.py:222
#, python-brace-format
msgid "Invite to team '{team}' for '{email}'"
msgstr "Einladung zu Team \"{team}\" für \"{email}\""

#: pretix/base/models/tax.py:56
msgid "Should be short, e.g. \"VAT\""
msgstr "Sollte kurz sein, z.B. \"MwSt.\""

#: pretix/base/models/tax.py:65
msgid "The configured product prices include the tax amount"
msgstr "Der konfigurierte Produktpreis enthält den Steuerbetrag"

#: pretix/base/models/tax.py:69
msgid "Use EU reverse charge taxation rules"
msgstr ""
"Nutze EU-Regeln zur Steuerpflicht des Leistungsempfängers (reverse charge)"

#: pretix/base/models/tax.py:71
msgid ""
"Not recommended. Most events will NOT be qualified for reverse charge since "
"the place of taxation is the location of the event. This option disables "
"charging VAT for all customers outside the EU and for business customers in "
"different EU countries who entered a valid EU VAT ID. Only enable this "
"option after consulting a tax counsel. No warranty given for correct tax "
"calculation. USE AT YOUR OWN RISK."
msgstr ""
"Nicht empfohlen. Auf die meisten Veranstaltungen wird Reverse Charge nicht "
"zutreffen, da die Besteuerung am Leistungsort, also dem Veranstaltungsort "
"stattfindet. Die Option sorgt dafür, dass keine Steuer für Kunden außerhalb "
"der EU und Geschäftskunden im EU-Ausland erhoben wird, wenn eine valide USt-"
"ID-Nr. eingegeben wird. Diese Option sollte nur nach Rücksprache mit einem "
"Steuerberater aktiviert werden. Wir übernehmen keine Haftung für die "
"korrekte Berechnung der Steuern. Benutzung auf eigene Gefahr."

#: pretix/base/models/tax.py:78
msgid "Merchant country"
msgstr "Land des Händlers"

#: pretix/base/models/tax.py:80
msgid ""
"Your country of residence. This is the country the EU reverse charge rule "
"will not apply in, if configured above."
msgstr ""
"Das Land, dessen Umsatzsteuer du unterliegst. Dies ist das Land, in dem kein "
"Reverse Charge durchgeführt wird, wenn diese Funktion aktiviert ist."

#: pretix/base/models/tax.py:106
msgid "You need to set your home country to use the reverse charge feature."
msgstr "Du musst ein Sitz-Land eingeben, um Reverse Charge zu nutzen."

#: pretix/base/models/tax.py:110
#, python-brace-format
msgid "incl. {rate}% {name}"
msgstr "inkl. {rate}% {name}"

#: pretix/base/models/tax.py:112
#, python-brace-format
msgid "plus {rate}% {name}"
msgstr "zzgl. {rate}% {name}"

#: pretix/base/models/tax.py:114
msgid "reverse charge enabled"
msgstr "Reverse Charge aktiv"

#: pretix/base/models/vouchers.py:75
msgid "No effect"
msgstr "Keine Änderung"

#: pretix/base/models/vouchers.py:76
msgid "Set product price to"
msgstr "Produktpreis verändern auf"

#: pretix/base/models/vouchers.py:77
msgid "Subtract from product price"
msgstr "Betrag vom Produktpreis abziehen"

#: pretix/base/models/vouchers.py:78
msgid "Reduce product price by (%)"
msgstr "Produktpreis reduzieren um (%)"

#: pretix/base/models/vouchers.py:94
#: pretix/control/templates/pretixcontrol/vouchers/index.html:67
#: pretix/control/views/vouchers.py:64
#: pretix/presale/templates/pretixpresale/event/index.html:423
msgid "Voucher code"
msgstr "Gutscheincode"

#: pretix/base/models/vouchers.py:100 pretix/control/views/vouchers.py:65
msgid "Maximum usages"
msgstr "Maximale Nutzungen"

#: pretix/base/models/vouchers.py:101
msgid "Number of times this voucher can be redeemed."
msgstr "Wie oft dieser Gutschein eingelöst werden kann."

#: pretix/base/models/vouchers.py:105
#: pretix/control/templates/pretixcontrol/vouchers/index.html:20
#: pretix/control/views/vouchers.py:65
msgid "Redeemed"
msgstr "Eingelöst"

#: pretix/base/models/vouchers.py:110 pretix/control/views/vouchers.py:64
msgid "Valid until"
msgstr "Gültig bis"

#: pretix/base/models/vouchers.py:114
msgid "Reserve ticket from quota"
msgstr "Im Kontingent reservieren"

#: pretix/base/models/vouchers.py:116
msgid ""
"If activated, this voucher will be substracted from the affected product's "
"quotas, such that it is guaranteed that anyone with this voucher code does "
"receive a ticket."
msgstr ""
"Wenn diese Option aktiviert ist, wird dieser Gutschein von den Kontingenten "
"des betroffenen Produktes abgezogen, sodass garantiert ist, dass der "
"Benutzer dieses Gutscheins noch ein Ticket erhält."

#: pretix/base/models/vouchers.py:122
msgid "Allow to bypass quota"
msgstr "Kontingent ignorieren"

#: pretix/base/models/vouchers.py:124
msgid ""
"If activated, a holder of this voucher code can buy tickets, even if there "
"are none left."
msgstr ""
"Wenn diese Option aktiviert ist, kann der Gutschein zum Kauf benutzt werden, "
"selbst wenn das Produkt eigentlich ausverkauft ist."

#: pretix/base/models/vouchers.py:128
msgid "Price mode"
msgstr "Preisberechnung"

#: pretix/base/models/vouchers.py:134
msgid "Voucher value"
msgstr "Gutscheinwert"

#: pretix/base/models/vouchers.py:142 pretix/control/forms/vouchers.py:17
msgid "This product is added to the user's cart if the voucher is redeemed."
msgstr ""
"Dieses Produkt wird zum Warenkorb des Benutzers hinzugefügt, wenn er den "
"Gutschein einlöst."

#: pretix/base/models/vouchers.py:150
msgid "This variation of the product select above is being used."
msgstr "Diese Variante des oben ausgewählten Produktes wird verwendet."

#: pretix/base/models/vouchers.py:158
msgid ""
"If enabled, the voucher is valid for any product affected by this quota."
msgstr ""
"Wenn dieser Haken gesetzt ist, ist der Gutschein für alle Produkte gültig, "
"für die dieses Kontingent gilt."

#: pretix/base/models/vouchers.py:163
#: pretix/control/templates/pretixcontrol/vouchers/index.html:70
#: pretix/control/templates/pretixcontrol/vouchers/tags.html:22
#: pretix/control/views/vouchers.py:65
msgid "Tag"
msgstr "Tag"

#: pretix/base/models/vouchers.py:166
msgid ""
"You can use this field to group multiple vouchers together. If you enter the "
"same value for multiple vouchers, you can get statistics on how many of them "
"have been redeemed etc."
msgstr ""
"Du kannst dieses Feld benutzen, um mehrere Gutscheine zusammenzufassen. Wenn "
"du bei verschiedenen Gutscheinen denselben Wert eingibst, kannst du z.B. "
"Statistiken erhalten, wie viele dieser Gutscheine bereits eingelöst wurden."

#: pretix/base/models/vouchers.py:176
#: pretix/control/templates/pretixcontrol/vouchers/bulk.html:5
#: pretix/control/templates/pretixcontrol/vouchers/detail.html:5
#: pretix/control/templates/pretixcontrol/vouchers/detail.html:7
#: pretix/control/templates/pretixcontrol/waitinglist/index.html:123
msgid "Voucher"
msgstr "Gutschein"

#: pretix/base/models/vouchers.py:177
#: pretix/control/templates/pretixcontrol/event/base.html:118
#: pretix/control/templates/pretixcontrol/vouchers/base.html:4
#: pretix/control/templates/pretixcontrol/vouchers/base.html:6
#: pretix/control/templates/pretixcontrol/vouchers/index.html:3
#: pretix/control/views/item.py:611
msgid "Vouchers"
msgstr "Gutscheine"

#: pretix/base/models/vouchers.py:202
msgid "You cannot select a quota that belongs to a different event."
msgstr ""
"Du kannst kein Kontingent auswählen, das zu einer anderen Veranstaltung "
"gehört."

#: pretix/base/models/vouchers.py:204
msgid "You cannot select a quota and a specific product at the same time."
msgstr "Du kannst nicht gleichzeitig ein Kontingent und ein Produkt auswählen."

#: pretix/base/models/vouchers.py:207
msgid "You cannot select an item that belongs to a different event."
msgstr ""
"Du kannst kein Produkt auswählen, das zu einer anderen Veranstaltung gehört."

#: pretix/base/models/vouchers.py:209
msgid ""
"You cannot select a variation without having selected a product that "
"provides variations."
msgstr ""
"Du kannst keine Variante auswählen, wenn du ein Produkt ohne Varianten "
"ausgewählt hast."

#: pretix/base/models/vouchers.py:212
msgid "This variation does not belong to this product."
msgstr "Diese Variante gehört nicht zu diesem Produkt."

#: pretix/base/models/vouchers.py:214 pretix/base/models/vouchers.py:301
msgid ""
"You can only block quota if you specify a specific product variation. "
"Otherwise it might be unclear which quotas to block."
msgstr ""
"Du kannst nur Kontingente für den Gutschein reservieren, wenn du eine "
"spezifische Produktvariante auswählst, sonst könnte unklar sein, welche "
"Kontingente geblockt werden müssen."

#: pretix/base/models/vouchers.py:217
msgid "It is currently not possible to create vouchers for add-on products."
msgstr ""
"Es ist aktuell nicht möglich, Gutscheine für Zusatzprodukte zu erstellen."

#: pretix/base/models/vouchers.py:219 pretix/base/models/vouchers.py:308
msgid "You need to specify either a quota or a product."
msgstr "Du musst entweder ein Kontingent oder ein Produkt auswählen."

#: pretix/base/models/vouchers.py:225
#, python-format
msgid ""
"This voucher has already been redeemed %(redeemed)s times. You cannot reduce "
"the maximum number of usages below this number."
msgstr ""
"Dieser Gutschein wurde bereits %(redeemed)s mal eingelöst. Du kannst die "
"maximale Anzahl Nutzungen nicht niedriger als diese Anzahl einstellen."

#: pretix/base/models/vouchers.py:235 pretix/base/models/vouchers.py:293
msgid ""
"If you want this voucher to block quota, you need to select a specific date."
msgstr ""
"Wenn du mit diesem Gutschein Kontingent reservieren willst, musst du einen "
"Termin auswählen."

#: pretix/base/models/vouchers.py:237
msgid "You can not select a subevent if your event is not an event series."
msgstr ""
"Du kannst keinen Termin auswählen, da dies keine Veranstaltungsreihe ist."

#: pretix/base/models/vouchers.py:311
msgid ""
"You cannot create a voucher that blocks quota as the selected product or "
"quota is currently sold out or completely reserved."
msgstr ""
"Du kannst keinen Gutschein erstellen, der Kontingent fest reserviert, da das "
"Produkt oder das Kontingent derzeit ausverkauft oder komplett reserviert ist."

#: pretix/base/models/vouchers.py:317
msgid "A voucher with this code already exists."
msgstr "Ein Gutschein mit diesem Code existiert bereits."

#: pretix/base/models/waitinglist.py:36
msgid "On waiting list since"
msgstr "Auf der Liste seit"

#: pretix/base/models/waitinglist.py:40
#: pretix/presale/templates/pretixpresale/event/checkout_confirm.html:123
msgid "E-mail address"
msgstr "E-Mail-Adresse"

#: pretix/base/models/waitinglist.py:44
msgid "Assigned voucher"
msgstr "Zugewiesener Gutschein"

#: pretix/base/models/waitinglist.py:51
msgid "The product the user waits for."
msgstr "Das Produkt auf das der Benutzer wartet."

#: pretix/base/models/waitinglist.py:59
msgid "The variation of the product selected above."
msgstr "Die zugehörige Produktvariante."

#: pretix/base/models/waitinglist.py:68
msgid "Waiting list entry"
msgstr "Wartelisten-Eintrag"

#: pretix/base/models/waitinglist.py:69
msgid "Waiting list entries"
msgstr "Wartelisten-Einträge"

#: pretix/base/models/waitinglist.py:79
msgid ""
"You are already on this waiting list! We will notify you as soon as we have "
"a ticket available for you."
msgstr ""
"Du bist bereits auf der Warteliste! Wir benachrichtigen dich, sobald wir ein "
"verfügbares Ticket für dich haben."

#: pretix/base/models/waitinglist.py:82
msgid "Please select a specific variation of this product."
msgstr "Du musst eine Produktvariante auswählen."

#: pretix/base/models/waitinglist.py:91
msgid "This product is currently not available."
msgstr "Das ausgewählte Produkt ist im Moment nicht verfügbar."

#: pretix/base/models/waitinglist.py:93
msgid "A voucher has already been sent to this person."
msgstr "An diese Person wurde bereits ein Gutschein gesendet."

#: pretix/base/models/waitinglist.py:103
#, python-brace-format
msgid "Automatically created from waiting list entry for {email}"
msgstr "Automatisch erstellt aus der Warteliste für {email}"

#: pretix/base/models/waitinglist.py:127
#, python-brace-format
msgid "You have been selected from the waitinglist for {event}"
msgstr "Du wurdest von der Warteliste für {event} ausgewählt"

#: pretix/base/payment.py:35 pretix/control/forms/event.py:492
#: pretix/control/forms/event.py:881
msgid "This field is required."
msgstr "Dieses Feld ist erforderlich."

#: pretix/base/payment.py:152
msgid "Enable payment method"
msgstr "Aktiviere Zahlungsmethode"

#: pretix/base/payment.py:157 pretix/base/payment.py:163
msgid "Additional fee"
msgstr "Zusätzliche Gebühr"

#: pretix/base/payment.py:158
msgid "Absolute value"
msgstr "Fester Betrag"

#: pretix/base/payment.py:164
msgid ""
"Percentage of the order total. Note that this percentage will currently only "
"be calculated on the summed price of sold tickets, not on other fees like e."
"g. shipping fees, if there are any."
msgstr ""
"Prozentual vom Gesamtbetrag. Beachte bitte, dass dieser Betrag aktuell nur "
"anhand der Summe der gekauften Tickets berechnet wird, ohne Berücksichtigung "
"anderer Gebühren wie z.B. Versandkosten (falls solche konfiguriert sind)."

#: pretix/base/payment.py:172
msgid ""
"Users will not be able to choose this payment provider after the given date."
msgstr ""
"Käufer können diese Zahlungsmethode nur bis zu (einschließlich) diesem Datum "
"auswählen."

#: pretix/base/payment.py:177
msgid "Calculate the fee from the total value including the fee."
msgstr "Berechne die Gebühr als Anteil vom Endbetrag."

#: pretix/base/payment.py:178
#, python-brace-format
msgid ""
"We recommend to enable this if you want your users to pay the payment fees "
"of your payment provider. <a href=\"{docs_url}\" target=\"_blank\">Click "
"here for detailed information on what this does.</a> Don't forget to set the "
"correct fees above!"
msgstr ""
"Wir empfehlen, diese Option zu aktivieren, wenn du die Gebühren deines "
"Zahlungsdienstleisters an deine Kunden weitergeben willst. Denke daran, oben "
"die richtigen Gebührensätze des Zahlungsanbieters einzustellen. <a href="
"\"{docs_url}\" target=\"_blank\">Weitere Informationen</a>."

#: pretix/base/payment.py:186
msgid "Text on invoices"
msgstr "Text auf Rechnungen"

#: pretix/base/payment.py:187
msgid ""
"Will be printed just below the payment figures and above the closing text on "
"invoices."
msgstr ""
"Wird auf jeder Rechnung unterhalb des Gesamtbetrages und vor zusätzlichem "
"konfigurierbaren Text gedruckt."

#: pretix/base/payment.py:500
#, python-format
msgid "Payment provider: %s"
msgstr "Zahlungsanbieter: %s"

#: pretix/base/payment.py:518
msgid ""
"The money can not be automatically refunded, please transfer the money back "
"manually."
msgstr ""
"Das Geld konnte nicht automatisch erstattet werden, bitte überweise es "
"manuell zurück."

#: pretix/base/payment.py:541
msgid ""
"The order has been marked as refunded. Please transfer the money back to the "
"buyer manually."
msgstr ""
"Die Bestellung wurde als erstattet markiert. Bitte überweise den Betrag "
"manuell an den Käufer zurück."

#: pretix/base/payment.py:560
msgid ""
"No payment is required as this order only includes products which are free "
"of charge."
msgstr ""
"Es ist keine Zahlung erforderlich, da diese Bestellung nur kostenlose "
"Produkte enthält."

#: pretix/base/payment.py:570
msgid "Free of charge"
msgstr "Kostenlos"

#: pretix/base/payment.py:606
msgid "The order has been marked as refunded."
msgstr "Die Bestellung wurde als zurückerstattet markiert."

#: pretix/base/reldate.py:13
msgid "Event start"
msgstr "Veranstaltungsbeginn"

#: pretix/base/reldate.py:14
msgid "Event end"
msgstr "Veranstaltungsende"

#: pretix/base/reldate.py:15
msgid "Event admission"
msgstr "Einlass"

#: pretix/base/reldate.py:16
msgid "Presale start"
msgstr "Start des Vorverkaufs"

#: pretix/base/reldate.py:17
msgid "Presale end"
msgstr "Ende des Vorverkaufs"

#: pretix/base/reldate.py:127
msgid "Time"
msgstr "Zeit"

#: pretix/base/reldate.py:149 pretix/base/reldate.py:238
msgid "Fixed date:"
msgstr "Fester Zeitpunkt:"

#: pretix/base/reldate.py:150 pretix/base/reldate.py:239
msgid "Relative date:"
msgstr "Relativ:"

#: pretix/base/reldate.py:153 pretix/base/reldate.py:242
msgid "Not set"
msgstr "Nicht gesetzt"

#: pretix/base/services/cart.py:35 pretix/base/services/orders.py:60
msgid ""
"We were not able to process your request completely as the server was too "
"busy. Please try again."
msgstr ""
"Wir konnten deine Bestellung nicht durchführen, da der Server zu beschäftigt "
"war. Bitte versuche es erneut."

#: pretix/base/services/cart.py:37 pretix/presale/views/cart.py:137
msgid "You did not select any products."
msgstr "Du hast keine Produkte ausgewählt."

#: pretix/base/services/cart.py:38
msgid "Unknown cart position."
msgstr "Unbekannte Warenkorbposition."

#: pretix/base/services/cart.py:39
msgctxt "subevent"
msgid "No date was specified."
msgstr "Es wurde kein Termin ausgewählt."

#: pretix/base/services/cart.py:40
msgid "You selected a product which is not available for sale."
msgstr "Du hast ein Produkt ausgewählt, das nicht zum Verkauf steht."

#: pretix/base/services/cart.py:41
msgid ""
"Some of the products you selected are no longer available. Please see below "
"for details."
msgstr ""
"Einige der ausgewählten Produkte sind zwischenzeitlich nicht mehr verfügbar, "
"bitte überprüfe deinen Warenkorb."

#: pretix/base/services/cart.py:43
msgid ""
"Some of the products you selected are no longer available in the quantity "
"you selected. Please see below for details."
msgstr ""
"Einige der ausgewählten Produkte sind zwischenzeitlich nicht mehr in der "
"gewünschten Anzahl verfügbar, bitte überprüfe deinen Warenkorb."

#: pretix/base/services/cart.py:45
#, python-format
msgid "You cannot select more than %s items per order."
msgstr "Du kannst nicht mehr als %s Produkte pro Bestellung auswählen."

#: pretix/base/services/cart.py:46
#, python-format
msgid "You cannot select more than %(max)s items of the product %(product)s."
msgstr ""
"Du kannst das Produkt %(product)s höchstens %(max)s mal pro Bestellung "
"auswählen."

#: pretix/base/services/cart.py:47
#, python-format
msgid "You need to select at least %(min)s items of the product %(product)s."
msgstr "Du musst das Produkt %(product)s mindestens %(min)s mal auswählen."

#: pretix/base/services/cart.py:48
#, python-format
msgid ""
"We removed %(product)s from your cart as you can not buy less than %(min)s "
"items of it."
msgstr ""
"Wir haben das Produkt %(product)s aus deinem Warenkorb entfernt, da es nicht "
"weniger als %(min)s mal gekauft werden kann."

#: pretix/base/services/cart.py:50 pretix/base/services/orders.py:62
msgid "The presale period for this event has not yet started."
msgstr "Der Vorverkauf für diese Veranstaltung hat noch nicht begonnen."

#: pretix/base/services/cart.py:51
msgid "The presale period for this event has ended."
msgstr "Der Vorverkaufszeitraum für diese Veranstaltung ist vorüber."

#: pretix/base/services/cart.py:52
msgid ""
"The presale period for this event has not yet started. The affected "
"positions have been removed from your cart."
msgstr ""
"Der Vorverkauf für diese Veranstaltung hat noch nicht begonnen. Die "
"betroffenen Positionen wurden aus dem Warenkorb entfernt."

#: pretix/base/services/cart.py:54 pretix/base/services/orders.py:75
msgid ""
"The presale period for one of the events in your cart has ended. The "
"affected positions have been removed from your cart."
msgstr ""
"Der Vorverkauf für eine der Veranstaltungen im Warenkorb ist nun vorüber. "
"Die betroffenen Positionen wurden aus dem Warenkorb entfernt."

#: pretix/base/services/cart.py:56
msgid "The entered price is to high."
msgstr "Der eingegebene Preis ist zu hoch."

#: pretix/base/services/cart.py:57
msgid "This voucher code is not known in our database."
msgstr "Dieser Gutscheincode ist uns nicht bekannt."

#: pretix/base/services/cart.py:58
msgid ""
"This voucher code has already been used the maximum number of times allowed."
msgstr ""
"Dieser Gutschein kann nicht mehr verwendet werden, da er bereits zu oft "
"eingelöst wurde."

#: pretix/base/services/cart.py:59
#, python-format
msgid "This voucher code can only be redeemed %d more times."
msgstr "Dieser Gutschein kann nur noch %d mal eingelöst werden."

#: pretix/base/services/cart.py:60
msgid ""
"You already used this voucher code. Remove the associated line from your "
"cart if you want to use it for a different product."
msgstr ""
"Du hast diesen Gutscheincode bereits benutzt. Entferne die entsprechende "
"Zeile aus deinem Warenkorb, um ihn für ein anderes Produkt verwenden zu "
"können."

#: pretix/base/services/cart.py:62
msgid "This voucher is expired."
msgstr "Dieser Gutschein ist abgelaufen."

#: pretix/base/services/cart.py:63
msgid "This voucher is not valid for this product."
msgstr "Dieser Gutschein gilt nicht für dieses Produkt."

#: pretix/base/services/cart.py:65
msgid "Your voucher is valid for a product that is currently not for sale."
msgstr ""
"Dein Gutschein gilt für ein Produkt, das aktuell nicht zum Verkauf steht."

#: pretix/base/services/cart.py:66
msgctxt "subevent"
msgid "This voucher is not valid for this event date."
msgstr "Dieser Gutschein ist für diesen Termin nicht gültig."

#: pretix/base/services/cart.py:67
msgid "You need a valid voucher code to order this product."
msgstr ""
"Du brauchst einen gültigen Gutscheincode, um dieses Produkt zu bestellen."

#: pretix/base/services/cart.py:68
msgctxt "subevent"
msgid "The selected event date is not active."
msgstr "Der ausgewählte Termin ist nicht aktiv."

#: pretix/base/services/cart.py:69
msgid "You can not select an add-on for the selected product."
msgstr "Du kannst für das ausgewählte Produkt kein Zusatzprodukt auswählen."

#: pretix/base/services/cart.py:70
msgid "You can not select two variations of the same add-on product."
msgstr "Du kannst nur eine Variante von jedem Zusatzprodukt auswählen."

#: pretix/base/services/cart.py:71
#, python-format
msgid ""
"You can select at most %(max)s add-ons from the category %(cat)s for the "
"product %(base)s."
msgstr ""
"Du kannst maximal %(max)s Zusatzprodukte aus der Kategorie %(cat)s für das "
"Produkt %(base)s auswählen."

#: pretix/base/services/cart.py:72
#, python-format
msgid ""
"You need to select at least %(min)s add-ons from the category %(cat)s for "
"the product %(base)s."
msgstr ""
"Du musst mindestens %(min)s Zusatzprodukte aus der Kategorie %(cat)s für das "
"Produkt %(base)s auswählen."

#: pretix/base/services/cart.py:74
msgid ""
"One of the products you selected can only be bought as an add-on to another "
"project."
msgstr ""
"Eins der ausgewählten Produkte kann nur als Zusatz zu einem anderen Produkt "
"erworben werden."

#: pretix/base/services/invoices.py:51
#, python-brace-format
msgctxt "invoice"
msgid ""
"{i.company}\n"
"{i.name}\n"
"{i.street}\n"
"{i.zipcode} {i.city}\n"
"{country}"
msgstr ""
"{i.company}\n"
"{i.name}\n"
"{i.street}\n"
"{i.zipcode} {i.city}\n"
"{country}"

#: pretix/base/services/invoices.py:62
#, python-format
msgctxt "invoice"
msgid "VAT-ID: %s"
msgstr "USt-ID: %s"

#: pretix/base/services/invoices.py:126
msgctxt "invoice"
msgid ""
"Reverse Charge: According to Article 194, 196 of Council Directive 2006/112/"
"EEC, VAT liability rests with the service recipient."
msgstr "Die Steuerschuldnerschaft liegt beim Leistungsempfänger."

#: pretix/base/services/invoices.py:253
msgid "A payment provider specific text might appear here."
msgstr ""
"Hier kann ein spezifischer Text über einen Zahlungsanbieter erscheinen."

#: pretix/base/services/invoices.py:259
msgid ""
"John Doe\n"
"214th Example Street\n"
"012345 Somecity"
msgstr ""
"Max Mustermann\n"
"Musterstraße 214\n"
"12345 Musterdorf"

#: pretix/base/services/invoices.py:265
msgid "Sample product A"
msgstr "Beispielprodukt A"

#: pretix/base/services/mail.py:122
#, python-brace-format
msgid "You are receiving this email because you placed an order for {event}."
msgstr ""
"Du erhältst diese E-Mail, weil du eine Bestellung für die Veranstaltung "
"{event} getätigt hast."

#: pretix/base/services/mail.py:127
#, python-brace-format
msgid ""
"You can view your order details at the following URL:\n"
"{orderurl}."
msgstr ""
"Du kannst deine Bestellung unter folgender Adresse einsehen:\n"
"{orderurl}."

#: pretix/base/services/orders.py:50
msgid ""
"Some of the products you selected were no longer available. Please see below "
"for details."
msgstr ""
"Einige der ausgewählten Produkte waren zwischenzeitlich nicht mehr "
"verfügbar, bitte überprüfe deinen Warenkorb."

#: pretix/base/services/orders.py:52
msgid ""
"Some of the products you selected were no longer available in the quantity "
"you selected. Please see below for details."
msgstr ""
"Einige der ausgewählten Produkte waren zwischenzeitlich nicht mehr in der "
"gewünschten Anzahl verfügbar, bitte überprüfe deinen Warenkorb."

#: pretix/base/services/orders.py:54
msgid ""
"The price of some of the items in your cart has changed in the meantime. "
"Please see below for details."
msgstr ""
"Der Preis einiger Produkte in deinem Warenkorb hat sich zwischenzeitlich "
"geändert."

#: pretix/base/services/orders.py:56
msgid "An internal error occurred, please try again."
msgstr "Ein interner Fehler ist aufgetreten, bitte erneut versuchen."

#: pretix/base/services/orders.py:57
msgid "Your cart is empty."
msgstr "Dein Warenkorb ist leer."

#: pretix/base/services/orders.py:58
#, python-format
msgid ""
"You cannot select more than %(max)s items of the product %(product)s. We "
"removed the surplus items from your cart."
msgstr ""
"Du kannst das Produkt %(product)s höchstens %(max)s mal pro Bestellung "
"auswählen. Wir haben die überschüssigen Produkte aus deinem Warenkorb "
"entfernt."

#: pretix/base/services/orders.py:63
msgid "The presale period has ended."
msgstr "Der Vorverkaufszeitraum ist vorüber."

#: pretix/base/services/orders.py:64
msgid ""
"The voucher code used for one of the items in your cart is not known in our "
"database."
msgstr ""
"Der Gutscheincode, der für eins der Produkte in deinem Warenkorb benutzt "
"wurde, wurde nicht gefunden."

#: pretix/base/services/orders.py:65
msgid ""
"The voucher code used for one of the items in your cart has already been "
"used the maximum number of times allowed. We removed this item from your "
"cart."
msgstr ""
"Der Gutscheincode, der für eins der Produkte in deinem Warenkorb benutzt "
"wurde, wurde bereits zu oft verwendet. Wir haben das entsprechende Produkt "
"aus dem Warenkorb entfernt."

#: pretix/base/services/orders.py:67
msgid ""
"The voucher code used for one of the items in your cart is expired. We "
"removed this item from your cart."
msgstr ""
"Der Gutscheincode, der für eins der Produkte in deinem Warenkorb benutzt "
"wurde, ist abgelaufen. Wir haben das entsprechende Produkt aus dem Warenkorb "
"entfernt."

#: pretix/base/services/orders.py:69
msgid ""
"The voucher code used for one of the items in your cart is not valid for "
"this item. We removed this item from your cart."
msgstr ""
"Der Gutscheincode, der für eins der Produkte in deinem Warenkorb benutzt "
"wurde, ist nicht für dieses Produkt gültig. Wir haben das entsprechende "
"Produkt aus dem Warenkorb entfernt."

#: pretix/base/services/orders.py:71
msgid ""
"You need a valid voucher code to order one of the products in your cart. We "
"removed this item from your cart."
msgstr ""
"Eins der Produkte in deinem Warenkorb erfordert einen gültigen Gutschein, um "
"gekauft werden zu können. Wir haben das entsprechende Produkt aus dem "
"Warenkorb entfernt."

#: pretix/base/services/orders.py:73
msgid ""
"The presale period for one of the events in your cart has not yet started. "
"The affected positions have been removed from your cart."
msgstr ""
"Der Gutscheincode, der für eins der Produkte in deinem Warenkorb benutzt "
"wurde, ist nicht für dieses Produkt gültig. Wir haben die betroffenen "
"Produkte aus dem Warenkorb entfernt."

#: pretix/base/services/orders.py:154
#, python-format
msgid "Payment received for your order: %(code)s"
msgstr "Zahlung erhalten für die Bestellung: %(code)s"

#: pretix/base/services/orders.py:173 pretix/control/forms/orders.py:44
msgid "The new expiry date needs to be in the future."
msgstr "Die neue Frist muss in der Zukunft liegen."

#: pretix/base/services/orders.py:244 pretix/presale/views/order.py:499
#: pretix/presale/views/order.py:527
msgid "You cannot cancel this order."
msgstr "Du kannst diese Bestellung nicht stornieren."

#: pretix/base/services/orders.py:267
#, python-format
msgid "Order canceled: %(code)s"
msgstr "Bestellung storniert: %(code)s"

#: pretix/base/services/orders.py:535 pretix/control/views/orders.py:402
#: pretix/presale/templates/pretixpresale/event/order.html:38
#, python-format
msgid "Your order: %(code)s"
msgstr "Deine Bestellung: %(code)s"

#: pretix/base/services/orders.py:596
#, python-format
msgid "Your order is about to expire: %(code)s"
msgstr "Deine Bestellung läuft bald ab: %(code)s"

#: pretix/base/services/orders.py:598
#, python-format
msgid "Your order is pending payment: %(code)s"
msgstr "Deine Bestellung wurde noch nicht bezahlt: %(code)s"

#: pretix/base/services/orders.py:636
#, python-format
msgid "Your ticket is ready for download: %(code)s"
msgstr "Dein Ticket ist zum Download verfügbar: %(code)s"

#: pretix/base/services/orders.py:648
msgid "You cannot change a free order to a paid order."
msgstr "Du kannst eine kostenlose Bestellung nicht kostenpflichtig machen."

#: pretix/base/services/orders.py:649
msgid "You need to select a variation of the product."
msgstr "Du musst eine Produktvariante auswählen."

#: pretix/base/services/orders.py:650
#, python-brace-format
msgid ""
"The quota {name} does not have enough capacity left to perform the operation."
msgstr ""
"Das Kontingent {name} hat nicht genug freie Kapazität für diese Änderung."

#: pretix/base/services/orders.py:651
msgid "There is no quota defined that allows this operation."
msgstr "Es ist kein Kontingent definiert, das diese Operation erlaubt."

#: pretix/base/services/orders.py:652
msgid "The selected product is not active or has no price set."
msgstr "Das ausgewählte Produkt ist nicht aktiv oder hat keinen Preis."

#: pretix/base/services/orders.py:653
msgid ""
"This operation would leave the order empty. Please cancel the order itself "
"instead."
msgstr ""
"Diese Änderung würde die Bestellung leer hinterlassen. Bitte storniere die "
"Bestellung stattdessen."

#: pretix/base/services/orders.py:654
msgid "Only pending or paid orders can be changed."
msgstr "Nur ausstehende oder bezahlte Bestellungen können verändert werden."

#: pretix/base/services/orders.py:655
msgid ""
"This operation would make the order free and therefore immediately paid, "
"however no quota is available."
msgstr ""
"Diese Änderung würde die Bestellung kostenlos machen und damit sofort als "
"bezahlt markieren, es ist jedoch kein Kontingent verfügbar."

#: pretix/base/services/orders.py:657
msgid ""
"Currently, paid orders can only be changed in a way that does not change the "
"total price of the order as partial payments or refunds are not yet "
"supported."
msgstr ""
"Derzeit können bereits bezahlte Bestellungen nur verändert werden, wenn die "
"Gesamtsumme der Bestellung dabei gleich bleibt, da Teil-Erstattungen und "
"Teil-Nachzahlungen noch nicht unterstützt werden."

#: pretix/base/services/orders.py:659
msgid ""
"This is an addon product, please select the base position it should be added "
"to."
msgstr ""
"Dieses Produkt ist nur als Zusatzprodukt verfügbar, bitte wähle die "
"Basisposition aus, zu der es hinzugefügt werden soll."

#: pretix/base/services/orders.py:660
msgid ""
"The selected base position does not allow you to add this product as an add-"
"on."
msgstr ""
"Dieses Zusatzprodukt kann nicht zu diesem Basisprodukt hinzugefügt werden."

#: pretix/base/services/orders.py:661
msgid "You need to choose a subevent for the new position."
msgstr "Du musst einen Termin auswählen."

#: pretix/base/services/orders.py:1046
#, python-format
msgid "Your order has been changed: %(code)s"
msgstr "Deine Bestellung wurde geändert: %(code)s"

#: pretix/base/services/stats.py:138
msgid "Uncategorized"
msgstr "Unkategorisiert"

#: pretix/base/services/tickets.py:76
#: pretix/plugins/ticketoutputpdf/ticketoutput.py:50
#: pretix/plugins/ticketoutputpdf/views.py:65
msgid "Sample product"
msgstr "Beispielprodukt"

#: pretix/base/services/tickets.py:82 pretix/control/views/event.py:544
#: pretix/plugins/sendmail/views.py:93
#: pretix/plugins/ticketoutputpdf/ticketoutput.py:78
#: pretix/plugins/ticketoutputpdf/ticketoutput.py:129
#: pretix/plugins/ticketoutputpdf/views.py:74
#: pretix/plugins/ticketoutputpdf/views.py:75
#: pretix/plugins/ticketoutputpdf/views.py:76
#: pretix/plugins/ticketoutputpdf/views.py:78
msgid "John Doe"
msgstr "Max Mustermann"

#: pretix/base/services/update_check.py:89
msgid "pretix update available"
msgstr "pretix-Update verfügbar"

#: pretix/base/services/update_check.py:92
#, python-brace-format
msgid ""
"Hi!\n"
"\n"
"An update is available for pretix or for one of the plugins you installed in "
"your pretix installation. Please click on the following link for more "
"information:\n"
"\n"
" {url} \n"
"\n"
"You can always find information on the latest updates on the pretix.eu "
"blog:\n"
"\n"
"https://pretix.eu/about/en/blog/\n"
"\n"
"Best,\n"
"\n"
"your pretix developers"
msgstr ""
"Hallo!\n"
"\n"
"Es gibt ein Update für pretix oder eines der von dir installierten pretix-"
"Plugins. Bitte klicke auf den folgenden Link für mehr Informationen:\n"
"\n"
"  {url}\n"
"\n"
"Neuste Informationen über Updates findest du immer im pretix.eu-Blog:\n"
"\n"
"https://pretix.eu/about/de/news/\n"
"\n"
"Viele Grüße,\n"
"\n"
"Deine pretix-Entwickler"

#: pretix/base/services/update_check.py:121
#: pretix/base/services/update_check.py:123
#, python-format
msgid "Plugin: %s"
msgstr "Plugin: %s"

#: pretix/base/settings.py:230
#, python-brace-format
msgid ""
"Hello,\n"
"\n"
"you receive this message because you asked us to send you the link\n"
"to your order for {event}.\n"
"\n"
"You can change your order details and view the status of your order at\n"
"{url}\n"
"\n"
"Best regards,\n"
"Your {event} team"
msgstr ""
"Hallo,\n"
"\n"
"du erhältst diese Nachricht weil du einen neuen Link zu deiner Bestellung "
"für\n"
"{event} angefordert hast.\n"
"\n"
"Du kannst deine Bestellung unter folgender Adresse ändern und einsehen:\n"
"{url}\n"
"\n"
"Viele Grüße,\n"
"Das {event} Team"

#: pretix/base/settings.py:243
#, python-brace-format
msgid ""
"Hello,\n"
"\n"
"somebody requested a list of your orders for {event}.\n"
"The list is as follows:\n"
"\n"
"{orders}\n"
"\n"
"Best regards,\n"
"Your {event} team"
msgstr ""
"Hallo,\n"
"\n"
"du erhältst diese Nachricht weil du einen neuen Link zu deinen Bestellungen "
"für\n"
"{event} angefordert hast. Du findest deine Bestellungen unter folgenden "
"Links:\n"
"\n"
"{orders}\n"
"\n"
"Viele Grüße,\n"
"Das {event} Team"

#: pretix/base/settings.py:255
#, python-brace-format
msgid ""
"Hello,\n"
"\n"
"we successfully received your order for {event}. As you only ordered\n"
"free products, no payment is required.\n"
"\n"
"You can change your order details and view the status of your order at\n"
"{url}\n"
"\n"
"Best regards,\n"
"Your {event} team"
msgstr ""
"Hallo,\n"
"\n"
"wir haben deine Bestellung für {event} erfolgreich erhalten. Vielen Dank! Da "
"keine\n"
"kostenpflichtigen Artikel bestellt wurden, ist keine Zahlung erforderlich.\n"
"\n"
"Du kannst Bestellung unter folgender Adresse ändern und einsehen:\n"
"{url}\n"
"\n"
"Viele Grüße,\n"
"Das {event} Team"

#: pretix/base/settings.py:268
#, python-brace-format
msgid ""
"Hello,\n"
"\n"
"we successfully received your order for {event} with a total value\n"
"of {total} {currency}. Please complete your payment before {date}.\n"
"\n"
"{payment_info}\n"
"\n"
"You can change your order details and view the status of your order at\n"
"{url}\n"
"\n"
"Best regards,\n"
"Your {event} team"
msgstr ""
"Hallo,\n"
"\n"
"wir haben deine Bestellung für {event} mit einem Gesamtbetrag von\n"
"{total} {currency} erhalten. Bitte schließe die Bezahlung bis {date} ab.\n"
"{payment_info}\n"
"\n"
"Du kannst deine Bestellung unter folgender Adresse einsehen und ändern:\n"
"{url}\n"
"\n"
"Viele Grüße,\n"
"Das {event} Team"

#: pretix/base/settings.py:283
#, python-brace-format
msgid ""
"Hello,\n"
"\n"
"your order for {event} has been changed.\n"
"\n"
"You can view the status of your order at\n"
"{url}\n"
"\n"
"Best regards,\n"
"Your {event} team"
msgstr ""
"Hallo,\n"
"\n"
"deine Bestellung für {event} wurde geändert.\n"
"\n"
"Du kannst deine Bestellung unter folgender Adresse ändern und einsehen:\n"
"{url}\n"
"\n"
"Viele Grüße,\n"
"Das {event} Team"

#: pretix/base/settings.py:295
#, python-brace-format
msgid ""
"Hello,\n"
"\n"
"we successfully received your payment for {event}. Thank you!\n"
"\n"
"{payment_info}\n"
"\n"
"You can change your order details and view the status of your order at\n"
"{url}\n"
"\n"
"Best regards,\n"
"Your {event} team"
msgstr ""
"Hallo,\n"
"\n"
"wir haben deine Zahlung für {event} erfolgreich erhalten. Vielen Dank!\n"
"\n"
"{payment_info}\n"
"\n"
"Du kannst deine Bestellung unter folgender Adresse ändern und einsehen:\n"
"{url}\n"
"\n"
"Viele Grüße,\n"
"Das {event} Team"

#: pretix/base/settings.py:313
#, python-brace-format
msgid ""
"Hello,\n"
"\n"
"we did not yet receive a payment for your order for {event}.\n"
"Please keep in mind that if we only guarantee your order if we receive\n"
"your payment before {expire_date}.\n"
"\n"
"You can view the payment information and the status of your order at\n"
"{url}\n"
"\n"
"Best regards,\n"
"Your {event} team"
msgstr ""
"Hallo,\n"
"\n"
"wir haben für deine Bestellung für {event} noch keine Zahlung erhalten.\n"
"Bitte beachte, dass wir deine Bestellung nur garantieren können, wenn wir "
"das\n"
"Geld bis zum {expire_date} erhalten.\n"
"\n"
"Du kannst deine Bestellung unter folgender Adresse einsehen und ändern:\n"
"{url}\n"
"\n"
"Viele Grüße,\n"
"Das {event} Team"

#: pretix/base/settings.py:327
#, python-brace-format
msgid ""
"Hello,\n"
"\n"
"you submitted yourself to the waiting list for {event},\n"
"for the product {product}.\n"
"\n"
"We now have a ticket ready for you! You can redeem it in our ticket shop\n"
"within the next {hours} hours by entering the following voucher code:\n"
"\n"
"{code}\n"
"\n"
"Alternatively, you can just click on the following link:\n"
"\n"
"{url}\n"
"\n"
"Please note that this link is only valid within the next {hours} hours!\n"
"We will reassign the ticket to the next person on the list if you do not\n"
"redeem the voucher within that timeframe.\n"
"\n"
"Best regards,\n"
"Your {event} team"
msgstr ""
"Hallo,\n"
"\n"
"du hast dich auf die Warteliste für {event} \n"
"für das Produkt {product} eingetragen.\n"
"\n"
"Wir haben nun ein Ticket für dich! Du kannst es in unserem Ticket-Shop "
"erwerben,\n"
"indem du in den nächsten {hours} Stunden den folgenden Gutscheincode "
"eingibst:\n"
"\n"
"{code}\n"
"\n"
"Alternativ kannst du auch auf den folgenden Link klicken:\n"
"\n"
"{url}\n"
"\n"
"Bitte beachte, dass dieser Link nur in den nächsten {hours} Stunden gültig\n"
"ist! Wir werden das Ticket an die nächste Person auf der Warteliste "
"weitergeben,\n"
"wenn du den Gutschein nicht in diesem Zeitraum einlöst.\n"
"\n"
"Viele Grüße,\n"
"Dein {event} Team"

#: pretix/base/settings.py:350
#, python-brace-format
msgid ""
"Hello,\n"
"\n"
"your order {code} for {event} has been canceled.\n"
"\n"
"You can view the details of your order at\n"
"{url}\n"
"\n"
"Best regards,\n"
"Your {event} team"
msgstr ""
"Hallo,\n"
"\n"
"deine Bestellung {code} für {event} wurde storniert.\n"
"\n"
"Du kannst deine Bestellung unter folgender Adresse einsehen:\n"
"{url}\n"
"\n"
"Viele Grüße,\n"
"Das {event} Team"

#: pretix/base/settings.py:362
#, python-brace-format
msgid ""
"Hello,\n"
"\n"
"You can change your order details and view the status of your order at\n"
"{url}\n"
"\n"
"Best regards,\n"
"Your {event} team"
msgstr ""
"Hallo,\n"
"\n"
"du kannst deine Bestellung unter folgender Adresse ändern und einsehen:\n"
"{url}\n"
"\n"
"Viele Grüße,\n"
"Das {event} Team"

#: pretix/base/settings.py:376
#, python-brace-format
msgid ""
"Hello,\n"
"\n"
"you bought a ticket for {event}.\n"
"\n"
"If you did not do so already, you can download your ticket here:\n"
"{url}\n"
"\n"
"Best regards,\n"
"Your {event} team"
msgstr ""
"Hallo,\n"
"\n"
"du hast ein Ticket für {event} gekauft.\n"
"\n"
"Wenn noch nicht geschehen, kannst du dein Ticket hier herunterladen:\n"
"{url}\n"
"\n"
"Viele Grüße,\n"
"Das {event} Team"

#: pretix/base/templates/400.html:3 pretix/base/templates/400.html:6
msgid "Bad Request"
msgstr "Bad Request"

#: pretix/base/templates/400.html:7
msgid "We were unable to parse your request."
msgstr "Wir konnten die Eingabe nicht verarbeiten."

#: pretix/base/templates/400.html:10 pretix/base/templates/403.html:10
#: pretix/base/templates/404.html:10 pretix/base/templates/500.html:20
#: pretix/base/templates/csrffail.html:22
msgid "Take a step back"
msgstr "Einen Schritt zurück"

#: pretix/base/templates/400.html:11 pretix/base/templates/403.html:11
#: pretix/base/templates/500.html:21
msgid "Try again"
msgstr "Erneut versuchen"

#: pretix/base/templates/403.html:3 pretix/base/templates/403.html:6
msgid "Permission denied"
msgstr "Keine Berechtigung"

#: pretix/base/templates/403.html:7
msgid "You do not have access to this page."
msgstr "Du hast keine Berechtigung, diese Inhalte aufzurufen."

#: pretix/base/templates/404.html:3 pretix/base/templates/404.html:6
msgid "Not found"
msgstr "Nicht gefunden"

#: pretix/base/templates/404.html:7
msgid "I'm afraid we could not find the the resource you requested."
msgstr "Wir konnten die angeforderte Seite leider nicht finden."

#: pretix/base/templates/500.html:3 pretix/base/templates/500.html:6
msgid "Internal Server Error"
msgstr "Interner Serverfehler"

#: pretix/base/templates/500.html:7
msgid "We had trouble processing your request."
msgstr "Wir waren nicht in der Lage, deine Eingaben zu verarbeiten."

#: pretix/base/templates/500.html:8
msgid "If this problem persists, please contact us."
msgstr "Kontaktiere uns bitte, wenn das Problem fortbesteht."

#: pretix/base/templates/500.html:11
msgid "If you contact us, please send us the following code:"
msgstr "Wenn du uns kontaktierst, teile uns bitte folgenden Code mit:"

#: pretix/base/templates/csrffail.html:3 pretix/base/templates/csrffail.html:6
msgid "Verification failed"
msgstr "Verifikation fehlgeschlagen"

#: pretix/base/templates/csrffail.html:7
msgid ""
"We could not verify that this request really was sent from you. For security "
"reasons, we therefore cannot process it."
msgstr ""
"Wir konnten nicht überprüfen, ob diese Anfrage wirklich von dir kam und "
"haben sie daher aus Sicherheitsgründen nicht verarbeitet."

#: pretix/base/templates/csrffail.html:17
msgid ""
"Please go back to the last page, refresh this page and then try again. If "
"the problem persists, please get in touch with us."
msgstr ""
"Bitte gehe zurück zur letzten Seite, lade die Seite neu und probiere es dann "
"erneut. Wenn das Problem fortbesteht, wende dich bitte an uns."

#: pretix/base/templates/debug_toolbar/base.html:17
msgid "Hide toolbar"
msgstr "Toolbar verstecken"

#: pretix/base/templates/debug_toolbar/base.html:17
msgid "Hide"
msgstr "Verstecken"

#: pretix/base/templates/debug_toolbar/base.html:23
msgid "Disable for next and successive requests"
msgstr "Für nächsten und folgende Requests deaktivieren"

#: pretix/base/templates/debug_toolbar/base.html:23
msgid "Enable for next and successive requests"
msgstr "Für nächsten und folgende Requests aktivieren"

#: pretix/base/templates/debug_toolbar/base.html:45
msgid "Show toolbar"
msgstr "Toolbar anzeigen"

#: pretix/base/templates/pretixbase/cachedfiles/pending.html:21
msgid "We are preparing your file for download …"
msgstr "Wir bereiten deine Datei zum Download vor …"

#: pretix/base/templates/pretixbase/cachedfiles/pending.html:23
msgid ""
"If this takes longer than a few minutes, please refresh this page or contact "
"us."
msgstr ""
"Wenn dies länger als ein paar Minuten dauert, lade bitte die Seite neu oder "
"kontaktiere uns."

#: pretix/base/templates/pretixbase/email/email_footer.html:3
#: pretix/control/templates/pretixcontrol/auth/base.html:29
#: pretix/control/templates/pretixcontrol/base.html:281
#: pretix/presale/templates/pretixpresale/base_footer.html:5
#, python-format
msgid "powered by <a %(a_attr)s>pretix</a>"
msgstr "powered by <a %(a_attr)s>pretix</a>"

#: pretix/base/templates/pretixbase/email/plainwrapper.html:140
msgid ""
"You are receiving this email because you placed an order for the following "
"event:"
msgstr ""
"Du erhältst diese E-Mail, weil du eine Bestellung für die folgende "
"Veranstaltung getätigt hast:"

#: pretix/base/templates/pretixbase/email/plainwrapper.html:141
msgid "Event:"
msgstr "Veranstaltung:"

#: pretix/base/templates/pretixbase/email/plainwrapper.html:142
msgid "Order code:"
msgstr "Bestellnummer:"

#: pretix/base/templates/pretixbase/email/plainwrapper.html:143
msgid "Order date:"
msgstr "Bestelldatum:"

#: pretix/base/templates/pretixbase/email/plainwrapper.html:145
msgid "View order details"
msgstr "Bestelldetails anzeigen"

#: pretix/base/templates/pretixbase/forms/widgets/reldate.html:15
#: pretix/base/templates/pretixbase/forms/widgets/reldatetime.html:15
msgid "days before"
msgstr "Tage bevor"

#: pretix/base/templates/pretixbase/forms/widgets/reldatetime.html:17
msgid "at"
msgstr "Datum"

#: pretix/base/ticketoutput.py:140
msgid "Enable output"
msgstr "Aktivieren"

#: pretix/base/ticketoutput.py:158
msgid "Download ticket"
msgstr "Ticket herunterladen"

#: pretix/base/validators.py:14
#, python-format
msgid "This slug has an invalid value: %(value)s."
msgstr "Diese Kurzform hat einen ungültigen Wert: %(value)s."

#: pretix/base/views/async.py:136
msgid "An unexpected error has occurred."
msgstr "Ein unerwarteter Fehler ist aufgetreten."

#: pretix/base/views/async.py:139
msgid "The task has been completed."
msgstr "Die Aufgabe wurde fertiggestellt."

#: pretix/base/views/errors.py:18
msgid ""
"You are seeing this message because this HTTPS site requires a 'Referer "
"header' to be sent by your Web browser, but none was sent. This header is "
"required for security reasons, to ensure that your browser is not being "
"hijacked by third parties."
msgstr ""
"Du siehst diese Nachricht, da diese HTTPS-Website einen \"Referer\"-Header "
"von deinem Browser erwartet, der aber nicht gesendet wurde. Dieser Header "
"ist notwendig, um sicherzustellen, dass dein Browser nicht gehackt wurde."

#: pretix/base/views/errors.py:23
msgid ""
"If you have configured your browser to disable 'Referer' headers, please re-"
"enable them, at least for this site, or for HTTPS connections, or for 'same-"
"origin' requests."
msgstr ""
"Wenn du deinen Browser konfiguriert hast, keine \"Referer\"-Header zu "
"senden, schalte diese bitte wieder an, zumindest für diese Seite (oder alle "
"HTTPS-Verbindungen, oder alle \"same-origin\"-Requests)."

#: pretix/base/views/errors.py:28
msgid ""
"You are seeing this message because this site requires a CSRF cookie when "
"submitting forms. This cookie is required for security reasons, to ensure "
"that your browser is not being hijacked by third parties."
msgstr ""
"Du siehst diese Nachricht, da wir ein Cookie benötigen, um zu verifizieren, "
"dass deine Anfrage wirklich von dir gesendet wurde."

#: pretix/base/views/errors.py:33
msgid ""
"If you have configured your browser to disable cookies, please re-enable "
"them, at least for this site, or for 'same-origin' requests."
msgstr ""
"Wenn du Cookies in deinem Browser deaktiviert hast, aktiviere diese bitte "
"zumindest für diese Website."

#: pretix/control/forms/__init__.py:91
msgid "Filetype not allowed!"
msgstr "Dateityp nicht erlaubt!"

#: pretix/control/forms/event.py:25 pretix/control/forms/organizer.py:160
msgid "Use languages"
msgstr "Verfügbare Sprachen"

#: pretix/control/forms/event.py:27
msgid "Choose all languages that your event should be available in."
msgstr ""
"Wähle alle Sprachen aus, in denen der Veranstaltungsshop verfügbar sein soll."

#: pretix/control/forms/event.py:30
msgid "This is an event series"
msgstr "Dies ist eine Veranstaltungsreihe"

#: pretix/control/forms/event.py:31
msgid ""
"Only recommended for advanced users. If this feature is enabled, this will "
"not only be a single event but a series of very similar events that are "
"handled within a single shop. The single events inside the series can only "
"differ in date, time, location, prices and quotas, but not in other "
"settings, and buying tickets across multiple of these events at the same "
"time is possible. You cannot change this setting for this event later."
msgstr ""
"Nur für fortgeschrittene Nutzer empfohlen. Wenn diese Funktion aktiviert "
"ist, stellt die neue Veranstaltung nicht nur eine einzelne Veranstaltung, "
"sondern eine ganze Reihe ähnlicher Veranstaltungen dar, die im selben Shop "
"verkauft werden. Die einzelnen Termine können sich nur in Datum, Zeit, Ort, "
"Preisen und Kontingenten unterscheiden, aber nicht in anderen Einstellungen. "
"Es ist möglich, Tickets für mehrere Termine gleichzeitig zu erwerben. Diese "
"Einstellung kann später nicht mehr geändert werden."

#: pretix/control/forms/event.py:57
msgid ""
"You already used this slug for a different event. Please choose a new one."
msgstr ""
"Du hast diese Kurzform bereits für eine andere Veranstaltung benutzt. Bitte "
"wähle eine neue."

#: pretix/control/forms/event.py:61
msgid "Event timezone"
msgstr "Veranstaltungs-Zeitzone"

#: pretix/control/forms/event.py:65 pretix/control/forms/event.py:283
msgid "Default language"
msgstr "Standardsprache"

#: pretix/control/forms/event.py:68
msgid "Sales tax rate"
msgstr "Umsatzsteuersatz"

#: pretix/control/forms/event.py:69
msgid ""
"Do you need to pay sales tax on your tickets? In this case, please enter the "
"applicable tax rate here in percent. If you have a more complicated tax "
"situation, you can add more tax rates and detailed configuration later."
msgstr ""
"Musst du Umsatzsteuer auf deine Tickets zahlen? In diesem Fall trage bitte "
"den gültigen Steuersatz hier in Prozent ein. Wenn du eine kompliziertere "
"Steuerlage hast, kannst du später andere Steuersätze hinzufügen und "
"Detaileinstellungen treffen."

#: pretix/control/forms/event.py:111 pretix/control/forms/event.py:203
msgid ""
"Sample Conference Center\n"
"Heidelberg, Germany"
msgstr ""
"Beispiel-Konferenzzentrum\n"
"Heidelberg, Deutschland"

#: pretix/control/forms/event.py:122 pretix/control/forms/event.py:384
msgid ""
"Your default locale must also be enabled for your event (see box above)."
msgstr ""
"Die Standardsprache muss eine der aktivierten Sprachen sein (siehe weiter "
"oben)."

#: pretix/control/forms/event.py:126
msgid "Your default locale must be specified."
msgstr "Es muss eine Standardsprache eingestellt werden."

#: pretix/control/forms/event.py:170
msgid "Copy configuration from"
msgstr "Konfiguration übernehmen"

#: pretix/control/forms/event.py:173 pretix/control/forms/item.py:150
msgid "Do not copy"
msgstr "Nicht übernehmen"

#: pretix/control/forms/event.py:239
msgid "Show event end date"
msgstr "Zeige Veranstaltungsende"

#: pretix/control/forms/event.py:240
msgid "If disabled, only event's start date will be displayed to the public."
msgstr ""
"Wenn diese Einstellung deaktiviert ist, wird nur der Beginn der "
"Veranstaltung öffentlich angezeigt."

#: pretix/control/forms/event.py:244
msgid "Show dates with time"
msgstr "Zeige Uhrzeiten"

#: pretix/control/forms/event.py:245
msgid ""
"If disabled, the event's start and end date will be displayed without the "
"time of day."
msgstr ""
"Wenn diese Einstellung deaktiviert ist, werden Veranstaltungsbeginn und -"
"ende ohne Uhrzeit angezeigt"

#: pretix/control/forms/event.py:249
msgid "Show items outside presale period"
msgstr "Zeige Produkte außerhalb des Vorverkaufszeitraums"

#: pretix/control/forms/event.py:250
msgid ""
"Show item details before presale has started and after presale has ended"
msgstr ""
"Zeige Produktdetails, bevor der Vorverkauf startet und nachdem er beendet "
"ist."

#: pretix/control/forms/event.py:254
msgid ""
"Show net prices instead of gross prices in the product list (not "
"recommended!)"
msgstr ""
"Zeige Netto- statt Bruttopreisen in den Produktlisten (nicht empfohlen)"

#: pretix/control/forms/event.py:255
msgid ""
"Independent of your choice, the cart will show gross prices as this the "
"price that needs to be paid"
msgstr ""
"Unabhängig von deiner Auswahl wird der Warenkorb auch Bruttopreise anzeigen, "
"da dies der Betrag ist, der tatsächlich überwiesen werden muss."

#: pretix/control/forms/event.py:260
msgid "Show start date"
msgstr "Beginn des Vorverkaufszeitraums anzeigen"

#: pretix/control/forms/event.py:261
msgid "Show the presale start date before presale has started."
msgstr ""
"Zeige das Startdatum des Vorverkaufs, bevor der Verkaufszeitraum beginnt."

#: pretix/control/forms/event.py:266
msgid "Last date of modifications"
msgstr "Letztes Änderungsdatum"

#: pretix/control/forms/event.py:267
msgid ""
"The last date users can modify details of their orders, such as attendee "
"names or answers to questions. If you use the event series feature and an "
"order contains tickets for multiple event dates, the earliest date will be "
"used."
msgstr ""
"Das späteste Datum, zu dem Benutzer die Details ihrer Bestellung (z.B. Namen "
"oder Antworten zu Fragen) verändern können. Wenn du die Veranstaltungsreihen-"
"Funktion nutzt und eine Bestellung Tickets für mehrere Termine enthält, wird "
"die Änderung aller Tickets nicht mehr möglich sein sobald der Zeitpunkt für "
"einen der Termine verstrichen ist."

#: pretix/control/forms/event.py:279
msgid "Available languages"
msgstr "Verfügbare Sprachen"

#: pretix/control/forms/event.py:286
msgid "Show number of tickets left"
msgstr "Zeige Anzahl verbleibender Tickets"

#: pretix/control/forms/event.py:287
msgid "Publicly show how many tickets of a certain type are still available."
msgstr ""
"Zeige öffentlich an, wie viele Tickets des jeweiligen Typs noch verfügbar "
"sind."

#: pretix/control/forms/event.py:291
msgid "Enable waiting list"
msgstr "Warteliste aktivieren"

#: pretix/control/forms/event.py:292
msgid ""
"Once a ticket is sold out, people can add themselves to a waiting list. As "
"soon as a ticket becomes available again, it will be reserved for the first "
"person on the waiting list and this person will receive an email "
"notification with a voucher that can be used to buy a ticket."
msgstr ""
"Sobald ein Produkt ausverkauft ist können Kunden sich auf eine Warteliste "
"eintragen. Sobald das Produkt wieder verfügbar ist, wird es für die erste "
"Person auf der Warteliste reserviert und diese Person erhält eine E-Mail-"
"Benachrichtigung mit einem Gutscheincode, mit dem das Ticket dann gekauft "
"werden kann."

#: pretix/control/forms/event.py:298
msgid "Waiting list response time"
msgstr "Warteliste-Antwortzeit"

#: pretix/control/forms/event.py:300
msgid ""
"If a ticket voucher is sent to a person on the waiting list, it has to be "
"redeemed within this number of hours until it expires and can be re-assigned "
"to the next person on the list."
msgstr ""
"Wenn ein Ticket-Gutschein an eine Person auf der Warteliste geschickt wird, "
"muss er innerhalb dieser Anzahl von Stunden eingelöst werden, ansonsten "
"läuft er ab und kann an die nächste Person auf der Warteliste weitergegeben "
"werden."

#: pretix/control/forms/event.py:306
msgid "Automatic waiting list assignments"
msgstr "Automatischer Versand der Wartelisten-Gutscheine"

#: pretix/control/forms/event.py:307
msgid ""
"If ticket capacity becomes free, automatically create a voucher and send it "
"to the first person on the waiting list for that product. If this is not "
"active, mails will not be send automatically but you can send them manually "
"via the control panel."
msgstr ""
"Wenn ausreichend Kapazität frei ist, werden automatisch Gutscheine erstellt "
"und an die ersten Personen auf der Warteliste geschickt. Wenn diese Option "
"nicht aktiv ist, werden die Mails nicht automatisch verschickt, aber können "
"von dir hier im Adminbereich manuell verschickt werden."

#: pretix/control/forms/event.py:314
msgid "Ask for attendee names"
msgstr "Namen der Teilnehmer erfragen"

#: pretix/control/forms/event.py:315
msgid "Ask for a name for all tickets which include admission to the event."
msgstr "Frage für alle Eintritts-Tickets nach dem Namen des Teilnehmers."

#: pretix/control/forms/event.py:319
msgid "Require attendee names"
msgstr "Namen des Teilnehmer erfordern"

#: pretix/control/forms/event.py:320
msgid "Require customers to fill in the names of all attendees."
msgstr "Erfordere die Eingabe aller Teilnehmer-Namen."

#: pretix/control/forms/event.py:325
msgid "Ask for email addresses per ticket"
msgstr "E-Mail-Adressen pro Ticket erfassen"

#: pretix/control/forms/event.py:326
msgid ""
"Normally, pretix asks for one email address per order and the order "
"confirmation will be sent only to that email address. If you enable this "
"option, the system will additionally ask for individual email addresses for "
"every admission ticket. This might be useful if you want to obtain "
"individual addresses for every attendee even in case of group orders. "
"However, pretix will send the order confirmation only to the one primary "
"email address, not to the per-attendee addresses."
msgstr ""
"Üblicherweise fragt pretix nach einer E-Mail-Adresse pro Bestellung und "
"sendet die Bestellbestätigung an diese Adresse. Wenn du diese Option "
"aktivierst, fragt das System zusätzlich nach einzelnen E-Mail-Adressen für "
"jedes Zutritts-Ticket in der Bestellung. Dies könnte z.B. nützlich sein, "
"wenn du auch im Falle von Gruppenbestellungen individuelle Adressen von "
"jedem Teilnehmer benötigen. pretix sendet die Bestellbestätigung trotzdem "
"nach wie vor nur an die primäre Adresse."

#: pretix/control/forms/event.py:335
msgid "Require email addresses per ticket"
msgstr "E-Mail-Adressen pro Ticket erfordern"

#: pretix/control/forms/event.py:336
msgid ""
"Require customers to fill in individual e-mail addresses for all admission "
"tickets. See the above option for more details. One email address for the "
"order confirmation will always be required regardless of this setting."
msgstr ""
"Erfordere, dass für jedes Zutritts-Ticket eine einzelne E-Mail-Adresse "
"eingegeben wird. Mehr Infos findest du bei der vorherigen Option. Eine E-"
"Mail-Adresse für die Bestellbestätigung ist immer erforderlich."

#: pretix/control/forms/event.py:343
msgid "Ask for the order email address twice"
msgstr "E-Mail-Adressen doppelt abfragen"

#: pretix/control/forms/event.py:344
msgid ""
"Require customers to fill in the primary email address twice to avoid errors."
msgstr ""
"Erfordere die doppelte Eingabe der primären E-Mail-Adresse um Tippfehler zu "
"vermeiden."

#: pretix/control/forms/event.py:349
msgid "Maximum number of items per order"
msgstr "Maximale Anzahl von Produkten pro Bestellung"

#: pretix/control/forms/event.py:350
msgid "Add-on products will not be counted."
msgstr "Zusatzprodukte werden nicht mitgezählt."

#: pretix/control/forms/event.py:354
msgid "Reservation period"
msgstr "Reservierungszeitraum"

#: pretix/control/forms/event.py:355
msgid ""
"The number of minutes the items in a user's cart are reserved for this user."
msgstr ""
"Die Dauer in Minuten, die Produkte im Warenkorb eines Benutzers reserviert "
"werden."

#: pretix/control/forms/event.py:358
msgid "Imprint URL"
msgstr "Impressum (URL)"

#: pretix/control/forms/event.py:362
msgid "Confirmation text"
msgstr "Bestätigungs-Text"

#: pretix/control/forms/event.py:363
msgid ""
"This text needs to be confirmed by the user before a purchase is possible. "
"You could for example link your terms of service here. If you use the Pages "
"feature to publish your terms of service, you don't need this setting since "
"you can configure it there."
msgstr ""
"Dieser Text muss vom Benutzer bestätigt werden, bevor ein Kauf möglich ist. "
"Du könntest hier z.B. auf deine Teilnahmebedingungen verlinken. Wenn du die "
"\"Seiten\"-Funktion nutzt, um die Bedingungen zu veröffentlichen, brauchst "
"du diese Einstellung nicht sondern kannst ähnliches im Seiten-Modul selbst "
"einstellen."

#: pretix/control/forms/event.py:370
msgid "Contact address"
msgstr "Kontakt-E-Mail"

#: pretix/control/forms/event.py:372
msgid "Public email address for contacting the organizer"
msgstr "Öffentliche E-Mail-Adresse zur Kontaktierung des Veranstalters"

#: pretix/control/forms/event.py:375
msgid "Allow users to cancel unpaid orders"
msgstr "Stornieren unbezahlter Bestellungen erlauben"

#: pretix/control/forms/event.py:376
msgid ""
"If checked, users can cancel orders by themselves as long as they are not "
"yet paid."
msgstr ""
"Wenn diese Option aktiviert ist, können Teilnehmer selbstständig "
"Bestellungen stornieren solange sie nicht bezahlt wurden."

#: pretix/control/forms/event.py:388
msgid ""
"You cannot require specifying attendee names if you do not ask for them."
msgstr ""
"Du kannst die Angabe von Teilnehmernamen nur erfordern, wenn auch nach Namen "
"gefragt wird."

#: pretix/control/forms/event.py:392
msgid "You have to ask for attendee emails if you want to make them required."
msgstr ""
"Du musst E-Mail-Adressen pro Ticket erfassen, wenn sie erforderlich sein "
"sollen."

#: pretix/control/forms/event.py:400
msgid ""
"e.g. I hereby confirm that I have read and agree with the event organizer's "
"terms of service and agree with them."
msgstr ""
"z.B.. Hiermit erkläre ich, dass ich die AGB des Veranstalters gelesen habe "
"und ihnen zustimme."

#: pretix/control/forms/event.py:407
msgid "Payment term in days"
msgstr "Zahlungsziel in Tagen"

#: pretix/control/forms/event.py:408
msgid ""
"The number of days after placing an order the user has to pay to preserve "
"his reservation."
msgstr ""
"Die Anzahl von Tagen, die ein Käufer zum Bezahlen seiner Bestellung hat."

#: pretix/control/forms/event.py:411
msgid "Last date of payments"
msgstr "Datum des letzten möglichen Zahlungseingangs"

#: pretix/control/forms/event.py:412
msgid ""
"The last date any payments are accepted. This has precedence over the number "
"of days configured above. If you use the event series feature and an order "
"contains tickets for multiple dates, the earliest date will be used."
msgstr ""
"Das Datum, bis zu dem Zahlungseingänge akzeptiert werden. Diese Einstellung "
"hat Vorrang vor der oben eingestellten Anzahl an Tagen. Wenn du die "
"Veranstaltungsreihen-Funktion nutzt und eine Bestellung Tickets für mehrere "
"Termine enthält, wird die Zahlung aller Tickets nicht mehr möglich sein "
"sobald der Zeitpunkt für einen der Termine verstrichen ist."

#: pretix/control/forms/event.py:418
msgid "Only end payment terms on weekdays"
msgstr "Zahlungsziel nur an Werktagen"

#: pretix/control/forms/event.py:419
msgid ""
"If this is activated and the payment term of any order ends on a saturday or "
"sunday, it will be moved to the next monday instead. This is required in "
"some countries by civil law. This will not effect the last date of payments "
"configured above."
msgstr ""
"Wenn diese Option aktiviert ist und die Zahlungsfrist einer Bestellung auf "
"einem Samstag oder Sonntag liegt, wird sie auf den nächsten Montag "
"verschoben. Dies ist in einigen Ländern rechtlich erforderlich. Dies "
"beeinflusst nicht das oben konfigurierte letzte Zahlungsdatum."

#: pretix/control/forms/event.py:425
msgid "Automatically expire unpaid orders"
msgstr "Unbezahlte Bestellungen automatisch ablaufen lassen"

#: pretix/control/forms/event.py:426
msgid ""
"If checked, all unpaid orders will automatically go from 'pending' to "
"'expired' after the end of their payment deadline. This means that those "
"tickets go back to the pool and can be ordered by other people."
msgstr ""
"Wenn diese Option aktiviert ist, werden alle unbezahlten Bestellungen "
"automatisch bei Ablauf ihres Zahlungsdatum von \"ausstehend\" auf "
"\"abgelaufen\" umgestellt. Dies bedeutet, dass diese Tickets zurück in den "
"Pool gelangen und wieder Kontingent für Bestellungen von anderen Benutzern "
"frei wird."

#: pretix/control/forms/event.py:432
msgid "Accept late payments"
msgstr "Späte Zahlungen akzeptieren"

#: pretix/control/forms/event.py:433
msgid ""
"Accept payments for orders even when they are in 'expired' state as long as "
"enough capacity is available. No payments will ever be accepted after the "
"'Last date of payments' configured above."
msgstr ""
"Akzeptiere Zahlungen für abgelaufene Bestellungen, wenn die betreffenden "
"Kontingente noch nicht leer sind. Keine Bezahlungen werden nach dem oben "
"angegebenen „letzten Zahlungsdatum“ akzeptiert."

#: pretix/control/forms/event.py:440
msgid "Tax rule for payment fees"
msgstr "Steuer-Regel für Zahlungsgebühren"

#: pretix/control/forms/event.py:442
msgid ""
"The tax rule that applies for additional fees you configured for single "
"payment methods. This will set the tax rate and reverse charge rules, other "
"settings of the tax rule are ignored."
msgstr ""
"Der Steuersatz, der auf Gebühren für Zahlungsmethoden angewendet werden "
"soll. Dies setzt nur den Steuersatz und die Reverse-Charge-Regeln, andere "
"Einstellungen der Steuer-Regel werden ignoriert."

#: pretix/control/forms/event.py:453
msgid "The last payment date cannot be before the end of presale."
msgstr ""
"Das letzte Zahlungsdatum kann nicht vor dem Ende des Vorverkaufs liegen."

#: pretix/control/forms/event.py:497
msgid "Ask for invoice address"
msgstr "Rechnungsadresse erfragen"

#: pretix/control/forms/event.py:501
msgid "Require invoice address"
msgstr "Rechnungsadresse erforderlich"

#: pretix/control/forms/event.py:506
msgid "Require customer name"
msgstr "Namen des Bestellers erfordern"

#: pretix/control/forms/event.py:514
msgid "Ask for VAT ID"
msgstr "Nach USt-ID fragen"

#: pretix/control/forms/event.py:515
msgid ""
"Does only work if an invoice address is asked for. VAT ID is not required."
msgstr ""
"Funktioniert nur, wenn nach einer Rechnungsadresse gefragt wird. Die USt-ID-"
"Eingabe ist freiwillig."

#: pretix/control/forms/event.py:520
msgid "Show free products on invoices"
msgstr "Kostenlose Produkte auf Rechnung zeigen"

#: pretix/control/forms/event.py:521
msgid ""
"Note that invoices will never be generated for orders that contain only free "
"products."
msgstr ""
"Unabhängig von dieser Einstellung werden für Bestellungen, die nur "
"kostenlose Produkte enthalten, keine Rechnungen erzeugt."

#: pretix/control/forms/event.py:526
msgid "Generate invoices with consecutive numbers"
msgstr "Rechnungen mit aufsteigender Nummerierung erzeugen"

#: pretix/control/forms/event.py:527
msgid "If deactivated, the order code will be used in the invoice number."
msgstr ""
"Wenn diese Option deaktiviert wird, wird die Bestellnummer in der "
"Rechnungsnummer verwendet"

#: pretix/control/forms/event.py:531
msgid "Invoice number prefix"
msgstr "Rechnungsnummern-Präfix"

#: pretix/control/forms/event.py:532
msgid ""
"This will be prepended to invoice numbers. If you leave this field empty, "
"your event slug will be used followed by a dash. Attention: If multiple "
"events within the same organization use the same value in this field, they "
"will share their number range, i.e. every full number will be used at most "
"once over all of your events. This setting only affects future invoices."
msgstr ""
"Dies wird Rechnungsnummern vorangestellt. Wenn dieses Feld leer ist, wird "
"die Kurzform der Veranstaltung verwendet, gefolgt von einem Bindestrich. "
"Achtung: Wenn mehrere Veranstaltungen des selben Veranstalters den selben "
"Wert in diesem Feld nutzen, teilen sie sich den Nummernkreis, d.h. jede "
"vollständige Rechnungsnummer wird pro Veranstalter nur einmal ergeben. Diese "
"Einstellung betrifft nur zukünftige Rechnungen."

#: pretix/control/forms/event.py:539
msgid "Generate invoices"
msgstr "Rechnungen ausstellen"

#: pretix/control/forms/event.py:543
msgid "Manually in admin panel"
msgstr "Manuell im Adminbereich"

#: pretix/control/forms/event.py:544
msgid "Automatically on user request"
msgstr "Automatisch auf Anfrage des Kunden"

#: pretix/control/forms/event.py:545
msgid "Automatically for all created orders"
msgstr "Automatisch für alle neuen Bestellungen"

#: pretix/control/forms/event.py:546
msgid "Automatically on payment"
msgstr "Automatisch bei Zahlungseingang"

#: pretix/control/forms/event.py:550
msgid "Invoice style"
msgstr "Rechnungs-Layout"

#: pretix/control/forms/event.py:558
msgid ""
"Sample Event Company\n"
"Albert Einstein Road 52\n"
"12345 Samplecity"
msgstr ""
"Beispiel-Eventfirma\n"
"Albert-Einstein-Straße 52\n"
"112345 Musterstadt"

#: pretix/control/forms/event.py:564
msgid "Your address"
msgstr "Deine Adresse"

#: pretix/control/forms/event.py:565
msgid ""
"Will be printed as the sender on invoices. Be sure to include relevant "
"details required in your jurisdiction."
msgstr ""
"Wird als Absender auf Rechnungen gedruckt. Denke daran, alle rechtlich "
"erforderlichen Merkmale aufzuführen."

#: pretix/control/forms/event.py:573
msgid "e.g. With this document, we sent you the invoice for your ticket order."
msgstr ""
"z.B. Mit diesem Dokument erhältst die Rechnung für deine Ticketbestellung."

#: pretix/control/forms/event.py:577
msgid "Introductory text"
msgstr "Einleitender Text"

#: pretix/control/forms/event.py:578
msgid "Will be printed on every invoice above the invoice rows."
msgstr "Wird auf jeder Rechnung oberhalb der Rechnungspositionen gedruckt."

#: pretix/control/forms/event.py:585
msgid ""
"e.g. Thank you for your purchase! You can find more information on the event "
"at ..."
msgstr ""
"z.B. Vielen Dank für deinen Ticketkauf! Du findest mehr Informationen zur "
"Veranstaltung unter …"

#: pretix/control/forms/event.py:589
msgid "Additional text"
msgstr "Zusätzlicher Text"

#: pretix/control/forms/event.py:590
msgid "Will be printed on every invoice below the invoice total."
msgstr "Wird auf jeder Rechnung unterhalb des Gesamtbetrages gedruckt."

#: pretix/control/forms/event.py:597
msgid ""
"e.g. your bank details, legal details like your VAT ID, registration "
"numbers, etc."
msgstr ""
"z.B. Deine Bankverbindung und rechtliche Angaben wie die USt-ID-Nr., "
"Registernummern, etc."

#: pretix/control/forms/event.py:601
msgid "Footer"
msgstr "Fußzeile"

#: pretix/control/forms/event.py:602
msgid ""
"Will be printed centered and in a smaller font at the end of every invoice "
"page."
msgstr "Wird in kleinerer Schrift unten zentriert auf jede Seite gedruckt."

#: pretix/control/forms/event.py:606
msgid "Invoice language"
msgstr "Rechnungssprache"

#: pretix/control/forms/event.py:607
msgid "The user's language"
msgstr "Sprache des Benutzers"

#: pretix/control/forms/event.py:610 pretix/control/forms/event.py:807
#: pretix/control/forms/organizer.py:145
msgid "Logo image"
msgstr "Logo"

#: pretix/control/forms/event.py:613
msgid "We will show your logo with a maximal height and width of 2.5 cm."
msgstr "Wir zeigen das Logo mit einer maximalen Seitenlänge von 2.5cm an."

#: pretix/control/forms/event.py:627
msgid "Subject prefix"
msgstr "Betreffs-Prefix"

#: pretix/control/forms/event.py:628
msgid ""
"This will be prepended to the subject of all outgoing emails, formatted as "
"[prefix]. Choose, for example, a short form of your event name."
msgstr ""
"Dies wird in eckigen Klammern (z.B. \"[prefix] ...\") jedem E-Mail-Betreff "
"vorangestellt und könnte z.B. eine Kurzform des Veranstaltungsnamens "
"enthalten."

#: pretix/control/forms/event.py:633
msgid "Sender address"
msgstr "Absender-Adresse"

#: pretix/control/forms/event.py:634
msgid "Sender address for outgoing emails"
msgstr "Absender-Adresse für ausgehende E-Mails"

#: pretix/control/forms/event.py:638
msgid "Signature"
msgstr "Signatur"

#: pretix/control/forms/event.py:641
#, python-brace-format
msgid "This will be attached to every email. Available placeholders: {event}"
msgstr "Diese wird an jede E-Mail angehängt. Verfügbare Platzhalter: {event}"

#: pretix/control/forms/event.py:646
msgid "e.g. your contact details"
msgstr "z.B. Deine Kontaktdaten"

#: pretix/control/forms/event.py:652 pretix/control/forms/event.py:661
#: pretix/control/forms/event.py:668 pretix/control/forms/event.py:675
#: pretix/control/forms/event.py:703 pretix/control/forms/event.py:710
#: pretix/control/forms/event.py:717 pretix/control/forms/event.py:724
#: pretix/control/forms/event.py:733
#: pretix/plugins/ticketoutputpdf/templates/pretixplugins/ticketoutputpdf/index.html:305
msgid "Text"
msgstr "Text"

#: pretix/control/forms/event.py:655
#, python-brace-format
msgid ""
"Available placeholders: {event}, {total}, {currency}, {date}, "
"{payment_info}, {url}, {invoice_name}, {invoice_company}"
msgstr ""
"Verfügbare Platzhalter: {event}, {total}, {currency}, {date}, "
"{payment_info}, {url}, {invoice_name}, {invoice_company}"

#: pretix/control/forms/event.py:664
#, python-brace-format
msgid ""
"Available placeholders: {event}, {url}, {invoice_name}, {invoice_company}, "
"{payment_info}"
msgstr ""
"Verfügbare Platzhalter: {event}, {url}, {invoice_name}, {invoice_company}, "
"{payment_info}"

#: pretix/control/forms/event.py:671 pretix/control/forms/event.py:678
#: pretix/control/forms/event.py:685
#, python-brace-format
msgid ""
"Available placeholders: {event}, {url}, {invoice_name}, {invoice_company}"
msgstr ""
"Verfügbare Platzhalter:{event}, {url}, {invoice_name}, {invoice_company}"

#: pretix/control/forms/event.py:682
msgid "Text (sent by admin)"
msgstr "Text (vom Admin verschickt)"

#: pretix/control/forms/event.py:689
msgid "Text (requested by user)"
msgstr "Text (vom Benutzer beantragt)"

#: pretix/control/forms/event.py:692
#, python-brace-format
msgid "Available placeholders: {event}, {orders}"
msgstr "Verfügbare Platzhalter: {event}, {orders}"

#: pretix/control/forms/event.py:696 pretix/control/forms/event.py:740
msgid "Number of days"
msgstr "Anzahl Tage"

#: pretix/control/forms/event.py:699
msgid ""
"This email will be sent out this many days before the order expires. If the "
"value is 0, the mail will never be sent."
msgstr ""
"Die E-Mail wird die angegebene Anzahl an Tagen vor dem Ablaufdatum "
"verschickt. Ist der Wert 0, wird die Mail nie verschickt."

#: pretix/control/forms/event.py:706
#, python-brace-format
msgid ""
"Available placeholders: {event}, {url}, {expire_date}, {invoice_name}, "
"{invoice_company}"
msgstr ""
"Verfügbare Platzhalter: {event}, {url}, {expire_date}, {invoice_name}, "
"{invoice_company}"

#: pretix/control/forms/event.py:713
#, python-brace-format
msgid "Available placeholders: {event}, {url}, {product}, {hours}, {code}"
msgstr "Verfügbare Platzhalter: {event}, {url}, {product}, {hours}, {code}"

#: pretix/control/forms/event.py:720
#, python-brace-format
msgid "Available placeholders: {event}, {code}, {url}"
msgstr "Verfügbare Platzhalter: {event}, {code}, {url}"

#: pretix/control/forms/event.py:727 pretix/control/forms/orders.py:298
#: pretix/plugins/sendmail/forms.py:27 pretix/plugins/sendmail/forms.py:35
#, python-brace-format
msgid ""
"Available placeholders: {expire_date}, {event}, {code}, {date}, {url}, "
"{invoice_name}, {invoice_company}"
msgstr ""
"Verfügbare Platzhalter: {expire_date}, {event}, {code}, {date}, {url}, "
"{invoice_name}, {invoice_company}"

#: pretix/control/forms/event.py:736
#, python-brace-format
msgid "Available placeholders: {event}, {url}"
msgstr "Verfügbare Platzhalter: {event}, {url}"

#: pretix/control/forms/event.py:743
msgid ""
"This email will be sent out this many days before the order event starts. If "
"the field is empty, the mail will never be sent."
msgstr ""
"Die E-Mail wird die eingestellte Anzahl Tage vor der Veranstaltung "
"verschickt. Wenn das Feld leer ist, wird die Mail nicht verschickt."

#: pretix/control/forms/event.py:747
msgid "Use custom SMTP server"
msgstr "Eigenen SMTP-Server verwenden"

#: pretix/control/forms/event.py:748
msgid ""
"All mail related to your event will be sent over the smtp server specified "
"by you."
msgstr ""
"Alle E-Mails bezüglich deiner Veranstaltung werden über den von dir "
"angegebenen SMTP-Server versendet."

#: pretix/control/forms/event.py:752
msgid "Hostname"
msgstr "Hostname"

#: pretix/control/forms/event.py:757
msgid "Port"
msgstr "Port"

#: pretix/control/forms/event.py:762
msgid "Username"
msgstr "Benutzername"

#: pretix/control/forms/event.py:774
msgid "Use STARTTLS"
msgstr "STARTTLS verwenden"

#: pretix/control/forms/event.py:775
msgid "Commonly enabled on port 587."
msgstr "Meistens auf Port 587 verfügbar."

#: pretix/control/forms/event.py:779
msgid "Use SSL"
msgstr "SSL verwenden"

#: pretix/control/forms/event.py:780
msgid "Commonly enabled on port 465."
msgstr "Meistens auf Port 465 verfügbar."

#: pretix/control/forms/event.py:793
msgid ""
"You can activate either SSL or STARTTLS security, but not both at the same "
"time."
msgstr "Du kannst nur SSL oder STARTTLS aktivieren, nicht beides."

#: pretix/control/forms/event.py:798 pretix/control/forms/organizer.py:130
msgid "Primary color"
msgstr "Hauptfarbe"

#: pretix/control/forms/event.py:802 pretix/control/forms/organizer.py:134
msgid "Please enter the hexadecimal code of a color, e.g. #990000."
msgstr "Bitte gib einen hexadezimalen Farbwert ein, z.B. #990000."

#: pretix/control/forms/event.py:810
msgid ""
"If you provide a logo image, we will by default not show your events name "
"and date in the page header. We will show your logo with a maximal height of "
"120 pixels."
msgstr ""
"Wenn du ein Logo hochlädst, zeigen wir den Namen und das Datum der "
"Veranstaltung nicht mehr oben auf der Seite an. Wir zeigen das Logo mit "
"einer Höhe von maximal 120 Pixeln an."

#: pretix/control/forms/event.py:814 pretix/control/forms/organizer.py:165
#: pretix/plugins/ticketoutputpdf/templates/pretixplugins/ticketoutputpdf/index.html:262
msgid "Font"
msgstr "Schriftart"

#: pretix/control/forms/event.py:818 pretix/control/forms/organizer.py:169
msgid "Only respected by modern browsers."
msgstr "Nur von modernen Browser respektiert."

#: pretix/control/forms/event.py:826
msgid "Show variations of a product expanded by default"
msgstr "Zeige Produkt-Varianten standardmäßig ausgeklappt an"

#: pretix/control/forms/event.py:839
msgid "Use feature"
msgstr "Funktion benutzen"

#: pretix/control/forms/event.py:840
msgid "Use pretix to generate tickets for the user to download and print out."
msgstr ""
"Wenn diese Funktion aktiviert ist, generiert pretix Tickets, die der "
"Benutzer herunterladen und ausdrucken kann."

#: pretix/control/forms/event.py:844
msgid "Download date"
msgstr "Download-Datum"

#: pretix/control/forms/event.py:845
msgid ""
"Ticket download will be offered after this date. If you use the event series "
"feature and an order contains tickets for multiple event dates, download of "
"all tickets will be available if at least one of the event dates allows it."
msgstr ""
"Ticket-Download wird nach diesem Termin möglich. Wenn du die "
"Veranstaltungsreihen-Funktion nutzt und eine Bestellung Tickets für mehrere "
"Termine enthält, wird der Download aller Tickets möglich sein sobald der "
"Zeitpunkt für einen der Termine erreicht ist."

#: pretix/control/forms/event.py:851
msgid "Offer to download tickets separately for add-on products"
msgstr "Biete Ticket-Download für Zusatz-Produkte an"

#: pretix/control/forms/event.py:856
msgid "Generate tickets for non-admission products"
msgstr "Tickets für Produkte generieren, die keinen Zutritt enthalten"

#: pretix/control/forms/event.py:914
msgid "Pre-selected voucher"
msgstr "Vorausgewählter Gutschein"

#: pretix/control/forms/event.py:916
msgid ""
"If set, the widget will show products as if this voucher has been entered "
"and when a product is bought via the widget, this voucher will be used. This "
"can for example be used to provide widgets that give discounts or unlock "
"secret products."
msgstr ""
"Wenn diese Option gesetzt ist, verhält sich diese Anzeige als wäre dieser "
"Gutscheincode eingegeben und wenn ein Produkt erworben wird, wird dieser "
"Gutscheincode dafür genutzt. Dies kann beispielsweise für einen Rabatt "
"verwendet werden oder um nur versteckte Produkte im Widget anzuzeigen."

#: pretix/control/forms/event.py:938
msgid "The given voucher code does not exist."
msgstr "Der ausgewählte Gutschein existiert nicht."

#: pretix/control/forms/filter.py:67 pretix/control/forms/filter.py:69
msgid "Search for…"
msgstr "Suchen nach …"

#: pretix/control/forms/filter.py:77
msgid "All payment providers"
msgstr "Alle Zahlungsmethoden"

#: pretix/control/forms/filter.py:82
msgid "Order status"
msgstr "Bestellstatus"

#: pretix/control/forms/filter.py:84
#: pretix/control/templates/pretixcontrol/event/base.html:83
#: pretix/control/templates/pretixcontrol/items/question.html:19
msgid "All orders"
msgstr "Alle Bestellungen"

#: pretix/control/forms/filter.py:85
#: pretix/control/templates/pretixcontrol/items/question.html:20
#: pretix/control/templates/pretixcontrol/orders/fragment_order_status.html:6
#: pretix/control/templates/pretixcontrol/orders/overview.html:44
#: pretix/plugins/checkinlists/exporters.py:104
#: pretix/plugins/reports/exporters.py:179
#: pretix/presale/templates/pretixpresale/event/fragment_order_status.html:6
msgid "Paid"
msgstr "bezahlt"

#: pretix/control/forms/filter.py:86
#: pretix/control/templates/pretixcontrol/items/question.html:21
#: pretix/control/templates/pretixcontrol/orders/fragment_order_status.html:4
#: pretix/control/templates/pretixcontrol/orders/overview.html:43
#: pretix/plugins/reports/exporters.py:179
msgid "Pending"
msgstr "ausstehend"

#: pretix/control/forms/filter.py:87
#: pretix/control/templates/pretixcontrol/items/question.html:22
msgid "Pending (overdue)"
msgstr "Ausstehend (überfällig)"

#: pretix/control/forms/filter.py:88
#: pretix/control/templates/pretixcontrol/items/question.html:23
#: pretix/control/templates/pretixcontrol/orders/fragment_order_status.html:8
#: pretix/control/templates/pretixcontrol/orders/overview.html:35
#: pretix/control/templates/pretixcontrol/vouchers/index.html:21
#: pretix/plugins/reports/exporters.py:175
#: pretix/presale/templates/pretixpresale/event/fragment_order_status.html:8
msgid "Expired"
msgstr "abgelaufen"

#: pretix/control/forms/filter.py:89
#: pretix/control/templates/pretixcontrol/items/question.html:24
msgid "Pending or expired"
msgstr "ausstehend oder abgelaufen"

#: pretix/control/forms/filter.py:90
#: pretix/control/templates/pretixcontrol/items/question.html:25
#: pretix/control/templates/pretixcontrol/orders/fragment_order_status.html:10
#: pretix/control/templates/pretixcontrol/orders/overview.html:33
#: pretix/plugins/reports/exporters.py:175
#: pretix/presale/templates/pretixpresale/event/fragment_order_status.html:10
msgid "Canceled"
msgstr "storniert"

#: pretix/control/forms/filter.py:91
#: pretix/control/templates/pretixcontrol/items/question.html:26
#: pretix/control/templates/pretixcontrol/orders/fragment_order_status.html:12
#: pretix/control/templates/pretixcontrol/orders/overview.html:34
#: pretix/plugins/reports/exporters.py:175
#: pretix/presale/templates/pretixpresale/event/fragment_order_status.html:12
msgid "Refunded"
msgstr "erstattet"

#: pretix/control/forms/filter.py:155
#: pretix/control/templates/pretixcontrol/checkin/index.html:16
#: pretix/control/templates/pretixcontrol/items/question.html:29
#: pretix/control/templates/pretixcontrol/waitinglist/index.html:88
msgid "All products"
msgstr "Alle Produkte"

#: pretix/control/forms/filter.py:161
#: pretix/control/templates/pretixcontrol/checkin/index.html:26
#: pretix/control/templates/pretixcontrol/event/fragment_subevent_choice_simple.html:4
#: pretix/control/templates/pretixcontrol/items/quotas.html:20
#: pretix/control/templates/pretixcontrol/vouchers/index.html:25
#: pretix/control/templates/pretixcontrol/waitinglist/index.html:46
#: pretix/control/templates/pretixcontrol/waitinglist/index.html:98
#: pretix/plugins/checkinlists/exporters.py:75
#: pretix/plugins/reports/exporters.py:251 pretix/plugins/sendmail/forms.py:18
msgctxt "subevent"
msgid "All dates"
msgstr "Alle Termine"

#: pretix/control/forms/filter.py:198 pretix/control/forms/filter.py:306
msgid "All organizers"
msgstr "Alle Veranstalter"

#: pretix/control/forms/filter.py:231
#: pretix/control/templates/pretixcontrol/organizers/teams.html:39
#: pretix/plugins/pretixdroid/templates/pretixplugins/pretixdroid/configuration.html:65
#: pretix/plugins/pretixdroid/templates/pretixplugins/pretixdroid/configuration.html:69
msgid "All"
msgstr "Alle"

#: pretix/control/forms/filter.py:233 pretix/control/forms/filter.py:295
msgid "Shop live and presale running"
msgstr "Shop live und Vorverkauf läuft"

#: pretix/control/forms/filter.py:234
msgid "Inactive"
msgstr "inaktiv"

#: pretix/control/forms/filter.py:293
msgid "All events"
msgstr "Alle Veranstaltungen"

#: pretix/control/forms/filter.py:294
msgid "Shop live"
msgstr "Shop live"

#: pretix/control/forms/filter.py:296
msgid "Shop not live"
msgstr "Shop nicht live"

#: pretix/control/forms/global_settings.py:21
msgid "Additional footer text"
msgstr "Zusätzlicher Footer-Text"

#: pretix/control/forms/global_settings.py:22
msgid "Will be included as additional text in the footer, site-wide."
msgstr ""
"Wird als zusätzlicher Text in der Fußzeile auf allen Seiten eingeblendet."

#: pretix/control/forms/global_settings.py:27
msgid "Additional footer link"
msgstr "Zusätzlicher Footer-Link"

#: pretix/control/forms/global_settings.py:28
msgid "Will be included as the link in the additional footer text."
msgstr "Der zusätzliche Text in der Fußzeile wird zu dieser URL verlinkt."

#: pretix/control/forms/global_settings.py:41
msgid "Perform update checks"
msgstr "Update-Checks durchführen"

#: pretix/control/forms/global_settings.py:42
msgid ""
"During the update check, pretix will report an anonymous, unique "
"installation ID, the current version of pretix and your installed plugins "
"and the number of active and inactive events in your installation to servers "
"operated by the pretix developers. We will only store anonymous data, never "
"any IP adresses and we will not know who you are or where to find your "
"instance. You can disable this behaviour here at any time."
msgstr ""
"Während des Update-Checks übermittelt pretix eine anonyme, eindeutige "
"Installations-ID, die aktuellen Versionsnummern von pretix und den "
"eingesetzten Plugins und die Anzahl der aktiven und inaktiven "
"Veranstaltungen an Server, die von den pretix-Entwicklern betrieben werden. "
"Wir speichern ausschließlich anonyme Daten und niemals IP-Adressen. Wir "
"wissen nicht, wer du bist oder wo deine pretix-Installation zu finden ist. "
"Du kannst diese Funktion hier jederzeit abstellen."

#: pretix/control/forms/global_settings.py:50
msgid "E-mail notifications"
msgstr "E-Mail-Benachrichtigungen"

#: pretix/control/forms/global_settings.py:51
msgid ""
"We will notify you at this address if we detect that a new update is "
"available. This address will not be transmitted to pretix.eu, the emails "
"will be sent by this server locally."
msgstr ""
"Wir werden dich unter dieser Adresse benachrichtigen, wenn es neue Updates "
"gibt. Diese Adresse wird nicht an pretix.eu übermittelt, die Mails werden "
"von diesem Server lokal verschickt."

#: pretix/control/forms/item.py:134
msgid "The product should exist in multiple variations"
msgstr "Das Produkt soll in mehreren Varianten existieren"

#: pretix/control/forms/item.py:135
msgid ""
"Select this option e.g. for t-shirts that come in multiple sizes. You can "
"select the variations in the next step."
msgstr ""
"Wähle diese Option z.B. für T-Shirts die es in verschiedenen Größen gibt. Du "
"kannst die einzelnen Varianten im nächsten Schritt eingeben."

#: pretix/control/forms/item.py:145
msgid "No taxation"
msgstr "Keine Besteuerung"

#: pretix/control/forms/item.py:147
msgid "Copy product information"
msgstr "Produkt-Informationen kopieren"

#: pretix/control/forms/item.py:156
msgid "Do not add to a quota now"
msgstr "Jetzt nicht zu einem Kontingent hinzufügen"

#: pretix/control/forms/item.py:157
msgid "Add product to an existing quota"
msgstr "Produkt zu bestehendem Kontingent hinzufügen"

#: pretix/control/forms/item.py:158
msgid "Create a new quota for this product"
msgstr "Ein neues Kontingent für dieses Produkt erstellen"

#: pretix/control/forms/item.py:164
msgid "Quota options"
msgstr "Kontingent-Optionen"

#: pretix/control/forms/item.py:172
msgid "Add to existing quota"
msgstr "Zu bestehendem Kontingent hinzufügen"

#: pretix/control/forms/item.py:181
msgid "New quota name"
msgstr "Name des neuen Kontingents"

#: pretix/control/forms/item.py:187
msgid "Size"
msgstr "Größe"

#: pretix/control/forms/item.py:188
msgid "Number of tickets"
msgstr "Anzahl Tickets"

#: pretix/control/forms/item.py:245
msgid "Quota name is required."
msgstr "Kontingentname ist erforderlich."

#: pretix/control/forms/item.py:250
msgid "Please select a quota."
msgstr "Bitte wähle ein Kontingent aus."

#: pretix/control/forms/item.py:274
msgid ""
"e.g. This reduced price is available for full-time students, jobless and "
"people over 65. This ticket includes access to all parts of the event, "
"except the VIP area."
msgstr ""
"z.B. Dieses reduzierte Ticket ist erhältlich für Vollzeitstudenten, "
"Arbeitslose und Menschen über 65. Das Ticket enthält Zugang zu allen Teilen "
"der Veranstaltung außer des VIP-Bereiches."

#: pretix/control/forms/item.py:319
#, python-format
msgid ""
"The variation \"%s\" cannot be deleted because it has already been ordered "
"by a user or currently is in a users's cart. Please set the variation as "
"\"inactive\" instead."
msgstr ""
<<<<<<< HEAD
"Die Variante \"%s\" kann nicht gelöscht werden, da sie bereits bestellt wurde "
"oder sich in einem Warenkorb befindet. Bitte setze die Variante stattdessen "
"auf \"inaktiv\"."
=======
"Die Variante \"%s\" kann nicht gelöscht werden, da sie bereits bestellt "
"wurde oder sich in einem Warenkorb befindet. Bitte setze die Variante "
"stattdessen auf \"inaktiv\"."
>>>>>>> 33d9e356

#: pretix/control/forms/item.py:365
msgid "You added the same add-on category twice"
msgstr "Du hast die selbe Kategorie zweimal hinzugefügt."

#: pretix/control/forms/item.py:399
msgid ""
"Be aware that setting a minimal number makes it impossible to buy this "
"product if all available add-ons are sold out."
msgstr ""
"Bitte beachte, dass die Angabe einer minimalen Anzahl es unmöglich macht, "
"das Basisprodukt zu kaufen, wenn alle (oder zu viele) Zusatzprodukte "
"ausverkauft sind."

#: pretix/control/forms/orders.py:19
msgid "Overbook quota"
msgstr "Kontingent überbuchen"

#: pretix/control/forms/orders.py:20
msgid ""
"If you check this box, this operation will be performed even if it leads to "
"an overbooked quota and you having sold more tickets than you planned!"
msgstr ""
"Wenn du diese Option aktivierst, wird die Änderung auch dann durchgeführt, "
"wenn sie zu einem überbuchten Kontingent führt und du dadurch mehr Tickets "
"verkauft hast als geplant!"

#: pretix/control/forms/orders.py:85
msgid "Re-calculate taxes"
msgstr "Steuern neu berechnen"

#: pretix/control/forms/orders.py:88
msgid ""
"This operation re-checks if taxes should be paid to the items due to e.g. "
"configured reverse charge rules and changes the prices and tax values "
"accordingly. This is useful e.g. after an invoice address change. Use with "
"care and only if you need to. Note that rounding differences might occur in "
"this procedure."
msgstr ""
"Diese Operation prüft erneut, ob für die Produkte Steuern erhoben werden "
"müssen, z.B. aufgrund von Reverse-Charge-Regeln und ändert die Preise bei "
"Bedarf entsprechend ab. Dies ist z.B. nach einer Änderung der "
"Rechnungsadresse sinnvoll. Bitte nur bei Bedarf und vorsichtig verwenden. Es "
"können bei der Berechnung Rundungsdifferenzen auftreten."

#: pretix/control/forms/orders.py:94
msgid "Notify user"
msgstr "Benutzer benachrichtigen"

#: pretix/control/forms/orders.py:98
msgid ""
"Send an email to the customer notifying that their order has been changed."
msgstr ""
"Eine E-Mail wird verschickt um den Benutzer über die Änderung der Bestellung "
"in Kenntnis zu setzen."

#: pretix/control/forms/orders.py:109
msgid "Add a new product to the order"
msgstr "Neues Produkt zur Bestellung hinzufügen"

#: pretix/control/forms/orders.py:118
msgid "Add-on to"
msgstr "Zusatz-Produkt zu"

#: pretix/control/forms/orders.py:123
msgid "Gross price"
msgstr "Brutto-Preis"

#: pretix/control/forms/orders.py:124
msgid "Including taxes, if any. Keep empty for the product's default price"
msgstr ""
"inklusive Steuern (wenn vorhanden). Leer lassen für den Standardpreis des "
"Produktes."

#: pretix/control/forms/orders.py:146 pretix/control/forms/orders.py:231
msgid "inactive"
<<<<<<< HEAD
msgstr "deaktiviert"
=======
msgstr "deaktivert"
>>>>>>> 33d9e356

#: pretix/control/forms/orders.py:174
msgctxt "subevent"
msgid "New date"
msgstr "Neuer Termin"

#: pretix/control/forms/orders.py:181
msgid "New price (gross)"
msgstr "Neuer Preis (brutto)"

#: pretix/control/forms/orders.py:250
msgid "You need to enter a price if you want to change the product price."
msgstr "Du musst einen Preis eingeben, wenn du den Preis ändern willst."

#: pretix/control/forms/orders.py:254
msgid "Invalidate secrets"
msgstr "Geheime Codes anpassen"

#: pretix/control/forms/orders.py:255
msgid ""
"Regenerates the order and ticket secrets. You will need to re-send the link "
"to the order page to the user and the user will need to download his tickets "
"again. The old versions will be invalid."
msgstr ""
"Generiert die geheimen Codes der Bestellung und der Tickets neu. Bitte "
"danach den Link neu verschicken; der User muss auch die Tickets neu "
"herunterladen, da die alten Versionen ungültig gemacht werden."

#: pretix/control/forms/orders.py:280 pretix/plugins/sendmail/forms.py:12
msgid "Subject"
msgstr "Betreff"

#: pretix/control/forms/orders.py:288
msgid "Recipient"
msgstr "Empfänger"

#: pretix/control/forms/orders.py:294 pretix/plugins/sendmail/forms.py:13
msgid "Message"
msgstr "Nachricht"

#: pretix/control/forms/organizer.py:17
msgid "This slug is already in use. Please choose a different one."
msgstr "Diese Kurzform ist bereits in Verwendung, bitte wähle eine andere."

#: pretix/control/forms/organizer.py:50
msgid "Custom domain"
msgstr "Eigene Domain"

#: pretix/control/forms/organizer.py:52
msgid "You need to configure the custom domain in the webserver beforehand."
msgstr "Du musst die eigene Domain vorher im Webserver konfigurieren."

#: pretix/control/forms/organizer.py:112
msgid ""
"The changes could not be saved because there would be no remaining team with "
"the permission to change teams and permissions."
msgstr ""
"Die Änderungen konnten nicht gespeichert werden, da es sonst kein Team mehr "
"mit der Berechtigung gäbe, Teams zu verwalten."

#: pretix/control/forms/organizer.py:121
msgid "Info text"
msgstr "Info-Text"

#: pretix/control/forms/organizer.py:124
msgid ""
"Not displayed anywhere by default, but if you want to, you can use this e.g. "
"in ticket templates."
msgstr ""
"Wird standardmäßig nicht angezeigt, kann aber z.B. in Ticket-Vorlagen "
"verwendet werden."

#: pretix/control/forms/organizer.py:139
msgid "Homepage text"
msgstr "Text auf der Startseite"

#: pretix/control/forms/organizer.py:142
msgid "This will be displayed on the organizer homepage."
msgstr "Dieser Text wird auf der Veranstalter-Seite angezeigt."

#: pretix/control/forms/organizer.py:148
msgid ""
"If you provide a logo image, we will by default not show your organization "
"name in the page header. We will show your logo with a maximal height of 120 "
"pixels."
msgstr ""
"Wenn du ein Logo hochlädst, zeigen wir den Namen des Veranstalters nicht "
"mehr oben auf der Seite an. Wir zeigen das Logo mit einer Höhe von maximal "
"120 Pixeln an."

#: pretix/control/forms/organizer.py:152
msgid "Default overview style"
msgstr "Standard-Anzeige"

#: pretix/control/forms/organizer.py:154
#: pretix/presale/templates/pretixpresale/organizers/calendar.html:25
#: pretix/presale/templates/pretixpresale/organizers/index.html:23
msgid "List"
msgstr "Liste"

#: pretix/control/forms/organizer.py:155
#: pretix/presale/templates/pretixpresale/organizers/calendar.html:31
#: pretix/presale/templates/pretixpresale/organizers/index.html:28
msgid "Calendar"
msgstr "Kalender"

#: pretix/control/forms/organizer.py:162
msgid ""
"Choose all languages that your organizer homepage should be available in."
msgstr ""
"Wählen alle Sprachen aus, in denen die Veranstalterseite verfügbar sein soll."

#: pretix/control/forms/renderers.py:27
msgctxt "form"
msgid "Optional"
msgstr "Optional"

#: pretix/control/forms/vouchers.py:63
#, python-brace-format
msgid "{product} – Any variation"
msgstr "{product} - Beliebige Variante"

#: pretix/control/forms/vouchers.py:69 pretix/control/views/vouchers.py:76
#, python-brace-format
msgid "Any product in quota \"{quota}\""
msgstr "Beliebiges Produkt des Kontingents \"{quota}\""

#: pretix/control/forms/vouchers.py:137
msgid "Codes"
msgstr "Gutscheincodes"

#: pretix/control/forms/vouchers.py:139
msgid ""
"Add one voucher code per line. We suggest that you copy this list and save "
"it into a file."
msgstr ""
"Einen Code pro Zeile. Bitte kopiere die Liste und speichere sie dir in eine "
"Datei ab."

#: pretix/control/forms/vouchers.py:158
msgid "Maximum usages per voucher"
msgstr "Maximale Nutzungen pro Gutschein"

#: pretix/control/forms/vouchers.py:161
msgid "Number of times times EACH of these vouchers can be redeemed."
msgstr "Wie oft JEDER der Gutscheine eingelöst werden kann."

#: pretix/control/forms/vouchers.py:168
msgid "A voucher with one of this codes already exists."
msgstr "Ein Gutschein mit einem der eingegebenen Codes existiert bereits."

#: pretix/control/logdisplay.py:23
msgid "The order has been changed:"
msgstr "Die Bestellung wurde geändert:"

#: pretix/control/logdisplay.py:31
#, python-brace-format
msgid ""
"Position #{posid}: {old_item} ({old_price} {currency}) changed to {new_item} "
"({new_price} {currency})."
msgstr ""
"Position #{posid}: {old_item} ({old_price} {currency}) geändert zu "
"{new_item} ({new_price} {currency})."

#: pretix/control/logdisplay.py:42
#, python-brace-format
msgid ""
"Position #{posid}: Event date \"{old_event}\" ({old_price} {currency}) "
"changed to \"{new_event}\" ({new_price} {currency})."
msgstr ""
"Position #{posid}: Termin \"{old_event}\" ({old_price} {currency}) geändert "
"zu \"{new_event}\" ({new_price} {currency})."

#: pretix/control/logdisplay.py:51
#, python-brace-format
msgid ""
"Price of position #{posid} changed from {old_price} {currency} to "
"{new_price} {currency}."
msgstr ""
"Preis von Position #{posid} von  {old_price} {currency} auf {new_price} "
"{currency} geändert."

#: pretix/control/logdisplay.py:62
#, python-brace-format
msgid "Position #{posid} ({old_item}, {old_price} {currency}) removed."
msgstr "Position #{posid} ({old_item}, {old_price} {currency}) entfernt."

#: pretix/control/logdisplay.py:74
#, python-brace-format
msgid ""
"Position #{posid} created: {item} ({price} {currency}) as an add-on to "
"position #{addon_to}."
msgstr ""
"Position #{posid} erstellt: {item} ({price} {currency}) als Zusatzprodukt zu "
"Position #{addon_to}."

#: pretix/control/logdisplay.py:82
#, python-brace-format
msgid "Position #{posid} created: {item} ({price} {currency})."
msgstr "Position #{posid} erstellt: {item} ({price} {currency})."

#: pretix/control/logdisplay.py:92
#, python-brace-format
msgid ""
"Position #{posid} ({old_item}, {old_price} {currency}) split into new order: "
"{order}"
msgstr ""
"Position #{posid} ({old_item}, {old_price} {currency}) in neue Bestellung "
"abgespalten: {order}."

#: pretix/control/logdisplay.py:100
#, python-brace-format
msgid "This order has been created by splitting the order {order}"
msgstr "Die Bestellung wurde durch Abspaltung aus {order} erzeugt"

#: pretix/control/logdisplay.py:108
msgid "The event's internal comment has been updated."
msgstr "Der interne Kommentar wurde geändert."

#: pretix/control/logdisplay.py:109
msgid "The order details have been changed."
msgstr "Die Bestelldetails wurden geändert."

#: pretix/control/logdisplay.py:110
msgid "The order has been marked as unpaid."
msgstr "Die Bestellung wurde als nicht bezahlt markiert."

#: pretix/control/logdisplay.py:111
msgid "The order's secret has been changed."
msgstr "Die Ticket-Codes und der Link zur Bestell-Seite wurde geändert."

#: pretix/control/logdisplay.py:112
msgid "The order's expiry date has been changed."
msgstr "Die Zahlungsfrist wurde geändert."

#: pretix/control/logdisplay.py:113 pretix/control/views/orders.py:235
msgid "The order has been marked as expired."
msgstr "Die Bestellung wurde als abgelaufen markiert."

#: pretix/control/logdisplay.py:114 pretix/control/views/orders.py:221
msgid "The order has been marked as paid."
msgstr "Die Bestellung wurde als bezahlt markiert."

#: pretix/control/logdisplay.py:115
msgid "The order has been refunded."
msgstr "Die Bestellung wurde zurückerstattet."

#: pretix/control/logdisplay.py:116 pretix/control/views/orders.py:224
#: pretix/presale/views/order.py:537
msgid "The order has been canceled."
msgstr "Die Bestellung wurde storniert."

#: pretix/control/logdisplay.py:117
msgid "The order has been created."
msgstr "Die Bestellung wurde erstellt."

#: pretix/control/logdisplay.py:118
#, python-brace-format
msgid ""
"The email address has been changed from \"{old_email}\" to \"{new_email}\"."
msgstr ""
"Die E-Mail-Adresse wurde von \"{old_email}\" auf \"{new_email}\" geändert."

#: pretix/control/logdisplay.py:120 pretix/control/views/orders.py:275
#: pretix/presale/views/order.py:419
msgid "The invoice has been generated."
msgstr "Die Rechnung wurde erstellt."

#: pretix/control/logdisplay.py:121 pretix/control/views/orders.py:346
msgid "The invoice has been regenerated."
msgstr "Die Rechnung wurde neu generiert."

#: pretix/control/logdisplay.py:122 pretix/control/views/orders.py:373
msgid "The invoice has been reissued."
msgstr "Die Rechnung wurde neu ausgestellt."

#: pretix/control/logdisplay.py:123
msgid "The order's internal comment has been updated."
msgstr "Der interne Kommentar wurde geändert."

#: pretix/control/logdisplay.py:124
msgid "The payment method has been changed."
msgstr "Die Zahlungsmethode wurde geändert."

#: pretix/control/logdisplay.py:125
msgid "An unindentified type email has been sent."
msgstr "Eine E-Mail unbekannten Typs wurde verschickt."

#: pretix/control/logdisplay.py:126
msgid "A custom email has been sent."
msgstr "Eine individuelle E-Mail wurde verschickt."

#: pretix/control/logdisplay.py:127
msgid ""
"An email has been sent with a warning that the order is about to expire."
msgstr ""
"Eine E-Mail wurde mit einer Warnung für das Ablaufdatum der Bestellung "
"verschickt."

#: pretix/control/logdisplay.py:129
msgid ""
"An email has been sent to notify the user that the order has been canceled."
msgstr ""
"Eine E-Mail wurde verschickt, die den Benutzer auf die Stornierung der "
"Bestellung hinweist."

#: pretix/control/logdisplay.py:130
msgid ""
"An email has been sent to notify the user that the order has been changed."
msgstr ""
"Eine E-Mail wurde verschickt, die den Benutzer auf die Änderung der "
"Bestellung hinweist."

#: pretix/control/logdisplay.py:131
msgid ""
"An email has been sent to notify the user that the order has been received."
msgstr ""
"Eine E-Mail wurde verschickt, die den Benutzer auf den Eingang der "
"Bestellung hinweist."

#: pretix/control/logdisplay.py:132
msgid ""
"An email has been sent to notify the user that payment has been received."
msgstr ""
"Eine E-Mail wurde verschickt, die den Benutzer auf den Eingang der Bezahlung "
"hinweist."

#: pretix/control/logdisplay.py:133
msgid ""
"An email has been sent to notify the user that the order has been received "
"and requires payment."
msgstr ""
"Eine E-Mail zur Bestätigung der Bestellung wurde an den Benutzer verschickt."

#: pretix/control/logdisplay.py:134
msgid ""
"An email with a link to the order detail page has been resent to the user."
msgstr ""
"Eine E-Mail mit dem Link zur Bestellseite wurde an den Benutzer verschickt."

#: pretix/control/logdisplay.py:135 pretix/control/views/user.py:321
msgid "Two-factor authentication has been enabled."
msgstr "Zwei-Faktor-Authentifizierung wurde aktiviert."

#: pretix/control/logdisplay.py:136 pretix/control/views/user.py:194
#: pretix/control/views/user.py:335
msgid "Two-factor authentication has been disabled."
msgstr "Zwei-Faktor-Authentifizierung wurde deaktiviert."

#: pretix/control/logdisplay.py:137 pretix/control/views/user.py:350
msgid "Your two-factor emergency codes have been regenerated."
msgstr "Deine Zwei-Faktor-Notfall-Tokens wurden neu generiert."

#: pretix/control/logdisplay.py:138
#, python-brace-format
msgid ""
"A new two-factor authentication device \"{name}\" has been added to your "
"account."
msgstr ""
"Ein neues Gerät \"{name}\" zur Zwei-Faktor-Authentifizierung wurde "
"hinzugefügt."

#: pretix/control/logdisplay.py:140
#, python-brace-format
msgid ""
"The two-factor authentication device \"{name}\" has been removed from your "
"account."
msgstr "Das Gerät \"{name}\" zur Zwei-Faktor-Authentifizierung wurde entfernt."

#: pretix/control/logdisplay.py:142
msgid "Password reset mail sent."
msgstr "E-Mail zur Passwort-Wiederherstellung verschickt."

#: pretix/control/logdisplay.py:143
msgid "The password has been reset."
msgstr "Das Passwort wurde zurückgesetzt."

#: pretix/control/logdisplay.py:144
msgid "The voucher has been created."
msgstr "Der Gutschein wurde erstellt."

#: pretix/control/logdisplay.py:145
msgid "The voucher has been created and sent to a person on the waiting list."
msgstr "Ein Gutschein wurde erstellt und an die Person per E-Mail verschickt."

#: pretix/control/logdisplay.py:146
msgid "The voucher has been changed."
msgstr "Der Gutschein wurde verändert."

#: pretix/control/logdisplay.py:147
msgid "The voucher has been deleted."
msgstr "Der Gutschein wurde gelöscht."

#: pretix/control/logdisplay.py:148
#, python-brace-format
msgid "The voucher has been redeemed in order {order_code}."
msgstr "Der Gutschein wurde in Bestellung {order_code} eingelöst."

#: pretix/control/logdisplay.py:149
msgid "The product has been created."
msgstr "Das Produkt wurde erstellt."

#: pretix/control/logdisplay.py:150
msgid "The product has been changed."
msgstr "Das Produkt wurde verändert."

#: pretix/control/logdisplay.py:151
msgid "The product has been deleted."
msgstr "Das Produkt wurde gelöscht."

#: pretix/control/logdisplay.py:152
#, python-brace-format
msgid "The variation \"{value}\" has been created."
msgstr "Die Variante \"{value}\" wurde erstellt."

#: pretix/control/logdisplay.py:153
#, python-brace-format
msgid "The variation \"{value}\" has been deleted."
msgstr "Die Variante \"{value}\" wurde gelöscht."

#: pretix/control/logdisplay.py:154
#, python-brace-format
msgid "The variation \"{value}\" has been changed."
msgstr "Die Variante \"{value}\" wurde verändert."

#: pretix/control/logdisplay.py:155
msgid "An add-on has been added to this product."
msgstr "Eine Kategorie für Zusatzprodukte wurde zum Produkt hinzugefügt."

#: pretix/control/logdisplay.py:156
msgid "An add-on has been removed from this product."
msgstr "Eine Kategorie für Zusatzprodukte wurde vom Produkt entfernt."

#: pretix/control/logdisplay.py:157
msgid "An add-on has been changed on this product."
msgstr "Eine Kategorie für Zusatzprodukte wurde bearbeitet."

#: pretix/control/logdisplay.py:158
msgid "The quota has been added."
msgstr "Das Kontingent wurde erstellt."

#: pretix/control/logdisplay.py:159
msgid "The quota has been deleted."
msgstr "Das Kontingent wurde gelöscht."

#: pretix/control/logdisplay.py:160
msgid "The quota has been changed."
msgstr "Das Kontingent wurde verändert."

#: pretix/control/logdisplay.py:161
msgid "The category has been added."
msgstr "Die Kategorie wurde erstellt."

#: pretix/control/logdisplay.py:162
msgid "The category has been deleted."
msgstr "Die Kategorie wurde gelöscht."

#: pretix/control/logdisplay.py:163
msgid "The category has been changed."
msgstr "Die Kategorie wurde verändert."

#: pretix/control/logdisplay.py:164
msgid "The question has been added."
msgstr "Die Frage wurde erstellt."

#: pretix/control/logdisplay.py:165
msgid "The question has been deleted."
msgstr "Die Frage wurde gelöscht."

#: pretix/control/logdisplay.py:166
msgid "The question has been changed."
msgstr "Die Frage wurde verändert."

#: pretix/control/logdisplay.py:167
msgid "The tax rule has been added."
msgstr "Die Steuer-Regel wurde erstellt."

#: pretix/control/logdisplay.py:168
msgid "The tax rule has been deleted."
msgstr "Die Steuer-Regel wurde gelöscht."

#: pretix/control/logdisplay.py:169
msgid "The tax rule has been changed."
msgstr "Die Steuer-Regel wurde geändert."

#: pretix/control/logdisplay.py:170 pretix/control/logdisplay.py:176
msgid "The event settings have been changed."
msgstr "Die Veranstaltungs-Einstellungen wurden geändert."

#: pretix/control/logdisplay.py:171
msgid "The ticket download settings have been changed."
msgstr "Die Ticket-Download-Einstellungen wurden geändert."

#: pretix/control/logdisplay.py:172
msgid "A plugin has been enabled."
msgstr "Eine Erweiterung wurde aktiviert."

#: pretix/control/logdisplay.py:173
msgid "A plugin has been disabled."
msgstr "Eine Erweiterung wurde deaktiviert."

#: pretix/control/logdisplay.py:174
msgid "The shop has been taken live."
msgstr "Der Shop wurde online genommen."

#: pretix/control/logdisplay.py:175
msgid "The shop has been taken offline."
msgstr "Der Shop wurde abgeschaltet."

#: pretix/control/logdisplay.py:177
msgid "An answer option has been added to the question."
msgstr "Eine Antwortoption wurde zur Frage hinzugefügt."

#: pretix/control/logdisplay.py:178
msgid "An answer option has been removed from the question."
msgstr "Eine Antwortoption wurde von der Frage entfernt."

#: pretix/control/logdisplay.py:179
msgid "An answer option has been changed."
msgstr "Eine Antwortoption wurde verändert."

#: pretix/control/logdisplay.py:180
msgid "A user has been added to the event team."
msgstr "Ein Benutzer wurde zum Team hinzugefügt."

#: pretix/control/logdisplay.py:181
msgid "A user has been invited to the event team."
msgstr "Ein Benutzer wurde ins Team eingeladen."

#: pretix/control/logdisplay.py:182
msgid "A user's permissions have been changed."
msgstr "Die Berechtigungen eines Benutzers wurden geändert."

#: pretix/control/logdisplay.py:183
msgid "A user has been removed from the event team."
msgstr "Ein Benutzer wurde aus dem Team entfernt."

#: pretix/control/logdisplay.py:184
msgid "A voucher has been sent to a person on the waiting list."
msgstr "Ein Gutschein wurde verschickt."

#: pretix/control/logdisplay.py:185
msgid "The team has been created."
msgstr "Das Team wurde erstellt."

#: pretix/control/logdisplay.py:186
msgid "The team settings have been changed."
msgstr "Die Team-Einstellungen wurden geändert."

#: pretix/control/logdisplay.py:187
msgid "The team has been deleted."
msgstr "Das Team wurde gelöscht."

#: pretix/control/logdisplay.py:188
msgctxt "subevent"
msgid "The event date has been deleted."
msgstr "Der Termin wurde gelöscht."

#: pretix/control/logdisplay.py:189
msgctxt "subevent"
msgid "The event date has been changed."
msgstr "Der Termin wurde geändert."

#: pretix/control/logdisplay.py:190
msgctxt "subevent"
msgid "The event date has been created."
msgstr "Der Termin wurde erstellt."

#: pretix/control/logdisplay.py:191
msgctxt "subevent"
msgid "A quota has been added to the event date."
msgstr "Ein Kontingent wurde zum Termin hinzugefügt."

#: pretix/control/logdisplay.py:192
msgctxt "subevent"
msgid "A quota has been changed on the event date."
msgstr "Ein Kontingent des Termins wurde bearbeitet."

#: pretix/control/logdisplay.py:193
msgctxt "subevent"
msgid "A quota has been removed from the event date."
msgstr "Ein Kontingent wurde vom Termin entfernt."

#: pretix/control/logdisplay.py:216
msgid "The settings of a payment provider have been changed."
msgstr "Die Einstellungen einer Zahlungsmethode wurden geändert."

#: pretix/control/logdisplay.py:219
msgid "The settings of a ticket output provider have been changed."
msgstr "Die Einstellungen einer Ticket-Download-Methode wurden geändert."

#: pretix/control/logdisplay.py:227
#, python-brace-format
msgid "Position #{posid} has been checked in manually at {datetime}."
msgstr "Ticket #{posid} wurde am {datetime} manuell eingecheckt."

#: pretix/control/logdisplay.py:231
#, python-brace-format
msgid "Position #{posid} has been checked in again at {datetime}."
msgstr "Ticket #{posid} wurde am {datetime} erneut manuell eingecheckt."

#: pretix/control/logdisplay.py:237
#, python-brace-format
msgid "{user} has been added to the team."
msgstr "{user} wurde zum Team hinzugefügt."

#: pretix/control/logdisplay.py:240
#, python-brace-format
msgid "{user} has been removed from the team."
msgstr "{user} wurde aus dem Team entfernt."

#: pretix/control/logdisplay.py:243
#, python-brace-format
msgid "{user} has joined the team using the invite sent to {email}."
msgstr "{user} ist mit der Einladung an {email} dem Team beigetreten."

#: pretix/control/logdisplay.py:248
#, python-brace-format
msgid "{user} has been invited to the team."
msgstr "{user} wurde ins Team eingeladen."

#: pretix/control/logdisplay.py:251
#, python-brace-format
msgid "The invite for {user} has been revoked."
msgstr "Die Einladung für {user} wurde zurückgenommen."

#: pretix/control/logdisplay.py:254
#, python-brace-format
msgid "The token \"{name}\" has been created."
msgstr "Der Token \"{name}\" wurde erstellt."

#: pretix/control/logdisplay.py:257
#, python-brace-format
msgid "The token \"{name}\" has been revoked."
msgstr "Der Token \"{name}\" wurde invalidiert."

#: pretix/control/logdisplay.py:260
msgid "Your account settings have been changed."
msgstr "Die Account-Einstellungen wurden geändert."

#: pretix/control/logdisplay.py:262 pretix/control/views/user.py:91
#, python-brace-format
msgid "Your email address has been changed to {email}."
msgstr "Die E-Mail-Adresse wurde zu {email} geändert."

#: pretix/control/logdisplay.py:264 pretix/control/views/user.py:88
msgid "Your password has been changed."
msgstr "Das Passwort wurde geändert."

#: pretix/control/middleware.py:83
msgid ""
"The selected event was not found or you have no permission to administrate "
"it."
msgstr ""
"Du hast keine Berechtigung, die ausgewählte Veranstaltung zu administrieren."

#: pretix/control/middleware.py:92
msgid ""
"The selected organizer was not found or you have no permission to "
"administrate it."
msgstr ""
"Du hast keine Berechtigung, den ausgewählten Veranstalter zu administrieren."

#: pretix/control/permissions.py:27 pretix/control/permissions.py:67
#: pretix/control/permissions.py:96
msgid "You do not have permission to view this content."
msgstr "Du has keine Berechtigung, diese Inhalte aufzurufen."

#: pretix/control/templates/pretixcontrol/auth/forgot.html:7
#: pretix/control/views/auth.py:204
msgid "Password recovery"
msgstr "Passwortwiederherstellung"

#: pretix/control/templates/pretixcontrol/auth/forgot.html:14
msgid "Send recovery information"
msgstr "Wiederherstellungsinformationen senden"

#: pretix/control/templates/pretixcontrol/auth/invite.html:7
msgid "Accept an invitation"
msgstr "Team-Einladung annehmen"

#: pretix/control/templates/pretixcontrol/auth/invite.html:10
#, python-format
msgid ""
"If you already have an account on this site with a different email address, "
"you can <a %(login_href)s>log in</a> first and then click this link again to "
"accept the invitation with your existing account."
msgstr ""
"Wenn du bereits ein Konto auf dieser Seite mit einer anderen E-Mail-Adresse "
"hast, kannst du dich zuerst <a %(login_href)s>einloggen</a> und dann diesen "
"Link erneut anklicken, um die Einladung mit deinem bestehenden Konto zu "
"akzeptieren."

#: pretix/control/templates/pretixcontrol/auth/invite.html:23
#: pretix/control/templates/pretixcontrol/auth/register.html:18
msgid "Login"
msgstr "Login"

#: pretix/control/templates/pretixcontrol/auth/invite.html:27
#: pretix/control/templates/pretixcontrol/auth/login.html:25
#: pretix/control/templates/pretixcontrol/auth/register.html:22
msgid "Register"
msgstr "Registrieren"

#: pretix/control/templates/pretixcontrol/auth/login.html:16
msgid "Log in"
msgstr "Anmelden"

#: pretix/control/templates/pretixcontrol/auth/login.html:20
msgid "Lost password?"
msgstr "Passwort vergessen?"

#: pretix/control/templates/pretixcontrol/auth/login_2fa.html:9
#: pretix/control/templates/pretixcontrol/user/reauth.html:8
msgid "Welcome back!"
msgstr "Willkommen zurück!"

#: pretix/control/templates/pretixcontrol/auth/login_2fa.html:11
msgid ""
"You configured your account two require authentification with a second "
"medium, e.g. your phone. Please enter your verification code here:"
msgstr ""
"Du hast dein Konto so eingerichtet, dass es zur Authentifizierung ein "
"zweites Medium benötigt, z.B. dein Telefon. Bitte gib den Überprüfungscode "
"hier ein:"

#: pretix/control/templates/pretixcontrol/auth/login_2fa.html:14
msgid "Token"
msgstr "Token"

#: pretix/control/templates/pretixcontrol/auth/login_2fa.html:18
msgid ""
"U2F failed. Check that the correct authentication device is correctly "
"plugged in."
msgstr ""
"U2F fehlgeschlagen. Bitte prüfe, dass der korrekte Hardwaretoken "
"angeschlossen ist."

#: pretix/control/templates/pretixcontrol/auth/login_2fa.html:22
msgid ""
"Alternatively, connect your U2F device. If it has a button, touch it now. "
"You might have to unplug the device and plug it back in again."
msgstr ""
"Alternativ kannst du dein U2F-Token anschließen. Wenn dieses einen Knopf "
"hat, drücke diesen jetzt. Möglicherweise musst du es abstecken und erneut "
"anschließen."

#: pretix/control/templates/pretixcontrol/auth/login_2fa.html:27
#: pretix/control/templates/pretixcontrol/events/create_base.html:18
#: pretix/control/templates/pretixcontrol/user/2fa_add.html:14
#: pretix/control/templates/pretixcontrol/user/2fa_confirm_totp.html:79
#: pretix/control/templates/pretixcontrol/user/reauth.html:22
#: pretix/plugins/banktransfer/templates/pretixplugins/banktransfer/import_assign.html:11
#: pretix/presale/templates/pretixpresale/event/checkout_addons.html:70
#: pretix/presale/templates/pretixpresale/event/checkout_payment.html:49
#: pretix/presale/templates/pretixpresale/event/checkout_questions.html:114
#: pretix/presale/templates/pretixpresale/event/index.html:63
#: pretix/presale/templates/pretixpresale/event/order_pay.html:27
#: pretix/presale/templates/pretixpresale/event/order_pay_change.html:57
msgid "Continue"
msgstr "Fortfahren"

#: pretix/control/templates/pretixcontrol/auth/recover.html:7
msgid "Set new password"
msgstr "Neues Passwort setzen"

#: pretix/control/templates/pretixcontrol/auth/recover.html:15
#: pretix/control/templates/pretixcontrol/event/display.html:25
#: pretix/control/templates/pretixcontrol/event/invoicing.html:31
#: pretix/control/templates/pretixcontrol/event/mail.html:61
#: pretix/control/templates/pretixcontrol/event/payment.html:54
#: pretix/control/templates/pretixcontrol/event/settings.html:79
#: pretix/control/templates/pretixcontrol/event/tax_edit.html:37
#: pretix/control/templates/pretixcontrol/event/tickets.html:48
#: pretix/control/templates/pretixcontrol/global_settings.html:12
#: pretix/control/templates/pretixcontrol/global_update.html:86
#: pretix/control/templates/pretixcontrol/item/addons.html:94
#: pretix/control/templates/pretixcontrol/item/index.html:52
#: pretix/control/templates/pretixcontrol/item/variations.html:85
#: pretix/control/templates/pretixcontrol/items/category.html:34
#: pretix/control/templates/pretixcontrol/items/question_edit.html:93
#: pretix/control/templates/pretixcontrol/items/quota_edit.html:40
#: pretix/control/templates/pretixcontrol/order/change_contact.html:28
#: pretix/control/templates/pretixcontrol/order/change_locale.html:33
#: pretix/control/templates/pretixcontrol/order/extend.html:28
#: pretix/control/templates/pretixcontrol/organizers/create.html:17
#: pretix/control/templates/pretixcontrol/organizers/display.html:28
#: pretix/control/templates/pretixcontrol/organizers/edit.html:85
#: pretix/control/templates/pretixcontrol/organizers/team_edit.html:42
#: pretix/control/templates/pretixcontrol/subevents/detail.html:142
#: pretix/control/templates/pretixcontrol/user/settings.html:50
#: pretix/control/templates/pretixcontrol/vouchers/bulk.html:73
#: pretix/control/templates/pretixcontrol/vouchers/detail.html:76
#: pretix/plugins/ticketoutputpdf/templates/pretixplugins/ticketoutputpdf/index.html:324
msgid "Save"
msgstr "Speichern"

#: pretix/control/templates/pretixcontrol/auth/register.html:7
msgid "Create a new account"
msgstr "Neuen Benutzer erstellen"

#: pretix/control/templates/pretixcontrol/base.html:55
msgid "Toggle navigation"
msgstr "Navigation umschalten"

#: pretix/control/templates/pretixcontrol/base.html:74
#: pretix/control/templates/pretixcontrol/base.html:111
msgid "Go to Shop"
msgstr "Shop ansehen"

#: pretix/control/templates/pretixcontrol/base.html:95
#: pretix/control/templates/pretixcontrol/base.html:173
msgid "Search for events"
msgstr "Nach Veranstaltungen suchen"

#: pretix/control/templates/pretixcontrol/base.html:107
#: pretix/control/templates/pretixcontrol/base.html:112
msgid "Go to shop"
msgstr "Shop aufrufen"

#: pretix/control/templates/pretixcontrol/base.html:156
msgid "Account Settings"
msgstr "Kontoeinstellungen"

#: pretix/control/templates/pretixcontrol/base.html:161
#: pretix/control/templates/pretixcontrol/base.html:163
msgid "Log out"
msgstr "Abmelden"

#: pretix/control/templates/pretixcontrol/base.html:185
#: pretix/control/templates/pretixcontrol/dashboard.html:3
#: pretix/control/templates/pretixcontrol/dashboard.html:5
msgid "Dashboard"
msgstr "Übersicht"

#: pretix/control/templates/pretixcontrol/base.html:193
#: pretix/control/templates/pretixcontrol/global_settings_base.html:5
#: pretix/control/templates/pretixcontrol/global_settings_base.html:7
msgid "Global settings"
msgstr "Globale Einstellungen"

#: pretix/control/templates/pretixcontrol/base.html:213
#: pretix/control/templates/pretixcontrol/search/orders.html:6
#: pretix/control/templates/pretixcontrol/search/orders.html:8
msgid "Order search"
msgstr "Bestellungen durchsuchen"

#: pretix/control/templates/pretixcontrol/base.html:260
msgid ""
"Starting with version 1.2.0, pretix automatically checks for updates in the "
"background. During this check, anonymous data is transmitted to servers "
"operated by pretix' developers. Click on this message to find out more, "
"disable this feature or enter your email address to get notified via email "
"if a new update arrives. This message will disappear once you clicked it."
msgstr ""
"Seit Version 1.2.0 prüft pretix im Hintergrund automatisch, ob es neue "
"Versionen gibt. Während dieses Checks werden anonyme statistische Daten zu "
"Servern übertragen, die von den pretix-Entwicklern betrieben werden. Klicke "
"auf diese Nachricht für mehr Informationen, um diese Funktion zu "
"deaktivieren oder um deine E-Mail-Adresse einzutragen und automatisch über "
"neue Updates benachrichtigt zu werden. Diese Nachricht verschwindet, sobald "
"sie einmal angeklickt wurde."

#: pretix/control/templates/pretixcontrol/base.html:273
msgid ""
"pretix is running in debug mode. For security reasons, please never run "
"debug mode on a production instance."
msgstr ""
"pretix läuft im Debug-Modus. Bitte setze den Debug-Modus aus "
"Sicherheitsgründen nie in einer produktiv genutzten Installation ein."

#: pretix/control/templates/pretixcontrol/base.html:286
msgid "running in development mode"
msgstr "im Entwicklermodus"

#: pretix/control/templates/pretixcontrol/base.html:296
#: pretix/presale/templates/pretixpresale/base.html:63
#: pretix/presale/templates/pretixpresale/waiting.html:22
msgid "We are processing your request …"
msgstr "Wir verarbeiten deine Anfrage …"

#: pretix/control/templates/pretixcontrol/base.html:298
#: pretix/presale/templates/pretixpresale/base.html:65
#: pretix/presale/templates/pretixpresale/waiting.html:25
msgid "If this takes longer than a few minutes, please contact us."
msgstr "Wenn dies länger als ein paar Minuten dauert, kontaktiere uns bitte."

#: pretix/control/templates/pretixcontrol/checkin/index.html:5
#: pretix/control/templates/pretixcontrol/checkin/index.html:7
#: pretix/control/templates/pretixcontrol/event/base.html:107
msgid "Check-ins"
msgstr "Check-ins"

#: pretix/control/templates/pretixcontrol/checkin/index.html:11
msgid "All status"
msgstr "Alle"

#: pretix/control/templates/pretixcontrol/checkin/index.html:12
#: pretix/control/templates/pretixcontrol/checkin/index.html:102
#: pretix/control/views/dashboards.py:199
msgid "Checked in"
msgstr "Eingecheckt"

#: pretix/control/templates/pretixcontrol/checkin/index.html:13
#: pretix/control/templates/pretixcontrol/checkin/index.html:100
msgid "Not checked in"
msgstr "Nicht eingecheckt"

#: pretix/control/templates/pretixcontrol/checkin/index.html:35
msgid "Search user"
msgstr "Benutzer suchen"

#: pretix/control/templates/pretixcontrol/checkin/index.html:36
#: pretix/control/templates/pretixcontrol/event/logs.html:25
#: pretix/control/templates/pretixcontrol/events/index.html:37
#: pretix/control/templates/pretixcontrol/items/question.html:37
#: pretix/control/templates/pretixcontrol/items/quotas.html:29
#: pretix/control/templates/pretixcontrol/orders/index.html:65
#: pretix/control/templates/pretixcontrol/search/orders.html:26
#: pretix/control/templates/pretixcontrol/subevents/index.html:32
#: pretix/control/templates/pretixcontrol/vouchers/index.html:34
#: pretix/control/templates/pretixcontrol/waitinglist/index.html:107
#: pretix/plugins/banktransfer/templates/pretixplugins/banktransfer/import_form.html:65
msgid "Filter"
msgstr "Filter"

#: pretix/control/templates/pretixcontrol/checkin/index.html:42
msgid "No check-in record was found."
msgstr "Keine passenden Check-Ins gefunden."

#: pretix/control/templates/pretixcontrol/checkin/index.html:70
msgid "Timestamp"
msgstr "Zeitpunkt"

#: pretix/control/templates/pretixcontrol/checkin/index.html:117
msgid "Check-In selected attendees"
msgstr "Ausgewählte Teilnehmer einchecken"

#: pretix/control/templates/pretixcontrol/dashboard.html:9
msgid "Go to event"
msgstr "Veranstaltung aufrufen"

#: pretix/control/templates/pretixcontrol/email/forgot.txt:1
#, python-format
msgid ""
"Hello,\n"
"\n"
"you requested a new password. Please go to the following page to reset your "
"password:\n"
"\n"
"%(url)s\n"
"\n"
"Best regards,\n"
"Your pretix team\n"
msgstr ""
"Hallo,\n"
"\n"
"du hast ein neues Passwort angefordert. Bitte besuche die folgende Seite, um "
"das Passwort zurückzusetzen:\n"
"\n"
"%(url)s\n"
"\n"
"Viele Grüße,\n"
"Dein pretix Team\n"

#: pretix/control/templates/pretixcontrol/email/invitation.txt:1
#, python-format
msgid ""
"Hello,\n"
"\n"
"you have been invited to a team on pretix, a platform to perform event\n"
"ticket sales.\n"
"\n"
"Organizer: %(organizer)s\n"
"Team: %(team)s\n"
"\n"
"If you want to join that team, just click on the following link:\n"
"%(url)s\n"
"\n"
"If you do not want to join, you can safely ignore or delete this email.\n"
"\n"
"Best regards,\n"
"\n"
"Your pretix team\n"
msgstr ""
"Hallo,\n"
"\n"
"du wurdest in das Team eines Veranstalters auf pretix eingeladen, einer "
"Plattform zum\n"
"Verkaufen von Veranstaltungstickets.\n"
"\n"
"Veranstalter: %(organizer)s\n"
"\n"
"Team: %(team)s\n"
"\n"
"Wenn du dem Team beitreten möchtest, klicke einfach auf den folgenden Link:\n"
"%(url)s\n"
"\n"
"Wenn du dies nicht möchtest, kannst du diese Mail problemlos ignorieren\n"
"oder löschen.\n"
"\n"
"Viele Grüße\n"
"\n"
"Das pretix-Team\n"

#: pretix/control/templates/pretixcontrol/email/security_notice.txt:1
#, python-format
msgid ""
"Hello,\n"
"\n"
"this is to inform you that the account information of your pretix account "
"has been\n"
"changed. In particular, the following changes have been performed:\n"
"\n"
"%(messages)s\n"
"\n"
"If this change was not performed by you, please contact us immediately.\n"
"\n"
"You can review and change your account settings here:\n"
"\n"
"%(url)s\n"
"\n"
"Best regards,\n"
"Your pretix team\n"
msgstr ""
"Hallo,\n"
"\n"
"die Einstellungen deines pretix-Kontos wurden verändert. Es wurden die "
"folgenden Änderungen\n"
"vorgenommen:\n"
"\n"
"%(messages)s\n"
"\n"
"Wenn diese Änderung nicht von dir vorgenommen wurden, kontaktiere uns bitte "
"unverzüglich.\n"
"\n"
"Du kannst deine Kontoeinstellungen hier einsehen und verändern:\n"
"\n"
"%(url)s\n"
"\n"
"Viele Grüße\n"
"Dein pretix-Team\n"

#: pretix/control/templates/pretixcontrol/event/actions.html:3
#: pretix/control/templates/pretixcontrol/event/actions.html:5
msgid "Current issues"
msgstr "Aktuelle Probleme"

#: pretix/control/templates/pretixcontrol/event/actions.html:12
#: pretix/control/templates/pretixcontrol/event/index.html:24
msgid "Hide message"
msgstr "Löschen"

#: pretix/control/templates/pretixcontrol/event/actions.html:20
msgid "No issues. Awesome!"
msgstr "Keine Probleme. Super!"

#: pretix/control/templates/pretixcontrol/event/base.html:11
msgid "Event dashboard"
msgstr "Veranstaltungsübersicht"

#: pretix/control/templates/pretixcontrol/event/base.html:19
#: pretix/control/templates/pretixcontrol/event/settings_base.html:30
msgid "Settings"
msgstr "Einstellungen"

#: pretix/control/templates/pretixcontrol/event/base.html:27
#: pretix/control/templates/pretixcontrol/subevents/index.html:5
#: pretix/control/templates/pretixcontrol/subevents/index.html:7
msgctxt "subevent"
msgid "Dates"
msgstr "Termine"

#: pretix/control/templates/pretixcontrol/event/base.html:57
msgid "Categories"
msgstr "Kategorien"

#: pretix/control/templates/pretixcontrol/event/base.html:89
msgid "Overview"
msgstr "Überblick"

#: pretix/control/templates/pretixcontrol/event/base.html:95
msgid "Export"
msgstr "Export"

#: pretix/control/templates/pretixcontrol/event/display.html:10
msgid "Event page"
msgstr "Veranstaltungsseite"

#: pretix/control/templates/pretixcontrol/event/display.html:16
#: pretix/control/templates/pretixcontrol/organizers/display.html:16
msgid "Shop design"
msgstr "Shop-Design"

#: pretix/control/templates/pretixcontrol/event/fragment_subevent_choice_simple.html:12
msgid "Show"
msgstr "Anzeigen"

#: pretix/control/templates/pretixcontrol/event/index.html:15
msgid "Your attention is required to resolve the following issues"
msgstr "Die folgenden Probleme erfordern deine Aufmerksamkeit"

#: pretix/control/templates/pretixcontrol/event/index.html:36
msgid "Show more"
msgstr "Mehr anzeigen"

#: pretix/control/templates/pretixcontrol/event/index.html:84
#: pretix/control/templates/pretixcontrol/order/index.html:416
msgid "Update comment"
msgstr "Kommentar speichern"

#: pretix/control/templates/pretixcontrol/event/index.html:93
#: pretix/control/templates/pretixcontrol/event/logs.html:4
#: pretix/control/templates/pretixcontrol/event/logs.html:6
msgid "Event logs"
msgstr "Veranstaltungs-Protokoll"

#: pretix/control/templates/pretixcontrol/event/index.html:108
#: pretix/control/templates/pretixcontrol/event/logs.html:40
#: pretix/control/templates/pretixcontrol/includes/logs.html:12
msgid "This change was performed by a pretix administrator."
msgstr "Diese Änderung wurde von einem Administrator durchgeführt."

#: pretix/control/templates/pretixcontrol/event/index.html:130
msgid "Show more logs"
msgstr "Mehr Protokolle anzeigen"

#: pretix/control/templates/pretixcontrol/event/invoicing.html:9
#: pretix/control/templates/pretixcontrol/event/settings_base.html:70
msgid "Invoicing"
msgstr "Rechnungswesen"

#: pretix/control/templates/pretixcontrol/event/invoicing.html:28
msgid "Save and show preview"
msgstr "Speichern und Vorschau zeigen"

#: pretix/control/templates/pretixcontrol/event/live.html:5
msgid "Shop status"
msgstr "Shop-Status"

#: pretix/control/templates/pretixcontrol/event/live.html:8
msgid ""
"Your shop is currently live. If you take it down, it will only be visible to "
"you and your team."
msgstr ""
"Dein Shop ist aktuell öffentlich verfügbar. Wenn du ihn ausschaltest, ist er "
"nur für dich und dein Team sichtbar."

#: pretix/control/templates/pretixcontrol/event/live.html:16
msgid "Go offline"
msgstr "Shop ausschalten"

#: pretix/control/templates/pretixcontrol/event/live.html:22
msgid ""
"Your ticket shop is currently not live. It is thus only visible to you and "
"your team, not to any visitors."
msgstr ""
"Dein Ticket-Shop ist zur Zeit offline und daher nur für dich und dein Team "
"verfügbar und nicht für Besucher."

#: pretix/control/templates/pretixcontrol/event/live.html:27
msgid ""
"To publish your ticket shop, you first need to resolve the following issues:"
msgstr ""
"Um deinen Ticket-Shop zu veröffentlichen, musst du zuerst die folgenden "
"Probleme beheben:"

#: pretix/control/templates/pretixcontrol/event/live.html:37
msgid "If you want to, you can publish your ticket shop now."
msgstr "Du kannst deinen Ticket-Shop jederzeit veröffentlichen."

#: pretix/control/templates/pretixcontrol/event/live.html:45
msgid "Go live"
msgstr "Shop veröffentlichen"

#: pretix/control/templates/pretixcontrol/event/logs.html:10
msgid "All actions"
msgstr "Alle Aktionen"

#: pretix/control/templates/pretixcontrol/event/logs.html:12
msgid "Team actions"
msgstr "Team-Aktionen"

#: pretix/control/templates/pretixcontrol/event/logs.html:15
msgid "Customer actions"
msgstr "Kunden-Aktionen"

#: pretix/control/templates/pretixcontrol/event/logs.html:60
msgid "No results"
msgstr "Keine Ergebnisse"

#: pretix/control/templates/pretixcontrol/event/mail.html:10
msgid "E-mail settings"
msgstr "E-Mail-Einstellungen"

#: pretix/control/templates/pretixcontrol/event/mail.html:16
msgid "E-mail content"
msgstr "E-Mail-Inhalt"

#: pretix/control/templates/pretixcontrol/event/mail.html:18
msgid "Placed order"
msgstr "Getätigte Bestellung"

#: pretix/control/templates/pretixcontrol/event/mail.html:21
msgid "Paid order"
msgstr "Bezahlte Bestellung"

#: pretix/control/templates/pretixcontrol/event/mail.html:24
msgid "Free order"
msgstr "Kostenlose Bestellung"

#: pretix/control/templates/pretixcontrol/event/mail.html:27
#: pretix/control/templates/pretixcontrol/order/index.html:108
msgid "Resend link"
msgstr "Link erneut senden"

#: pretix/control/templates/pretixcontrol/event/mail.html:30
msgid "Order changed"
msgstr "Bestellung geändert"

#: pretix/control/templates/pretixcontrol/event/mail.html:33
msgid "Payment reminder"
msgstr "Zahlungserinnerung"

#: pretix/control/templates/pretixcontrol/event/mail.html:36
msgid "Waiting list notification"
msgstr "Wartelisten-Benachrichtigung"

#: pretix/control/templates/pretixcontrol/event/mail.html:39
msgid "Order canceled"
msgstr "Bestellung storniert"

#: pretix/control/templates/pretixcontrol/event/mail.html:42
msgid "Order custom mail"
msgstr "Individuelle E-Mail"

#: pretix/control/templates/pretixcontrol/event/mail.html:45
msgid "Reminder to download tickets"
msgstr "Ticket-Download-Erinnerung"

#: pretix/control/templates/pretixcontrol/event/mail.html:50
msgid "SMTP settings"
msgstr "SMTP-Einstellungen"

#: pretix/control/templates/pretixcontrol/event/mail.html:64
msgid "Save and test custom SMTP connection"
msgstr "Speichern und SMTP-Einstellung testen"

#: pretix/control/templates/pretixcontrol/event/mail_settings_fragment.html:29
#: pretix/control/templates/pretixcontrol/organizers/base.html:12
#: pretix/control/templates/pretixcontrol/organizers/team_members.html:10
msgid "Edit"
msgstr "Bearbeiten"

#: pretix/control/templates/pretixcontrol/event/mail_settings_fragment.html:32
#: pretix/control/templates/pretixcontrol/event/tickets.html:28
#: pretix/plugins/ticketoutputpdf/templates/pretixplugins/ticketoutputpdf/index.html:321
msgid "Preview"
msgstr "Vorschau"

#: pretix/control/templates/pretixcontrol/event/payment.html:8
msgid "Payment settings"
msgstr "Zahlungseinstellungen"

#: pretix/control/templates/pretixcontrol/event/payment.html:17
msgid "Payment providers"
msgstr "Zahlungsmethoden"

#: pretix/control/templates/pretixcontrol/event/payment.html:20
msgid "Warning:"
msgstr "Warnung:"

#: pretix/control/templates/pretixcontrol/event/payment.html:21
msgid ""
"Please note that EU Directive 2015/2366 bans surcharging payment fees for "
"most common payment methods within the European Union. Depending on the "
"payment method, this might affect selling to consumers only or to business "
"customers as well. Depending on your country, this legislation might already "
"be in effect or become relevant from January 2018 at the latest. This is not "
"legal advice. If in doubt, consult a lawyer or refrain from charging payment "
"fees."
msgstr ""
"Durch EU-Richtlinie 2015/2366 wird das Erheben von Zahlungsmittelgebühren "
"für übliche Zahlungsmethoden innerhalb der Europäischen Union verboten. "
"Abhängig von der Zahlungsmethode kann dies nur für den Handel mit "
"Verbrauchen oder auch für gewerbliche Kunden gelten. Abhängig von dem Staat, "
"in dem du operierst, kann diese Gesetzgebung bereits in Kraft sein oder bis "
"spätestens Januar 2018 in Kraft treten. Dieser Hinweis stellt keine "
"Rechtsberatung dar. Im Zweifel kontaktiere bitte einen Anwalt oder verzichte "
"auf die Erhebung von Zahlungsmittelgebühren."

#: pretix/control/templates/pretixcontrol/event/payment.html:49
msgid ""
"There are no payment providers available. Please go to the plugin settings "
"and activate one or more payment plugins."
msgstr ""
"Es sind keine Zahlungsmethoden verfügbar. Bitte gehe in die Erweiterungs-"
"Einstellungen und aktiviere ein oder mehrere Zahlungsplugins."

#: pretix/control/templates/pretixcontrol/event/permissions.html:10
msgid ""
"Permission settings have moved and are now configured as part of an "
"organizer account instead of every event on its own."
msgstr ""
"Die Berechtigungs-Einstellungen wurden verschoben und sind nun Teil des "
"Veranstalter-Profils statt jeder einzelnen Veranstaltung."

#: pretix/control/templates/pretixcontrol/event/permissions.html:17
msgid "Go to the organizer team settings"
msgstr "Zu den Veranstalter-Team-Einstellungen"

#: pretix/control/templates/pretixcontrol/event/plugins.html:8
msgid "Installed plugins"
msgstr "Installierte Erweiterungen"

#: pretix/control/templates/pretixcontrol/event/plugins.html:11
#: pretix/control/views/event.py:139 pretix/control/views/event.py:225
#: pretix/control/views/event.py:307 pretix/control/views/event.py:359
#: pretix/control/views/event.py:470 pretix/control/views/event.py:689
#: pretix/control/views/event.py:939 pretix/control/views/global_settings.py:20
#: pretix/control/views/global_settings.py:43 pretix/control/views/item.py:147
#: pretix/control/views/item.py:491 pretix/control/views/item.py:678
#: pretix/control/views/item.py:788 pretix/control/views/item.py:827
#: pretix/control/views/item.py:898 pretix/control/views/item.py:968
#: pretix/control/views/organizer.py:112 pretix/control/views/organizer.py:204
#: pretix/control/views/organizer.py:359 pretix/control/views/subevents.py:297
#: pretix/control/views/user.py:75 pretix/control/views/vouchers.py:178
msgid "Your changes have been saved."
msgstr "Die Änderungen wurden gespeichert."

#: pretix/control/templates/pretixcontrol/event/plugins.html:25
msgid "Incompatible"
msgstr "Nicht kompatibel"

#: pretix/control/templates/pretixcontrol/event/plugins.html:27
msgid "Not available"
msgstr "Nicht verfügbar"

#: pretix/control/templates/pretixcontrol/event/plugins.html:29
#: pretix/control/templates/pretixcontrol/user/2fa_disable.html:20
#: pretix/control/templates/pretixcontrol/user/2fa_main.html:21
msgid "Disable"
msgstr "Deaktivieren"

#: pretix/control/templates/pretixcontrol/event/plugins.html:31
#: pretix/control/templates/pretixcontrol/user/2fa_enable.html:21
#: pretix/control/templates/pretixcontrol/user/2fa_main.html:36
#: pretix/control/templates/pretixcontrol/user/settings.html:33
msgid "Enable"
msgstr "Aktivieren"

#: pretix/control/templates/pretixcontrol/event/plugins.html:38
#, python-format
msgid "Version %(v)s by <em>%(a)s</em>"
msgstr "Version %(v)s von <em>%(a)s</em>"

#: pretix/control/templates/pretixcontrol/event/plugins.html:42
#, python-format
msgid "Version %(v)s"
msgstr "Version %(v)s"

#: pretix/control/templates/pretixcontrol/event/plugins.html:49
msgid ""
"This plugin needs to be enabled by a system administrator for your event."
msgstr ""
"Dieses Plugin muss von einem Systemadministrator für die Veranstaltung "
"aktiviert werden."

#: pretix/control/templates/pretixcontrol/event/plugins.html:54
msgid "This plugin cannot be enabled for the following reasons:"
msgstr "Dieses Plugin kann aus folgenden Gründen nicht aktiviert werden:"

#: pretix/control/templates/pretixcontrol/event/plugins.html:64
msgid "This plugin reports the following problems:"
msgstr "Dieses Plugin hat folgende Probleme gemeldet:"

#: pretix/control/templates/pretixcontrol/event/settings.html:9
#: pretix/control/templates/pretixcontrol/events/create_basics.html:6
#: pretix/control/templates/pretixcontrol/item/base.html:10
#: pretix/control/templates/pretixcontrol/item/create.html:11
#: pretix/control/templates/pretixcontrol/item/index.html:10
#: pretix/control/templates/pretixcontrol/items/category.html:13
#: pretix/control/templates/pretixcontrol/items/question_edit.html:22
#: pretix/control/templates/pretixcontrol/items/quota_edit.html:21
#: pretix/control/templates/pretixcontrol/organizers/create.html:11
#: pretix/control/templates/pretixcontrol/organizers/edit.html:11
#: pretix/control/templates/pretixcontrol/organizers/team_edit.html:19
#: pretix/control/templates/pretixcontrol/subevents/detail.html:22
msgid "General information"
msgstr "Allgemeine Informationen"

#: pretix/control/templates/pretixcontrol/event/settings.html:21
#: pretix/control/templates/pretixcontrol/subevents/detail.html:32
msgid "Meta data"
msgstr "Metadaten"

#: pretix/control/templates/pretixcontrol/event/settings.html:40
#: pretix/control/templates/pretixcontrol/events/create_basics.html:39
msgid "Display settings"
msgstr "Anzeigeeinstellungen"

#: pretix/control/templates/pretixcontrol/event/settings.html:53
#: pretix/control/templates/pretixcontrol/events/create_basics.html:45
#: pretix/control/templates/pretixcontrol/subevents/detail.html:51
msgid "Timeline"
msgstr "Ablauf"

#: pretix/control/templates/pretixcontrol/event/settings_base.html:10
msgid "Congratulations!"
msgstr "Herzlichen Glückwunsch!"

#: pretix/control/templates/pretixcontrol/event/settings_base.html:12
msgid "You just created an event!"
msgstr "Du hast gerade eine Veranstaltung erstellt!"

#: pretix/control/templates/pretixcontrol/event/settings_base.html:15
msgid ""
"You can now scroll down and modify the settings in more detail, if you want, "
"or you can create your first product to start selling tickets right away!"
msgstr ""
"Du kannst nun herunterscrollen und die Einstellungen detailliert anpassen, "
"wenn du möchtest, oder dein erstes Produkt erstellen und mit dem Ticket-"
"Verkauf loslegen!"

#: pretix/control/templates/pretixcontrol/event/settings_base.html:23
#: pretix/control/views/dashboards.py:223
msgid "Create a first product"
msgstr "Erstes Produkt erstellen"

#: pretix/control/templates/pretixcontrol/event/settings_base.html:35
#: pretix/control/templates/pretixcontrol/global_settings_base.html:11
msgid "General"
msgstr "Allgemeines"

#: pretix/control/templates/pretixcontrol/event/settings_base.html:40
#: pretix/presale/templates/pretixpresale/event/checkout_confirm.html:62
#: pretix/presale/templates/pretixpresale/event/order.html:56
#: pretix/presale/templates/pretixpresale/event/order.html:222
msgid "Payment"
msgstr "Zahlung"

#: pretix/control/templates/pretixcontrol/event/settings_base.html:50
#: pretix/control/templates/pretixcontrol/organizers/base.html:32
msgid "Display"
msgstr "Anzeige"

#: pretix/control/templates/pretixcontrol/event/settings_base.html:55
msgid "Tickets"
msgstr "Tickets"

#: pretix/control/templates/pretixcontrol/event/settings_base.html:65
#: pretix/control/templates/pretixcontrol/event/tax_index.html:3
#: pretix/control/templates/pretixcontrol/event/tax_index.html:5
msgid "Tax rules"
msgstr "Steuer-Regeln"

#: pretix/control/templates/pretixcontrol/event/settings_base.html:75
msgid "Permissions"
msgstr "Berechtigungen"

#: pretix/control/templates/pretixcontrol/event/settings_base.html:80
#: pretix/control/templates/pretixcontrol/event/widget.html:8
msgid "Widget"
msgstr "Widget"

#: pretix/control/templates/pretixcontrol/event/tax_delete.html:4
#: pretix/control/templates/pretixcontrol/event/tax_delete.html:6
msgid "Delete tax rule"
msgstr "Steuer-Regel löschen"

#: pretix/control/templates/pretixcontrol/event/tax_delete.html:10
#, python-format
msgid ""
"Are you sure you want to delete the tax rule <strong>%(taxrule)s</strong>?"
msgstr ""
"Möchtest du die Steuer-Regel <strong>%(taxrule)s</strong> wirklich löschen?"

#: pretix/control/templates/pretixcontrol/event/tax_delete.html:12
msgid ""
"You cannot delete a tax rule that is in use for a product or has been in use "
"for any existing orders."
msgstr ""
"Du kannst keine Steuerregel löschen, die für ein Produkt oder bei "
"bestehenden Bestellungen im Einsatz ist."

#: pretix/control/templates/pretixcontrol/event/tax_delete.html:17
#: pretix/control/templates/pretixcontrol/item/delete.html:11
#: pretix/control/templates/pretixcontrol/item/delete.html:25
#: pretix/control/templates/pretixcontrol/items/category_delete.html:14
#: pretix/control/templates/pretixcontrol/items/question_delete.html:18
#: pretix/control/templates/pretixcontrol/items/quota_delete.html:18
#: pretix/control/templates/pretixcontrol/order/change.html:198
#: pretix/control/templates/pretixcontrol/order/change_contact.html:25
#: pretix/control/templates/pretixcontrol/order/change_locale.html:30
#: pretix/control/templates/pretixcontrol/order/extend.html:25
#: pretix/control/templates/pretixcontrol/organizers/team_delete.html:10
#: pretix/control/templates/pretixcontrol/organizers/team_delete.html:21
#: pretix/control/templates/pretixcontrol/subevents/delete.html:12
#: pretix/control/templates/pretixcontrol/user/2fa_delete.html:18
#: pretix/control/templates/pretixcontrol/user/2fa_disable.html:17
#: pretix/control/templates/pretixcontrol/user/2fa_enable.html:18
#: pretix/control/templates/pretixcontrol/user/2fa_regenemergency.html:17
#: pretix/control/templates/pretixcontrol/vouchers/delete.html:12
#: pretix/control/templates/pretixcontrol/waitinglist/delete.html:12
#: pretix/plugins/ticketoutputpdf/templates/pretixplugins/ticketoutputpdf/index.html:62
#: pretix/presale/templates/pretixpresale/event/order_pay.html:22
#: pretix/presale/templates/pretixpresale/event/order_pay_change.html:51
#: pretix/presale/templates/pretixpresale/event/order_pay_confirm.html:39
msgid "Cancel"
msgstr "Abbrechen"

#: pretix/control/templates/pretixcontrol/event/tax_delete.html:21
#: pretix/control/templates/pretixcontrol/item/delete.html:28
#: pretix/control/templates/pretixcontrol/items/category_delete.html:17
#: pretix/control/templates/pretixcontrol/items/question_delete.html:21
#: pretix/control/templates/pretixcontrol/items/quota_delete.html:21
#: pretix/control/templates/pretixcontrol/organizers/team_delete.html:24
#: pretix/control/templates/pretixcontrol/subevents/delete.html:15
#: pretix/control/templates/pretixcontrol/user/2fa_delete.html:21
#: pretix/control/templates/pretixcontrol/vouchers/delete.html:15
#: pretix/control/templates/pretixcontrol/waitinglist/delete.html:15
#: pretix/plugins/ticketoutputpdf/templates/pretixplugins/ticketoutputpdf/index.html:152
msgid "Delete"
msgstr "Löschen"

#: pretix/control/templates/pretixcontrol/event/tax_edit.html:6
#: pretix/control/templates/pretixcontrol/event/tax_edit.html:13
#, python-format
msgid "Tax rule: %(name)s"
msgstr "Steuer-Regel: %(name)s"

#: pretix/control/templates/pretixcontrol/event/tax_edit.html:8
#: pretix/control/templates/pretixcontrol/event/tax_edit.html:15
msgid "Tax rule"
msgstr "Steuerregel"

#: pretix/control/templates/pretixcontrol/event/tax_edit.html:22
msgid "Advanced settings"
msgstr "Erweiterte Einstellungen"

#: pretix/control/templates/pretixcontrol/event/tax_edit.html:25
#, python-format
msgid ""
"These settings are intended for advanced users. See the <a href=\"%(docs)s"
"\">documentation</a> for more information. Note that we are not responsible "
"for the correct handling of taxes in your ticket shop. If in doubt, please "
"contact a lawyer or tax consultant."
msgstr ""
"Diese Einstellungen sind für fortgeschrittene Benutzer gedacht. Mehr Infos "
"gibt es in der <a href=\"%(docs)s\">Dokumentation</a>. Bitte beachte, dass "
"du für die korrekte Behandlung von Steuern in deinem Ticketshop selbst "
"verantwortlich bist. Bei Unklarheiten kontaktiere bitte einen Steuerberater "
"oder Anwalt."

#: pretix/control/templates/pretixcontrol/event/tax_index.html:9
msgid "You haven't created any tax rules yet."
msgstr "Du hast noch keine Steuer-Regeln erstellt."

#: pretix/control/templates/pretixcontrol/event/tax_index.html:15
#: pretix/control/templates/pretixcontrol/event/tax_index.html:19
msgid "Create a new tax rule"
msgstr "Neue Steuer-Regel erstellen"

#: pretix/control/templates/pretixcontrol/event/tax_index.html:27
msgid "Rate"
msgstr "Steuersatz"

#: pretix/control/templates/pretixcontrol/event/tickets.html:8
msgid "Ticket download"
msgstr "Ticket-Download"

#: pretix/control/templates/pretixcontrol/event/tickets.html:11
msgid ""
"You activated ticket downloads but no output provider is enabled. Be sure to "
"enable a plugin and activate an output provider."
msgstr ""
"Du hast Ticket-Downloads aktiviert, aber kein Ticket-Output ist aktiv. Bitte "
"aktiviere eine entsprechende Erweiterung und einen entsprechenden Ticket-"
"Output auf dieser Seite."

#: pretix/control/templates/pretixcontrol/event/tickets.html:42
msgid ""
"There are no ticket outputs available. Please go to the plugin settings and "
"activate one or more ticket output plugins."
msgstr ""
"Es sind keine Ausgabemethoden verfügbar. Bitte gehe in die Erweiterungs-"
"Einstellungen und aktiviere ein oder mehrere Ticketausgabe-Erweiterungen."

#: pretix/control/templates/pretixcontrol/event/widget.html:10
msgid ""
"The pretix widget is a way to embed your ticket shop into your event "
"website. This way, your visitors can buy their ticket right away without "
"leaving your website."
msgstr ""
"Das pretix-Widget ist ein Weg, den Ticket-Shop in deine Event-Website "
"einzubetten. Auf diese Weise können Besucher deiner Website ein Ticket "
"erwerben, ohne die Website verlassen zu müssen."

#: pretix/control/templates/pretixcontrol/event/widget.html:17
msgid ""
"To embed the widget onto your website, simply copy the following code to the "
"<code>&lt;head&gt;</code> section of your website:"
msgstr ""
"Um das Widget in deine Website einzubinden, kopiere einfach den folgenden "
"Code in den <code>&lt;head&gt;</code>-Abschnitt deiner Website:"

#: pretix/control/templates/pretixcontrol/event/widget.html:25
msgid ""
"Then, copy the following code to the place of your website where you want "
"the widget to show up:"
msgstr ""
"Dann kopiere den folgenden Code an den Ort auf deiner Website, an dem das "
"Widget auftauchen soll:"

#: pretix/control/templates/pretixcontrol/event/widget.html:38
#, python-format
msgid ""
"JavaScript is disabled in your browser. To access our ticket shop without "
"JavaScript, please &lt;a %(a_attr)s&gt;click here&lt;/a&gt;."
msgstr ""
"JavaScript ist in deinem Browser deaktiviert. Um unseren Ticket-Shop ohne "
"JavaScript aufzurufen, klicke bitte &lt;a %(a_attr)s&gt;hier&lt;/a&gt;."

#: pretix/control/templates/pretixcontrol/event/widget.html:49
msgid "Read our documentation for more information"
msgstr "Mehr Informationen in unserer Dokumentation"

#: pretix/control/templates/pretixcontrol/event/widget.html:54
msgid ""
"Using this form, you can generate a code to copy and paste to your website "
"source."
msgstr ""
"Mit diesem Formular kannst du einen Code-Schnipsel zum Kopieren in den "
"Quellcode deiner Website generieren."

#: pretix/control/templates/pretixcontrol/event/widget.html:64
msgid "Generate widget code"
msgstr "Widget-Code generieren"

#: pretix/control/templates/pretixcontrol/events/create_base.html:4
#: pretix/control/templates/pretixcontrol/events/create_base.html:6
#: pretix/control/templates/pretixcontrol/events/index.html:19
#: pretix/control/templates/pretixcontrol/events/index.html:45
#: pretix/control/templates/pretixcontrol/organizers/detail.html:32
#: pretix/control/views/dashboards.py:404
msgid "Create a new event"
msgstr "Neue Veranstaltung erstellen"

#: pretix/control/templates/pretixcontrol/events/create_base.html:6
#, python-format
msgid "Step %(step)s"
msgstr "Schritt %(step)s"

#: pretix/control/templates/pretixcontrol/events/create_base.html:23
msgid "Back"
msgstr "Zurück"

#: pretix/control/templates/pretixcontrol/events/create_base.html:30
msgid ""
"Every event needs to be created as part of an organizer account. Currently, "
"you do not have access to any organizer accounts."
msgstr ""
"Jede Veranstaltung muss zu einem Veranstalter gehören. Aktuell hast du keine "
"Zugriffsrechte für einen Veranstalter."

#: pretix/control/templates/pretixcontrol/events/create_base.html:34
#: pretix/control/templates/pretixcontrol/organizers/create.html:4
#: pretix/control/templates/pretixcontrol/organizers/create.html:6
#: pretix/control/templates/pretixcontrol/organizers/index.html:11
msgid "Create a new organizer"
msgstr "Neuen Veranstalter erstellen"

#: pretix/control/templates/pretixcontrol/events/create_basics.html:13
msgid "Set to random"
msgstr "Zufällig setzen"

#: pretix/control/templates/pretixcontrol/events/create_basics.html:17
msgid ""
"This is the address users can buy your tickets at. Should be short, only "
"contain lowercase letters and numbers, and must be unique among your events. "
"We recommend some kind of abbreviation or a date with less than 10 "
"characters that can be easily remembered, but you can also choose to use a "
"random value."
msgstr ""
"Dies ist die Adresse, unter der dein Ticket-Shop verfügbar sein wird. Sollte "
"kurz sein und darf nur Kleinbuchstaben und Zahlen enthalten. Muss unter "
"deinen Veranstaltungen einmalig sein. Wir empfehlen eine Abkürzung oder ein "
"Datum mit unter 10 Zeichen, das man sich gut merken kann. Du kannst jedoch "
"auch einen zufälligen Wert verwenden."

#: pretix/control/templates/pretixcontrol/events/create_basics.html:25
msgid ""
"We will also use this in some places like order codes, invoice numbers or "
"bank transfer references as an abbreviation to reference this event."
msgstr ""
"Wir werden dies auch als Abkürzung für diese Veranstaltung verwenden, z.B. "
"in Bestellnummern, Rechnungsnummern und Verwendungszwecken."

#: pretix/control/templates/pretixcontrol/events/create_copy.html:6
msgid ""
"Do you want to copy over your configuration from a different event? We will "
"copy all products, categories, quotas, and questions as well as general "
"event settings."
msgstr ""
"Möchtest du die Konfiguration von einer anderen Veranstaltung übernehmen? Es "
"werden alle Produkte, Kategorien, Kontingente und Fragen sowie allgemeine "
"Einstellungen kopiert."

#: pretix/control/templates/pretixcontrol/events/create_copy.html:13
msgid ""
"Please make sure to review all settings extensively. You will probably still "
"need to change some settings manually, e.g. date and time settings and texts "
"that contain the event name."
msgstr ""
"Bitte kontrolliere alle Einstellungen ausführlich. Einige Einstellungen wie "
"z.B. Datumsangaben oder Freitexte können nicht vollständig automatisch "
"angepasst werden."

#: pretix/control/templates/pretixcontrol/events/index.html:8
msgid ""
"The list below shows all events you have administrative access to. Click on "
"the event name to access event details."
msgstr ""
"Die untenstehende Liste zeigt alle Veranstaltungen, auf die du "
"administrativen Zugriff hast. Klicke auf einen Veranstaltungstitel, um "
"Details aufzurufen"

#: pretix/control/templates/pretixcontrol/events/index.html:12
#: pretix/control/templates/pretixcontrol/organizers/detail.html:7
msgid "You currently do not have access to any events."
msgstr "Du hast zur Zeit auf keine Veranstaltungen Zugriff."

#: pretix/control/templates/pretixcontrol/events/index.html:62
#: pretix/control/templates/pretixcontrol/organizers/detail.html:14
msgid "Start date"
msgstr "Beginn"

#: pretix/control/templates/pretixcontrol/events/index.html:66
msgid "End date"
msgstr "Ende"

#: pretix/control/templates/pretixcontrol/events/index.html:71
#: pretix/control/templates/pretixcontrol/subevents/index.html:55
msgid "Paid tickets per quota"
msgstr "Bezahlte Tickets pro Kontingent"

#: pretix/control/templates/pretixcontrol/events/index.html:97
msgid "Series"
msgstr "Reihe"

#: pretix/control/templates/pretixcontrol/events/index.html:114
#: pretix/control/templates/pretixcontrol/subevents/index.html:81
msgid "More quotas"
msgstr "Mehr Kontingente"

#: pretix/control/templates/pretixcontrol/fragment_quota_box.html:3
#: pretix/control/templates/pretixcontrol/fragment_quota_box_paid.html:3
msgid "Quota:"
msgstr "Kontingent:"

#: pretix/control/templates/pretixcontrol/fragment_quota_box.html:3
#: pretix/control/templates/pretixcontrol/fragment_quota_box_paid.html:3
#, python-format
msgid "Numbers as of %(date)s"
msgstr "Zahlen vom %(date)s"

#: pretix/control/templates/pretixcontrol/fragment_quota_box_paid.html:3
#, python-format
msgid "Currently available: %(num)s"
msgstr "Aktuell verfügbar: %(num)s"

#: pretix/control/templates/pretixcontrol/global_settings_base.html:16
msgid "Update check"
msgstr "Update-Check"

#: pretix/control/templates/pretixcontrol/global_update.html:7
msgid "Update check results"
msgstr "Prüf-Ergebnisse"

#: pretix/control/templates/pretixcontrol/global_update.html:10
msgid "Update checks are disabled."
msgstr "Update-Prüfung ist deaktiviert."

#: pretix/control/templates/pretixcontrol/global_update.html:14
msgid ""
"No update check has been performed yet since the last update of this "
"installation. Update checks are performed on a daily basis if your cronjob "
"is set up properly."
msgstr ""
"Keine Update-Prüfung wurde durchgeführt, seit pretix zuletzt aktualisiert "
"wurde. Update-Prüfungen werden täglich durchgeführt, wenn dein Cronjob "
"korrekt konfiguriert ist."

#: pretix/control/templates/pretixcontrol/global_update.html:20
#: pretix/control/templates/pretixcontrol/global_update.html:39
#: pretix/control/templates/pretixcontrol/global_update.html:51
msgid "Check for updates now"
msgstr "Jetzt auf Updates prüfen"

#: pretix/control/templates/pretixcontrol/global_update.html:26
msgid "The last update check was not successful."
msgstr "Die letzte Update-Prüfung war nicht erfolgreich."

#: pretix/control/templates/pretixcontrol/global_update.html:28
msgid "The pretix.eu server returned an error code."
msgstr "Der pretix.eu-Server hat eine Fehlermeldung zurückgegeben."

#: pretix/control/templates/pretixcontrol/global_update.html:30
msgid "The pretix.eu server could not be reached."
msgstr "Der pretix.eu-Server war nicht erreichbar."

#: pretix/control/templates/pretixcontrol/global_update.html:32
msgid "This installation appears to be a development installation."
msgstr "Diese Installation scheint eine Entwickler-Installation zu sein."

#: pretix/control/templates/pretixcontrol/global_update.html:47
#, python-format
msgid "Last updated: %(date)s"
msgstr "Zuletzt aktualisiert: %(date)s"

#: pretix/control/templates/pretixcontrol/global_update.html:59
msgid "Component"
msgstr "Komponente"

#: pretix/control/templates/pretixcontrol/global_update.html:60
msgid "Installed version"
msgstr "Installierte Version"

#: pretix/control/templates/pretixcontrol/global_update.html:61
msgid "Latest version"
msgstr "Neuste Version"

#: pretix/control/templates/pretixcontrol/global_update.html:80
msgid "Update check settings"
msgstr "Update-Check-Einstellungen"

#: pretix/control/templates/pretixcontrol/item/addons.html:7
msgid ""
"With add-ons, you can specify products that can be bought as an addition to "
"this product. For example, if you host a conference with a base conference "
"ticket and a number of workshops, you could define the workshops as add-ons "
"to the conference ticket. With this configuration, the workshops cannot be "
"bought on their own but only in combination with a conference ticket. You "
"can here specify categories of products that can be used as add-ons to this "
"product. You can also specify the minimum and maximum number of add-ons of "
"the given category that can or need to be chosen. The user can buy every add-"
"on from the category at most once. If an add-on product has multiple "
"variations, only one of them can be bought."
msgstr ""
"Mit Zusatzprodukten kannst du Produkte angeben, die in Kombination mit "
"diesem Produkt gekauft werden können. Wenn du beispielsweise eine Konferenz "
"mit einem Basis-Konferenzticket und einer Reihe von zubuchbaren Workshops "
"veranstaltest, kannst du die Workshops als Zusatzprodukte zum "
"Konferenzticket definieren. Mit dieser Einstellung können die Workshops "
"nicht einzeln, sondern nur in Kombination mit einem Konferenzticket gekauft "
"werden. Du kannst hier einstellen, welche Produkte als Zusatzprodukte zu "
"diesem Produkt gekauft werden können. Du kannst ebenfalls eine maximale und "
"minimale Anzahl von Produkten auswählen, die aus den entsprechenden "
"Kategorien gewählt werden können. Jedes Zusatzprodukt kann maximal einmal "
"pro Basisprodukt gewählt werden. Wenn ein Zusatzprodukt Varianten hat, muss "
"sich der Käufer für eine davon entscheiden."

#: pretix/control/templates/pretixcontrol/item/addons.html:33
#: pretix/control/templates/pretixcontrol/item/addons.html:66
msgid "Add-On"
msgstr "Zusatz-Produkt"

#: pretix/control/templates/pretixcontrol/item/addons.html:89
msgid "Add a new add-on"
msgstr "Weitere Kategorie hinzufügen"

#: pretix/control/templates/pretixcontrol/item/base.html:6
msgid "Modify product:"
msgstr "Produkt bearbeiten:"

#: pretix/control/templates/pretixcontrol/item/base.html:22
msgid "Add-Ons"
msgstr "Zusatz-Produkte"

#: pretix/control/templates/pretixcontrol/item/base.html:27
msgid "Create product"
msgstr "Produkt hinzufügen"

#: pretix/control/templates/pretixcontrol/item/base.html:28
msgid "You will be able to adjust further settings in the next step."
msgstr "Du kannst im nächsten Schritt weitere Einstellungen festlegen."

#: pretix/control/templates/pretixcontrol/item/base.html:34
msgid ""
"Please note that your product will <strong>not</strong> be available for "
"sale until you have added your item to an existing or newly created quota."
msgstr ""
"Bitte beachte, dass das Produkt <strong>nicht</strong> verkauft wird, bevor "
"du es zu einem Kontingent hinzugefügt hast."

#: pretix/control/templates/pretixcontrol/item/create.html:20
msgid "Quota settings"
msgstr "Kontingent-Einstellungen"

#: pretix/control/templates/pretixcontrol/item/create.html:32
#: pretix/control/templates/pretixcontrol/item/index.html:19
msgid "Price settings"
msgstr "Preis"

#: pretix/control/templates/pretixcontrol/item/create.html:38
msgid "Save and continue with more settings"
msgstr "Speichern und mit mehr Einstellungen fortfahren"

#: pretix/control/templates/pretixcontrol/item/delete.html:4
#: pretix/control/templates/pretixcontrol/item/delete.html:6
msgid "Delete product"
msgstr "Produkt löschen"

#: pretix/control/templates/pretixcontrol/item/delete.html:8
#, python-format
msgid ""
"You cannot delete the product <strong>%(item)s</strong> because it already "
"has been ordered."
msgstr ""
"Das Produkt <strong>%(item)s</strong> kann nicht gelöscht werden, da es "
"bereits bestellt wurde."

#: pretix/control/templates/pretixcontrol/item/delete.html:19
#, python-format
msgid "Are you sure you want to delete the product <strong>%(item)s</strong>?"
msgstr "Möchtest du das Produkt <strong>%(item)s</strong> wirklich löschen?"

#: pretix/control/templates/pretixcontrol/item/delete.html:21
#, python-format
msgid ""
"You cannot delete the product <strong>%(item)s</strong> because it already "
"has been ordered, but you can deactive it."
msgstr ""
"Das Produkt <strong>%(item)s</strong> kann nicht gelöscht werden, da es "
"bereits bestellt wurde, aber du kannst es deaktivieren."

#: pretix/control/templates/pretixcontrol/item/delete.html:28
msgid "Deactivate"
msgstr "Deaktivieren"

#: pretix/control/templates/pretixcontrol/item/index.html:25
msgid "Availability"
msgstr "Verfügbarkeit"

#: pretix/control/templates/pretixcontrol/item/index.html:35
msgid "Check-in"
msgstr "Check-ins"

#: pretix/control/templates/pretixcontrol/item/index.html:43
msgid "Product history"
msgstr "Produkt-Verlauf"

#: pretix/control/templates/pretixcontrol/item/variations.html:80
msgid "Add a new variation"
msgstr "Neue Variante hinzufügen"

#: pretix/control/templates/pretixcontrol/items/categories.html:7
msgid ""
"You can use categories to group multiple products together in an organized "
"way."
msgstr ""
"Du kannst Kategorien benutzen, um mehrere Produkte logisch zu gruppieren."

#: pretix/control/templates/pretixcontrol/items/categories.html:14
msgid "You haven't created any categories yet."
msgstr "Du hast bisher keine Kategorien angelegt."

#: pretix/control/templates/pretixcontrol/items/categories.html:20
#: pretix/control/templates/pretixcontrol/items/categories.html:24
msgid "Create a new category"
msgstr "Kategorie erstellen"

#: pretix/control/templates/pretixcontrol/items/category.html:24
msgid "Category history"
msgstr "Kategorie-Verlauf"

#: pretix/control/templates/pretixcontrol/items/category_delete.html:4
#: pretix/control/templates/pretixcontrol/items/category_delete.html:6
msgid "Delete product category"
msgstr "Kategorie löschen"

#: pretix/control/templates/pretixcontrol/items/category_delete.html:9
#, python-format
msgid "Are you sure you want to delete the category <strong>%(name)s</strong>?"
msgstr "Möchtest du die Kategorie <strong>%(name)s</strong> wirklich löschen?"

#: pretix/control/templates/pretixcontrol/items/fragment_quota_availability.html:3
msgid "Sold out (pending orders)"
msgstr "Ausverkauft (ausstehende Zahlungen)"

#: pretix/control/templates/pretixcontrol/items/fragment_quota_availability.html:6
#, python-format
msgid "%(num)s available"
msgstr "%(num)s verfügbar"

#: pretix/control/templates/pretixcontrol/items/fragment_quota_availability.html:9
msgid "Unlimited"
msgstr "Unbegrenzt"

#: pretix/control/templates/pretixcontrol/items/fragment_quota_availability.html:12
msgid "Fully reserved"
msgstr "Alle reserviert"

#: pretix/control/templates/pretixcontrol/items/fragment_quota_availability.html:14
msgid "Sold out"
msgstr "Ausverkauft"

#: pretix/control/templates/pretixcontrol/items/index.html:7
msgid ""
"Below, you find a list of all available products. You can click on a product "
"name to inspect and change product details. You can also use the buttons on "
"the right to change the order of products within a give category."
msgstr ""
"Hier findest du eine Liste aller verfügbaren Produkte. Du kannst auf eine "
"Produktbezeichnung klicken, um die Produktdetails anzusehen und zu ändern "
"oder die Knöpfe rechts verwenden, um die Reihenfolge der Produkte innerhalb "
"einer Kategorie zu ändern."

#: pretix/control/templates/pretixcontrol/items/index.html:16
msgid "You haven't created any products yet."
msgstr "Du hast noch keine Produkte erstellt."

#: pretix/control/templates/pretixcontrol/items/index.html:22
#: pretix/control/templates/pretixcontrol/items/index.html:27
msgid "Create a new product"
msgstr "Neues Produkt erstellen"

#: pretix/control/templates/pretixcontrol/items/index.html:33
#: pretix/plugins/ticketoutputpdf/ticketoutput.py:49
msgid "Product name"
msgstr "Produktbezeichnung"

#: pretix/control/templates/pretixcontrol/items/question.html:6
#: pretix/control/templates/pretixcontrol/items/question.html:9
#: pretix/control/templates/pretixcontrol/items/question_edit.html:7
#: pretix/control/templates/pretixcontrol/items/question_edit.html:14
#, python-format
msgid "Question: %(name)s"
msgstr "Frage: %(name)s"

#: pretix/control/templates/pretixcontrol/items/question.html:13
#: pretix/control/templates/pretixcontrol/items/question.html:54
msgid "Edit question"
msgstr "Frage bearbeiten"

#: pretix/control/templates/pretixcontrol/items/question.html:44
msgid "No matching answers found."
msgstr "Keine passenden Antworten gefunden."

#: pretix/control/templates/pretixcontrol/items/question.html:50
msgid "You need to assign the question to a product to collect answers."
msgstr ""
"Du musst diese Frage zu einem Produkt zuweisen, damit Antworten gesammelt "
"werden."

#: pretix/control/templates/pretixcontrol/items/question.html:69
msgid "Count"
msgstr "Anzahl"

#: pretix/control/templates/pretixcontrol/items/question.html:89
msgid "Question history"
msgstr "Frage-Verlauf"

#: pretix/control/templates/pretixcontrol/items/question_delete.html:4
#: pretix/control/templates/pretixcontrol/items/question_delete.html:6
msgid "Delete question"
msgstr "Frage löschen"

#: pretix/control/templates/pretixcontrol/items/question_delete.html:9
#, python-format
msgid ""
"Are you sure you want to delete the question <strong>%(question)s</strong>?"
msgstr "Möchtest du die Frage <strong>%(question)s</strong> wirklich löschen?"

#: pretix/control/templates/pretixcontrol/items/question_delete.html:11
msgid ""
"All answers to the question given by the buyers of the following products "
"will be <strong>lost</strong>."
msgstr ""
"Alle Antworten auf diese Frage werden <strong>unwiderruflich gelöscht</"
"strong>."

#: pretix/control/templates/pretixcontrol/items/question_edit.html:29
msgid "Apply to products"
msgstr "Auf Produkte anwenden"

#: pretix/control/templates/pretixcontrol/items/question_edit.html:33
msgid ""
"If you mark a Yes/No question as required, it means that the user has to "
"select Yes and No is not accepted. If you want to allow both options, do not "
"make this field required."
msgstr ""
"Wenn du eine Ja/Nein-Frage als erforderlich markierst, muss der Benutzer "
"„Ja” auswählen, „Nein“ wird nicht als Antwort akzeptiert."

#: pretix/control/templates/pretixcontrol/items/question_edit.html:39
msgid "Answer options"
msgstr "Antwortoptionen"

#: pretix/control/templates/pretixcontrol/items/question_edit.html:41
msgid "Only applicable if you choose 'Choose one/multiple from a list' above."
msgstr ""
"Nur anwendbar, wenn du oben \"(Mehrfach)auswahl aus einer Liste\" auswählst."

#: pretix/control/templates/pretixcontrol/items/question_edit.html:87
msgid "Add a new option"
msgstr "Neue Option hinzufügen"

#: pretix/control/templates/pretixcontrol/items/questions.html:7
msgid ""
"Questions allow your attendees to fill in additional data about their "
"ticket. If you provide food, one example might be to ask your users about "
"dietary requirements."
msgstr ""
"Fragen erlauben deinen Besuchern, zusätzliche Informationen zu ihrem Ticket "
"auszufüllen. Wenn deine Veranstaltung Verpflegung beinhaltet, könntest du z."
"B. nach Allergien deiner Teilnehmer fragen."

#: pretix/control/templates/pretixcontrol/items/questions.html:15
msgid "You haven't created any questions yet."
msgstr "Du hast noch keine Fragen erstellt."

#: pretix/control/templates/pretixcontrol/items/questions.html:21
#: pretix/control/templates/pretixcontrol/items/questions.html:25
msgid "Create a new question"
msgstr "Neue Frage erstellen"

#: pretix/control/templates/pretixcontrol/items/questions.html:33
msgid "Type"
msgstr "Typ"

#: pretix/control/templates/pretixcontrol/items/quota.html:6
#: pretix/control/templates/pretixcontrol/items/quota.html:9
#: pretix/control/templates/pretixcontrol/items/quota_edit.html:6
#: pretix/control/templates/pretixcontrol/items/quota_edit.html:13
#, python-format
msgid "Quota: %(name)s"
msgstr "Kontingent: %(name)s"

#: pretix/control/templates/pretixcontrol/items/quota.html:14
msgid "Edit quota"
msgstr "Kontingent bearbeiten"

#: pretix/control/templates/pretixcontrol/items/quota.html:25
msgid "Usage overview"
msgstr "Nutzungsübersicht"

#: pretix/control/templates/pretixcontrol/items/quota.html:32
msgid "Availability calculation"
msgstr "Verfügbarkeitsberechnung"

#: pretix/control/templates/pretixcontrol/items/quota.html:54
#, python-format
msgid "This quota is currently overbooked by %(num)s tickets."
msgstr "Dieses Kontingent ist derzeit um %(num)s Tickets überbucht."

#: pretix/control/templates/pretixcontrol/items/quota.html:61
msgid ""
"Your event contains vouchers that affect products covered by this quota and "
"that allow a user to buy products even if this quota is sold out."
msgstr ""
"Es existieren Gutscheine, die Produkte betreffen die in diesem Kontingent "
"enthalten sind, die einen Kauf der Produkte selbst dann ermöglichen, wenn "
"das Kontingent erschöpft ist."

#: pretix/control/templates/pretixcontrol/items/quota.html:72
msgid "Quota history"
msgstr "Kontingent-Verlauf"

#: pretix/control/templates/pretixcontrol/items/quota_delete.html:4
#: pretix/control/templates/pretixcontrol/items/quota_delete.html:6
msgid "Delete quota"
msgstr "Kontingent löschen"

#: pretix/control/templates/pretixcontrol/items/quota_delete.html:9
#, python-format
msgid "Are you sure you want to delete the quota <strong>%(quota)s</strong>?"
msgstr ""
"Möchtest du das Kontingent <strong>%(quota)s</strong> wirklich löschen?"

#: pretix/control/templates/pretixcontrol/items/quota_delete.html:11
msgid "The following products might be no longer available for sale:"
msgstr "Die folgenden Produkte stehen möglicherweise nicht mehr zum Verkauf:"

#: pretix/control/templates/pretixcontrol/items/quota_edit.html:27
#: pretix/plugins/pretixdroid/templates/pretixplugins/pretixdroid/configuration.html:54
msgid "Items"
msgstr "Produkte"

#: pretix/control/templates/pretixcontrol/items/quota_edit.html:29
msgid ""
"Please select the products or product variations this quota should be "
"applied to. If you apply two quotas to the same product, it will only be "
"available if <strong>both</strong> quotas have capacity left."
msgstr ""
"Bitte wähle die Produkte oder Produktvariationen aus, auf die dieses "
"Kontingent wirken soll. Wenn du ein Produkt zu zwei Kontingenten hinzufügen, "
"wird es nur verkauft, wenn <strong>beide</strong> Kontingente noch übrige "
"Kapazität haben."

#: pretix/control/templates/pretixcontrol/items/quotas.html:7
msgid ""
"To make your products actually available, you also need quotas. Quotas "
"define, how many instances of your product pretix will sell. This way, you "
"can configure whether your event can take an unlimited number of attendees "
"or the number of attendees is limited. You can assign a product to multiple "
"quotas to fulfil more complex requirements, e.g. if you want to limit the "
"total number of tickets sold and the number of a specific ticket type at the "
"same time."
msgstr ""
"Um deine Produkte verfügbar zu machen, musst du Kontingente anlegen. "
"Kontingente definieren, wie oft ein Produkt verkauft werden darf. Auf diese "
"Art kannst du konfigurieren, ob deine Veranstaltung unbegrenzt viele "
"Teilnehmer aufnehmen kann oder ob die Anzahl begrenzt ist. Du kannst ein "
"Produkt zu mehreren Kontingenten hinzufügen, um komplexere Anforderungen "
"abzubilden, z.B. wenn du die Gesamtzahl der Tickets begrenzen willst, aber "
"einen speziellen Ticket-Typ noch stärker begrenzen willst."

#: pretix/control/templates/pretixcontrol/items/quotas.html:37
msgid "Your search did not match any quotas."
msgstr "Deine Filter treffen auf keine Kontingente zu."

#: pretix/control/templates/pretixcontrol/items/quotas.html:39
msgid "You haven't created any quotas yet."
msgstr "Du hast noch keine Kontingente erstellt."

#: pretix/control/templates/pretixcontrol/items/quotas.html:46
#: pretix/control/templates/pretixcontrol/items/quotas.html:50
msgid "Create a new quota"
msgstr "Kontingent erstellen"

#: pretix/control/templates/pretixcontrol/items/quotas.html:63
msgid "Capacity left"
msgstr "Verbleibende Kapazität"

#: pretix/control/templates/pretixcontrol/order/cancel.html:4
#: pretix/control/templates/pretixcontrol/order/cancel.html:8
#: pretix/control/templates/pretixcontrol/order/index.html:34
#: pretix/presale/templates/pretixpresale/event/order.html:212
#: pretix/presale/templates/pretixpresale/event/order_cancel.html:4
msgid "Cancel order"
msgstr "Stornieren"

#: pretix/control/templates/pretixcontrol/order/cancel.html:10
#: pretix/presale/templates/pretixpresale/event/order_cancel.html:11
msgid "Do you really want to cancel this order? You cannot revert this action."
msgstr ""
"Möchtest du diese Bestellung wirklich stornieren? Du kannst diese Aktion "
"nicht rückgängig machen."

#: pretix/control/templates/pretixcontrol/order/cancel.html:20
msgid "Notify user by e-mail"
msgstr "Benutzer per E-Mail benachrichtigen"

#: pretix/control/templates/pretixcontrol/order/cancel.html:27
#: pretix/control/templates/pretixcontrol/order/refund.html:29
#: pretix/presale/templates/pretixpresale/event/order_cancel.html:21
msgid "No, take me back"
msgstr "Nein, lieber nicht"

#: pretix/control/templates/pretixcontrol/order/cancel.html:32
#: pretix/presale/templates/pretixpresale/event/order_cancel.html:26
msgid "Yes, cancel order"
msgstr "Ja, Bestellung stornieren"

#: pretix/control/templates/pretixcontrol/order/change.html:5
#: pretix/control/templates/pretixcontrol/order/change.html:11
#, python-format
msgid "Change order: %(code)s"
msgstr "Bestellung ändern: %(code)s"

#: pretix/control/templates/pretixcontrol/order/change.html:16
#: pretix/control/templates/pretixcontrol/order/change_contact.html:12
#: pretix/control/templates/pretixcontrol/order/change_locale.html:12
#: pretix/control/templates/pretixcontrol/order/extend.html:12
#: pretix/control/templates/pretixcontrol/order/mail_history.html:10
#: pretix/control/templates/pretixcontrol/order/refund.html:11
#: pretix/control/templates/pretixcontrol/order/sendmail.html:10
#, python-format
msgid "Back to order %(order)s"
msgstr "Zurück zur Bestellung %(order)s"

#: pretix/control/templates/pretixcontrol/order/change.html:22
msgid ""
"You can use this tool to change the ordered products or to partially cancel "
"the order. Please keep in mind that changing an order can have several "
"implications, e.g. the payment method fee might change or additional "
"questions can be added to the order that need to be answered by the user."
msgstr ""
"Du kannst dieses Werkzeug nutzen um die bestellten Produkte zu ändern oder "
"die Bestellung teilweise zu stornieren. Bitte beachte, dass das Ändern einer "
"Bestellung verschiedene Implikationen haben kann, z.B. kann sich die "
"Zahlungsmittelgebühr ändern oder zusätzliche Fragen können auftreten, die "
"vom Kunden beantwortet werden müssen."

#: pretix/control/templates/pretixcontrol/order/change.html:29
msgid ""
"The user will receive a notification about the change but in the case of new "
"required questions, the user will not be forced to answer them."
msgstr ""
"Der Kunde erhält eine Benachrichtigung über die Änderung, aber bei neuen "
"erforderlichen Fragen wird der Kunde nicht gezwungen, diese zu beantworten."

#: pretix/control/templates/pretixcontrol/order/change.html:35
msgid ""
"If an invoice is attached to the order, a cancellation will be created "
"together with a new invoice."
msgstr ""
"Wenn eine Rechnung für die Bestellung vorliegt, wird diese storniert und "
"eine neue Rechnung ausgestellt."

#: pretix/control/templates/pretixcontrol/order/change.html:40
msgid ""
"If you chose \"split into new order\" for multiple positions, they will be "
"all split in one second order together, not multiple orders."
msgstr ""
"Wenn Sie \"in neue Bestellung abspalten\" für mehrere Positionen auswählen, "
"werden diese gemeinsam in eine zweite Bestellung überführt, nicht in mehrere."

#: pretix/control/templates/pretixcontrol/order/change.html:46
msgid ""
"Please use this tool carefully. Changes you make here are not reversible. "
"Also, if you change an order manually, not all constraints (e.g. on required "
"add-ons) will be checked. Therefore, you might construct an order that would "
"not be able to exist otherwise. In most cases it is easier to cancel the "
"order completely and create a new one."
msgstr ""
"Bitte benutze dieses Werkzeug vorsichtig. Hier vorgenommene Änderungen "
"können nicht rückgängig gemacht werden. Nicht alle Bedingungen (wie z.B. "
"verpflichtende Zusatzprodukte) werden von diesem Werkzeug geprüft, es ist "
"also möglich eine Bestellung zu erzeugen, die normal nicht möglich gewesen "
"wäre. In vielen Fällen ist es einfacher, die Bestellung komplett zu "
"stornieren und eine neue Bestellung aufzugeben."

#: pretix/control/templates/pretixcontrol/order/change.html:66
#, python-format
msgid "Add-On to position #%(posid)s"
msgstr "Zusatz zu Position #%(posid)s"

#: pretix/control/templates/pretixcontrol/order/change.html:85
msgid "Keep unchanged"
msgstr "Unverändert belassen"

#: pretix/control/templates/pretixcontrol/order/change.html:92
msgid "Change product to"
msgstr "Produkt ändern zu"

#: pretix/control/templates/pretixcontrol/order/change.html:101
msgctxt "subevent"
msgid "Change date to"
msgstr "Termin ändern zu"

#: pretix/control/templates/pretixcontrol/order/change.html:110
msgid "Change price to"
msgstr "Preis ändern auf"

#: pretix/control/templates/pretixcontrol/order/change.html:114
#: pretix/presale/templates/pretixpresale/event/index.html:276
#: pretix/presale/templates/pretixpresale/event/index.html:363
#: pretix/presale/templates/pretixpresale/event/voucher.html:171
#, python-format
msgid "<strong>plus</strong> %(rate)s%% %(name)s"
msgstr "<strong>zzgl.</strong> %(rate)s%% %(name)s"

#: pretix/control/templates/pretixcontrol/order/change.html:118
#, python-format
msgid "<strong>incl.</strong> %(rate)s%% %(name)s"
msgstr "<strong>zzgl.</strong> %(rate)s%% %(name)s"

#: pretix/control/templates/pretixcontrol/order/change.html:123
msgid "no taxes apply"
msgstr "keine Besteuerung"

#: pretix/control/templates/pretixcontrol/order/change.html:131
msgid "Split into new order"
msgstr "In neue Bestellung abspalten"

#: pretix/control/templates/pretixcontrol/order/change.html:138
msgid "Remove from order"
msgstr "Von Bestellung entfernen"

#: pretix/control/templates/pretixcontrol/order/change.html:141
msgid "Removing this position will also remove all add-ons to this position."
msgstr ""
"Das Entfernen dieser Position wird auch alle zugehörigen Zusatzprodukte "
"entfernen."

#: pretix/control/templates/pretixcontrol/order/change.html:201
msgid "Perform changes"
msgstr "Änderungen durchführen"

#: pretix/control/templates/pretixcontrol/order/change_contact.html:5
#: pretix/control/templates/pretixcontrol/order/change_contact.html:9
msgid "Change contact information"
msgstr "Kontaktinformationen ändern"

#: pretix/control/templates/pretixcontrol/order/change_locale.html:5
#: pretix/control/templates/pretixcontrol/order/change_locale.html:9
msgid "Change locale information"
msgstr "Sprache ändern"

#: pretix/control/templates/pretixcontrol/order/change_locale.html:18
msgid "This language will be used whenever emails are sent to the users."
msgstr ""
"Diese Sprache wird verwendet, wenn E-Mails an diesen Benutzer gesendet "
"werden."

#: pretix/control/templates/pretixcontrol/order/extend.html:5
#: pretix/control/templates/pretixcontrol/order/extend.html:9
#: pretix/control/templates/pretixcontrol/order/index.html:29
msgid "Extend payment term"
msgstr "Zahlungsfrist verändern"

#: pretix/control/templates/pretixcontrol/order/index.html:8
#: pretix/control/templates/pretixcontrol/order/index.html:15
#, python-format
msgid "Order details: %(code)s"
msgstr "Bestellung: %(code)s"

#: pretix/control/templates/pretixcontrol/order/index.html:13
#: pretix/presale/templates/pretixpresale/event/fragment_cart.html:4
msgid "taxes"
msgstr "Steuern"

#: pretix/control/templates/pretixcontrol/order/index.html:27
msgid "Mark as paid"
msgstr "Als bezahlt markieren"

#: pretix/control/templates/pretixcontrol/order/index.html:37
msgid "Mark as not paid"
msgstr "Als nicht bezahlt markieren"

#: pretix/control/templates/pretixcontrol/order/index.html:39
#: pretix/control/templates/pretixcontrol/order/refund.html:4
#: pretix/control/templates/pretixcontrol/order/refund.html:8
msgid "Refund order"
msgstr "Bestellung erstatten"

#: pretix/control/templates/pretixcontrol/order/index.html:45
msgid "View order as user"
msgstr "Als Kunde ansehen"

#: pretix/control/templates/pretixcontrol/order/index.html:48
msgid "View email history"
msgstr "E-Mail-Verlauf"

#: pretix/control/templates/pretixcontrol/order/index.html:59
msgid "Expire order"
msgstr "Als abgelaufen markieren"

#: pretix/control/templates/pretixcontrol/order/index.html:60
msgid ""
"The payment for this order is overdue, but you have configured not to expire "
"orders automatically. To free quota capacity, you can mark it as expired "
"manually."
msgstr ""
"Die Bezahlung für diese Bestellung ist überfällig, aber du hast eingestellt, "
"dass Bestellungen nicht automatisch ablaufen. Um freies Kontingent zu "
"schaffen, kannst du die Bestellung manuell als abgelaufen markieren."

#: pretix/control/templates/pretixcontrol/order/index.html:71
#: pretix/presale/templates/pretixpresale/event/order.html:6
msgid "Order details"
msgstr "Bestellung"

#: pretix/control/templates/pretixcontrol/order/index.html:80
msgid "Order locale"
msgstr "Sprache"

#: pretix/control/templates/pretixcontrol/order/index.html:91
msgid "Expiry date"
msgstr "Ablaufdatum"

#: pretix/control/templates/pretixcontrol/order/index.html:114
#: pretix/control/templates/pretixcontrol/order/index.html:148
#: pretix/presale/templates/pretixpresale/event/order.html:128
#: pretix/presale/templates/pretixpresale/event/order.html:149
msgid "Invoices"
msgstr "Rechnungen"

#: pretix/control/templates/pretixcontrol/order/index.html:118
#: pretix/presale/templates/pretixpresale/event/order.html:136
msgid "Cancellation"
msgstr "Rechnungskorrektur"

#: pretix/control/templates/pretixcontrol/order/index.html:118
#: pretix/presale/templates/pretixpresale/event/order.html:136
msgid "Invoice"
msgstr "Rechnung"

#: pretix/control/templates/pretixcontrol/order/index.html:125
#: pretix/control/templates/pretixcontrol/user/2fa_regenemergency.html:20
msgid "Regenerate"
msgstr "Neu generieren"

#: pretix/control/templates/pretixcontrol/order/index.html:134
msgid "Generate cancellation"
msgstr "Stornobeleg erstellen"

#: pretix/control/templates/pretixcontrol/order/index.html:136
msgid "Cancel and reissue"
msgstr "Stornieren und neu ausstellen"

#: pretix/control/templates/pretixcontrol/order/index.html:154
msgid "Generate invoice"
msgstr "Rechnungen ausstellen"

#: pretix/control/templates/pretixcontrol/order/index.html:168
msgid "Change products"
msgstr "Produkte bearbeiten"

#: pretix/control/templates/pretixcontrol/order/index.html:173
#: pretix/presale/templates/pretixpresale/event/order.html:114
msgid "Ordered items"
msgstr "Bestellte Produkte"

#: pretix/control/templates/pretixcontrol/order/index.html:190
#, python-format
msgid "First scanned: %(date)s"
msgstr "Erster Scan: %(date)s"

#: pretix/control/templates/pretixcontrol/order/index.html:193
#: pretix/presale/templates/pretixpresale/event/fragment_cart.html:16
msgid "Voucher code used:"
msgstr "Verwendeter Gutscheincode:"

#: pretix/control/templates/pretixcontrol/order/index.html:206
#: pretix/control/templates/pretixcontrol/order/index.html:211
#: pretix/control/templates/pretixcontrol/order/index.html:230
#: pretix/control/templates/pretixcontrol/order/index.html:237
#: pretix/presale/templates/pretixpresale/event/fragment_cart.html:27
#: pretix/presale/templates/pretixpresale/event/fragment_cart.html:31
#: pretix/presale/templates/pretixpresale/event/fragment_cart.html:46
#: pretix/presale/templates/pretixpresale/event/fragment_cart.html:52
msgid "not answered"
msgstr "nicht beantwortet"

#: pretix/control/templates/pretixcontrol/order/index.html:223
msgid ""
"This file has been uploaded by a user and could contain viruses or other "
"malicious content."
msgstr ""
"Diese Datei wurde von einem Nutzer hochgeladen und kann Viren oder anderen "
"schädlichen Inhalt enthalten."

#: pretix/control/templates/pretixcontrol/order/index.html:224
msgid "UNSAFE"
msgstr "UNSICHER"

#: pretix/control/templates/pretixcontrol/order/index.html:248
#: pretix/control/templates/pretixcontrol/order/index.html:282
#: pretix/presale/templates/pretixpresale/event/fragment_cart.html:128
#: pretix/presale/templates/pretixpresale/event/fragment_cart.html:172
#, python-format
msgid "<strong>plus</strong> %(rate)s%% %(taxname)s"
msgstr "<strong>zzgl.</strong> %(rate)s%% %(taxname)s"

#: pretix/control/templates/pretixcontrol/order/index.html:258
#: pretix/control/templates/pretixcontrol/order/index.html:292
#: pretix/presale/templates/pretixpresale/event/fragment_cart.html:138
#: pretix/presale/templates/pretixpresale/event/fragment_cart.html:182
#, python-format
msgid "incl. %(rate)s%% %(taxname)s"
msgstr "inkl. %(rate)s%% %(taxname)s"

#: pretix/control/templates/pretixcontrol/order/index.html:305
#: pretix/presale/templates/pretixpresale/event/fragment_cart.html:195
msgid "Net total"
msgstr "Gesamt (netto)"

#: pretix/control/templates/pretixcontrol/order/index.html:314
#: pretix/presale/templates/pretixpresale/event/fragment_cart.html:204
msgid "Taxes"
msgstr "Steuern"

#: pretix/control/templates/pretixcontrol/order/index.html:324
#: pretix/control/templates/pretixcontrol/orders/overview.html:45
#: pretix/control/templates/pretixcontrol/orders/overview.html:111
#: pretix/plugins/reports/exporters.py:179
#: pretix/plugins/reports/exporters.py:229
#: pretix/plugins/reports/exporters.py:398
#: pretix/presale/templates/pretixpresale/event/fragment_cart.html:214
msgid "Total"
msgstr "Gesamt"

#: pretix/control/templates/pretixcontrol/order/index.html:345
msgid "The payment state of this order was manually modified."
msgstr "Der Status dieser Bestellung wurde manuell verändert."

#: pretix/control/templates/pretixcontrol/order/index.html:350
#, python-format
msgid "The payment has to be completed before %(date)s."
msgstr "Die Zahlung muss bis zum %(date)s abgeschlossen sein."

#: pretix/control/templates/pretixcontrol/order/index.html:362
#: pretix/presale/templates/pretixpresale/event/checkout_confirm.html:82
#: pretix/presale/templates/pretixpresale/event/checkout_questions.html:34
#: pretix/presale/templates/pretixpresale/event/order.html:177
#: pretix/presale/templates/pretixpresale/event/order_modify.html:25
msgid "Invoice information"
msgstr "Rechnungsinformationen"

#: pretix/control/templates/pretixcontrol/order/index.html:373
#: pretix/presale/templates/pretixpresale/event/checkout_confirm.html:93
#: pretix/presale/templates/pretixpresale/event/order.html:188
msgid "ZIP code and city"
msgstr "PLZ und Ort"

#: pretix/control/templates/pretixcontrol/order/index.html:382
msgid "Valid EU VAT ID"
msgstr "Gültige EU-USt-ID-Nr."

#: pretix/control/templates/pretixcontrol/order/index.html:388
msgid "Check"
msgstr "Prüfen"

#: pretix/control/templates/pretixcontrol/order/index.html:427
msgid "Order history"
msgstr "Bestellhistorie"

#: pretix/control/templates/pretixcontrol/order/mail_history.html:4
#: pretix/control/templates/pretixcontrol/order/mail_history.html:7
#: pretix/plugins/sendmail/signals.py:33
#: pretix/plugins/sendmail/templates/pretixplugins/sendmail/history.html:6
msgid "Email history"
msgstr "E-Mail-Verlauf"

#: pretix/control/templates/pretixcontrol/order/mail_history.html:30
msgid ""
"This email has been sent with an older version of pretix. We are therefore "
"not able to display it here accurately."
msgstr ""
"Diese E-Mail wurde mit einer älteren pretix-Version versendet und kann daher "
"hier nicht vollständig dargestellt werden."

#: pretix/control/templates/pretixcontrol/order/mail_history.html:36
#: pretix/control/templates/pretixcontrol/order/mail_history.html:47
#: pretix/plugins/sendmail/templates/pretixplugins/sendmail/history.html:30
msgid "Subject:"
msgstr "Betreff:"

#: pretix/control/templates/pretixcontrol/order/refund.html:17
msgid "Do you really want to refund this order? You cannot revert this action."
msgstr ""
"Möchtest du diese Bestellung wirklich zurückerstatten? Du kannst diese "
"Aktion nicht rückgängig machen."

#: pretix/control/templates/pretixcontrol/order/refund.html:34
msgid "Yes, refund order"
msgstr "Ja, Bestellung zurückerstatten"

#: pretix/control/templates/pretixcontrol/order/sendmail.html:4
#: pretix/control/templates/pretixcontrol/order/sendmail.html:7
#: pretix/plugins/sendmail/signals.py:25
msgid "Send email"
msgstr "E-Mails verschicken"

#: pretix/control/templates/pretixcontrol/order/sendmail.html:23
#: pretix/plugins/sendmail/templates/pretixplugins/sendmail/send_form.html:18
msgid "E-mail preview"
msgstr "E-Mail-Vorschau"

#: pretix/control/templates/pretixcontrol/order/sendmail.html:37
#: pretix/plugins/sendmail/templates/pretixplugins/sendmail/send_form.html:32
msgid "Preview email"
msgstr "E-Mail-Vorschau"

#: pretix/control/templates/pretixcontrol/order/sendmail.html:40
#: pretix/plugins/sendmail/templates/pretixplugins/sendmail/send_form.html:35
msgid "Send"
msgstr "Senden"

#: pretix/control/templates/pretixcontrol/orders/export.html:5
#: pretix/control/templates/pretixcontrol/orders/export.html:7
msgid "Data export"
msgstr "Datenexport"

#: pretix/control/templates/pretixcontrol/orders/export.html:21
msgid "Start export"
msgstr "Exportieren"

#: pretix/control/templates/pretixcontrol/orders/index.html:12
msgid "Nobody ordered a ticket yet."
msgstr "Es wurden bis jetzt keine Tickets bestellt."

#: pretix/control/templates/pretixcontrol/orders/index.html:20
msgid "Take your shop live"
msgstr "Veröffentliche deinen Shop"

#: pretix/control/templates/pretixcontrol/orders/index.html:24
msgid "Go to the ticket shop"
msgstr "Zum Ticket-Shop"

#: pretix/control/templates/pretixcontrol/orders/index.html:35
msgid "Go!"
msgstr "Los!"

#: pretix/control/templates/pretixcontrol/orders/index.html:89
#: pretix/control/templates/pretixcontrol/search/orders.html:50
msgid "Positions"
msgstr "Positionen"

#: pretix/control/templates/pretixcontrol/orders/overview.html:4
msgid "Sales overview"
msgstr "Verkaufsübersicht"

#: pretix/control/templates/pretixcontrol/orders/overview.html:9
msgid "Sales"
msgstr "Verkäufe"

#: pretix/control/templates/pretixcontrol/orders/overview.html:10
msgid "Revenue (gross)"
msgstr "Umsatz (brutto)"

#: pretix/control/templates/pretixcontrol/orders/overview.html:11
msgid "Revenue (net)"
msgstr "Umsatz (netto)"

#: pretix/control/templates/pretixcontrol/orders/overview.html:14
msgid "Order overview"
msgstr "Bestellübersicht"

#: pretix/control/templates/pretixcontrol/orders/overview.html:22
#: pretix/plugins/statistics/templates/pretixplugins/statistics/index.html:31
msgctxt "subevent"
msgid ""
"If you select a single date, payment method fees will not be listed here as "
"it might not be clear which date they belong to."
msgstr ""
"Wenn du einen einzelnen Termin wählst, werden Zahlungsmittelgebühren hier "
"nicht angezeigt, da nicht klar ist, welchem Termin sie zuzuordnen wären."

#: pretix/control/templates/pretixcontrol/orders/overview.html:36
#: pretix/plugins/reports/exporters.py:175
msgid "Purchased"
msgstr "Verkäufe"

#: pretix/control/templates/pretixcontrol/organizers/base.html:7
#, python-format
msgid "Organizer: %(name)s"
msgstr "Veranstalter: %(name)s"

#: pretix/control/templates/pretixcontrol/organizers/display.html:8
msgid "Organizer page"
msgstr "Veranstalterseite"

#: pretix/control/templates/pretixcontrol/organizers/display.html:18
msgid ""
"These settings will be used for the organizer page as well as for the "
"default settings for all events in this account that do not have their own "
"design settings."
msgstr ""
"Diese Einstellungen werden für die Veranstalter-Seite benutzt, ebenso wie "
"als Standardeinstellungen für alle Veranstaltungen in diesem Account, für "
"die keine eigenen Design-Einstellungen gesetzt sind."

#: pretix/control/templates/pretixcontrol/organizers/edit.html:20
msgid "Other"
msgstr "Sonstiges"

#: pretix/control/templates/pretixcontrol/organizers/edit.html:25
msgid "Event metadata (advanced)"
msgstr "Veranstaltungs-Metadaten (fortgeschritten)"

#: pretix/control/templates/pretixcontrol/organizers/edit.html:27
msgid ""
"You can here define a set of metadata properties (i.e. variables) that you "
"can later set for your events and re-use in places like ticket layouts. This "
"is an useful timesaver if you create lots and lots of events."
msgstr ""
"Du kannst hier Meta-Eigenschaften (sog. Variablen) definieren, die du später "
"für deine Veranstaltungen setzen kannst und an Orten wie in deinen Ticket-"
"Layouts einsetzen kannst. Dies spart Zeit, wenn du sehr viele "
"Veranstaltungen verwaltest."

#: pretix/control/templates/pretixcontrol/organizers/edit.html:79
msgid "Add property"
msgstr "Eigenschaft hinzufügen"

#: pretix/control/templates/pretixcontrol/organizers/index.html:7
msgid ""
"The list below shows all organizer accounts you have administrative access "
"to."
msgstr ""
"Die untenstehende Liste zeigt alle Veranstalter, auf die du administrativen "
"Zugriff hast."

#: pretix/control/templates/pretixcontrol/organizers/index.html:17
#: pretix/plugins/ticketoutputpdf/ticketoutput.py:146
msgid "Organizer name"
msgstr "Veranstaltername"

#: pretix/control/templates/pretixcontrol/organizers/team_delete.html:5
msgid "Delete team:"
msgstr "Team löschen:"

#: pretix/control/templates/pretixcontrol/organizers/team_delete.html:7
msgid ""
"You cannot delete the team because there would be noone left who could "
"change team permissions afterwards."
msgstr ""
"Du kannst das Team nicht löschen, da es sonst niemanden mehr gäbe, der Teams "
"für diesen Veranstalter verwalten kann."

#: pretix/control/templates/pretixcontrol/organizers/team_delete.html:17
msgid "Are you sure you want to delete the team?"
msgstr "Möchtest du das Team wirklich löschen?"

#: pretix/control/templates/pretixcontrol/organizers/team_edit.html:6
#: pretix/control/templates/pretixcontrol/organizers/team_members.html:6
msgid "Team:"
msgstr "Team:"

#: pretix/control/templates/pretixcontrol/organizers/team_edit.html:8
#: pretix/control/templates/pretixcontrol/organizers/teams.html:10
msgid "Create a new team"
msgstr "Neues Team erstellen"

#: pretix/control/templates/pretixcontrol/organizers/team_edit.html:10
msgid "You will be able to add team members in the next step."
msgstr "Du kannst im nächsten Schritt Mitglieder zum Team hinzufügen."

#: pretix/control/templates/pretixcontrol/organizers/team_edit.html:23
msgid "Organizer permissions"
msgstr "Veranstalter-Berechtigungen"

#: pretix/control/templates/pretixcontrol/organizers/team_edit.html:29
msgid "Event permissions"
msgstr "Veranstaltungs-Berechtigungen"

#: pretix/control/templates/pretixcontrol/organizers/team_members.html:21
msgid "Member"
msgstr "Mitglieder"

#: pretix/control/templates/pretixcontrol/organizers/team_members.html:32
msgid "Two-factor authentication enabled"
msgstr "Zwei-Faktor-Authentifizierung aktiviert"

#: pretix/control/templates/pretixcontrol/organizers/team_members.html:36
msgid "Two-factor authentication disabled"
msgstr "Zwei-Faktor-Authentifizierung deaktiviert"

#: pretix/control/templates/pretixcontrol/organizers/team_members.html:43
#: pretix/control/templates/pretixcontrol/organizers/team_members.html:58
#: pretix/control/templates/pretixcontrol/organizers/team_members.html:104
msgid "Remove"
msgstr "Entfernen"

#: pretix/control/templates/pretixcontrol/organizers/team_members.html:53
msgid "invited, pending response"
msgstr "eingeladen, Antwort ausstehend"

#: pretix/control/templates/pretixcontrol/organizers/team_members.html:68
msgid ""
"To add a new user, you can enter their email address here. If they already "
"have a pretix account, they will immediately be added to the event. "
"Otherwise, they will be sent an email with an invitation."
msgstr ""
"Um einen neuen Benutzer hinzuzufügen, kannst du hier die E-Mail-Adresse "
"eintragen. Wenn die Person bereits ein pretix-Konto hat, erhält sie sofort "
"Zugriff auf die Veranstaltung. Andernfalls erhält sie eine E-Mail mit einer "
"Einladung."

#: pretix/control/templates/pretixcontrol/organizers/team_members.html:76
#: pretix/control/templates/pretixcontrol/organizers/team_members.html:117
msgid "Add"
msgstr "Hinzufügen"

#: pretix/control/templates/pretixcontrol/organizers/team_members.html:83
msgid "API tokens"
msgstr "API-Tokens"

#: pretix/control/templates/pretixcontrol/organizers/team_members.html:127
msgid "Team history"
msgstr "Team-Verlauf"

#: pretix/control/templates/pretixcontrol/organizers/teams.html:6
msgid "The list below shows all teams that exist within this organizer."
msgstr ""
"Die untenstehende Liste zeigt alle Teams innerhalb dieses Veranstalter-"
"Accounts."

#: pretix/control/templates/pretixcontrol/organizers/teams.html:16
msgid "Members"
msgstr "Mitglieder"

#: pretix/control/templates/pretixcontrol/organizers/teams.html:32
#, python-format
msgid "+ %(count)s invited"
msgstr "+ %(count)s eingeladen"

#: pretix/control/templates/pretixcontrol/pagination.html:14
#, python-format
msgid "Page %(page)s of %(of)s (%(count)s elements)"
msgstr "Seite %(page)s von %(of)s (%(count)s Einträge)"

#: pretix/control/templates/pretixcontrol/pagination.html:28
#, python-format
msgid "%(count)s elements"
msgstr "%(count)s Einträge"

#: pretix/control/templates/pretixcontrol/search/orders.html:83
msgid ""
"We couldn't find any orders that you have access to and that match your "
"search query."
msgstr ""
"Wir konnten keine Bestellungen finden, zu denen du Zugriff hast, und auf die "
"deine Suchbegriffe passen."

#: pretix/control/templates/pretixcontrol/subevents/delete.html:4
#: pretix/control/templates/pretixcontrol/subevents/delete.html:6
msgctxt "subevent"
msgid "Delete date"
msgstr "Termin löschen"

#: pretix/control/templates/pretixcontrol/subevents/delete.html:9
#, python-format
msgid "Are you sure you want to delete the date <strong>%(subevent)s</strong>?"
msgstr "Möchtest du den Termin <strong>%(subevent)s</strong> wirklich löschen?"

#: pretix/control/templates/pretixcontrol/subevents/detail.html:9
msgctxt "subevent"
msgid "Create date"
msgstr "Termin erstellen"

#: pretix/control/templates/pretixcontrol/subevents/detail.html:117
msgid "Add a new quota"
msgstr "Neues Kontingent hinzufügen"

#: pretix/control/templates/pretixcontrol/subevents/detail.html:121
msgid "Item prices"
msgstr "Produktpreise"

#: pretix/control/templates/pretixcontrol/subevents/detail.html:132
msgctxt "subevent"
msgid "Date history"
msgstr "Termin-Verlauf"

#: pretix/control/templates/pretixcontrol/subevents/index.html:11
msgid "You haven't created any dates for this event series yet."
msgstr "Du hast bisher keine Termine für diese Veranstaltungsreihe angelegt."

#: pretix/control/templates/pretixcontrol/subevents/index.html:18
#: pretix/control/templates/pretixcontrol/subevents/index.html:40
msgctxt "subevent"
msgid "Create a new date"
msgstr "Neuen Termin erstellen"

#: pretix/control/templates/pretixcontrol/subevents/index.html:50
msgid "Begin"
msgstr "Beginn"

#: pretix/control/templates/pretixcontrol/subevents/index.html:89
#: pretix/control/templates/pretixcontrol/user/settings.html:31
msgid "Disabled"
msgstr "Deaktiviert"

#: pretix/control/templates/pretixcontrol/user/2fa_add.html:4
#: pretix/control/templates/pretixcontrol/user/2fa_add.html:6
#: pretix/control/templates/pretixcontrol/user/2fa_confirm_totp.html:4
#: pretix/control/templates/pretixcontrol/user/2fa_confirm_totp.html:6
#: pretix/control/templates/pretixcontrol/user/2fa_confirm_u2f.html:6
#: pretix/control/templates/pretixcontrol/user/2fa_confirm_u2f.html:8
msgid "Add a two-factor authentication device"
msgstr "Gerät hinzufügen"

#: pretix/control/templates/pretixcontrol/user/2fa_confirm_totp.html:8
msgid "To set up this device, please follow the following steps:"
msgstr "Um dieses Gerät einzurichten folge bitte den folgenden Schritten:"

#: pretix/control/templates/pretixcontrol/user/2fa_confirm_totp.html:12
msgid "Download the Google Authenticator application to your phone:"
msgstr "Laden die Google Authenticator-App auf dein Telefon herunter:"

#: pretix/control/templates/pretixcontrol/user/2fa_confirm_totp.html:17
msgid "Android (Google Play)"
msgstr "Android (Google Play)"

#: pretix/control/templates/pretixcontrol/user/2fa_confirm_totp.html:23
msgid "Android (F-Droid)"
msgstr "Android (F-Droid)"

#: pretix/control/templates/pretixcontrol/user/2fa_confirm_totp.html:28
msgid "iOS (iTunes)"
msgstr "iOS (iTunes)"

#: pretix/control/templates/pretixcontrol/user/2fa_confirm_totp.html:33
msgid "Blackberry (Link via Google)"
msgstr "Blackberry (Link über Google)"

#: pretix/control/templates/pretixcontrol/user/2fa_confirm_totp.html:39
msgid "Add a new account to the app by scanning the following barcode:"
msgstr ""
"Fügen in der App ein neues Konto hinzu, indem du den folgenden QR-Code "
"scannst:"

#: pretix/control/templates/pretixcontrol/user/2fa_confirm_totp.html:43
msgid "Can't scan the barcode?"
msgstr "Du kannst den Barcode nicht scannen?"

#: pretix/control/templates/pretixcontrol/user/2fa_confirm_totp.html:49
msgid "Use the \"provide a key\" option of your authenticator app."
msgstr "Nutze die Option \"Schlüssel eingeben\" der Authenticator-App."

#: pretix/control/templates/pretixcontrol/user/2fa_confirm_totp.html:52
msgid "In \"Account name\", type your login name for pretix."
msgstr "Unter \"Kontonamen\" kannst du deine pretix-Benutzerkennung eingeben."

#: pretix/control/templates/pretixcontrol/user/2fa_confirm_totp.html:55
msgid "In \"Secret\"/\"Account Key\", enter the following code:"
msgstr "Unter \"Schlüssel\", gib den folgenden Code ein:"

#: pretix/control/templates/pretixcontrol/user/2fa_confirm_totp.html:60
msgid "copy"
msgstr "kopieren"

#: pretix/control/templates/pretixcontrol/user/2fa_confirm_totp.html:68
msgid ""
"If present, make sure \"Time-based\"/\"TOTP\" and 6 digit codes are selected."
msgstr ""
"Wenn du danach gefragt wirst, wähle \"Zeitbasiert\" oder \"TOTP\" mit 6-"
"stelligen Codes aus."

#: pretix/control/templates/pretixcontrol/user/2fa_confirm_totp.html:74
msgid "Enter the displayed code here:"
msgstr "Gib den angezeigten Code hier ein:"

#: pretix/control/templates/pretixcontrol/user/2fa_confirm_u2f.html:11
msgid ""
"Please connect your U2F device. If it has a button, touch it now. You might "
"have to unplug the device and plug it back in again."
msgstr ""
"Bitte schließe dein U2F-Token an. Wenn dieses einen Knopf hat, drücke diesen "
"jetzt. Möglicherweise musst du es abstecken und erneut anschließen."

#: pretix/control/templates/pretixcontrol/user/2fa_confirm_u2f.html:20
msgid "Device registration failed."
msgstr "Geräteeinrichtung fehlgeschlagen."

#: pretix/control/templates/pretixcontrol/user/2fa_delete.html:4
#: pretix/control/templates/pretixcontrol/user/2fa_delete.html:6
msgid "Delete a two-factor authentication device"
msgstr "Gerät löschen"

#: pretix/control/templates/pretixcontrol/user/2fa_delete.html:9
#, python-format
msgid ""
"Are you sure you want to delete the authentication device \"%(device)s\"?"
msgstr "Möchtest du das Gerät \"%(device)s\" wirklich löschen?"

#: pretix/control/templates/pretixcontrol/user/2fa_delete.html:12
msgid "You will no longer be able to use this device to log in to pretix."
msgstr ""
"Du kannst dieses Gerät nicht länger verwenden, um sich in pretix anzumelden."

#: pretix/control/templates/pretixcontrol/user/2fa_delete.html:14
msgid ""
"If this is the only device connected to your account, we will disable two-"
"factor authentication."
msgstr ""
"Wenn keine weiteren Geräte verbunden sind, wird die Zwei-Faktor-"
"Authentifizierung deaktiviert."

#: pretix/control/templates/pretixcontrol/user/2fa_disable.html:4
#: pretix/control/templates/pretixcontrol/user/2fa_disable.html:6
msgid "Disable two-factor authentication"
msgstr "Zwei-Faktor-Authentifizierung deaktivieren"

#: pretix/control/templates/pretixcontrol/user/2fa_disable.html:10
msgid "Do you really want to disable two-factor authentication?"
msgstr "Willst du Zwei-Faktor-Authentifizierung wirklich deaktivieren?"

#: pretix/control/templates/pretixcontrol/user/2fa_disable.html:13
msgid "You will no longer require a second device to log in to your account."
msgstr ""
"Du wirst in Zukunft keinen zweiten Faktor mehr zur Anmeldung benötigen."

#: pretix/control/templates/pretixcontrol/user/2fa_enable.html:4
#: pretix/control/templates/pretixcontrol/user/2fa_enable.html:6
msgid "Enable two-factor authentication"
msgstr "Zwei-Faktor-Authentifizierung aktivieren"

#: pretix/control/templates/pretixcontrol/user/2fa_enable.html:10
msgid "Do you really want to enable two-factor authentication?"
msgstr "Willst du Zwei-Faktor-Authentifizierung wirklich aktivieren?"

#: pretix/control/templates/pretixcontrol/user/2fa_enable.html:13
msgid ""
"You will no longer be able to log in to pretix without one of your "
"configured devices."
msgstr ""
"Du wirst dich ohne eines der konfigurierten Geräte nicht mehr bei pretix "
"anmelden können."

#: pretix/control/templates/pretixcontrol/user/2fa_enable.html:14
msgid ""
"Please make sure to print out or copy the emergency tokens and store them in "
"a safe place."
msgstr ""
"Bitte speichere oder drucke die Notfall-Tokens und bewahre diese sicher auf."

#: pretix/control/templates/pretixcontrol/user/2fa_main.html:4
#: pretix/control/templates/pretixcontrol/user/2fa_main.html:6
#: pretix/control/templates/pretixcontrol/user/settings.html:23
msgid "Two-factor authentication"
msgstr "Zwei-Faktor-Authentifizierung"

#: pretix/control/templates/pretixcontrol/user/2fa_main.html:8
msgid ""
"Two-factor authentication is a way to add additional security to your "
"account. If you enable it, you will not only need your password to log in, "
"but also an additional token that is generated e.g. by an app on your "
"smartphone or a hardware token generator and that changes on a regular basis."
msgstr ""
"Zwei-Faktor-Authentifizierung ist ein Weg, deinen Account zusätzlich "
"abzusichern. Wenn du es aktivierst, benötigst du neben einem Passwort bei "
"jeder Anmeldung auch einen zusätzlichen Token, der z.B. von einer App auf "
"deinem Smartphone oder einem Hardware-Tokengenerator erzeugt wird und sich "
"regelmäßig ändert."

#: pretix/control/templates/pretixcontrol/user/2fa_main.html:17
#: pretix/control/templates/pretixcontrol/user/2fa_main.html:31
msgid "Two-factor status"
msgstr "Zwei-Faktor-Status"

#: pretix/control/templates/pretixcontrol/user/2fa_main.html:24
msgid "Two-factor authentication is currently enabled."
msgstr "Zwei-Faktor-Authentifizierung ist aktuell aktiviert."

#: pretix/control/templates/pretixcontrol/user/2fa_main.html:40
msgid "Two-factor authentication is currently disabled."
msgstr "Zwei-Faktor-Authentifizierung ist aktuell deaktiviert."

#: pretix/control/templates/pretixcontrol/user/2fa_main.html:43
msgid "To enable it, you need to configure at least one device below."
msgstr ""
"Zum Aktivieren musst du zunächst unten mindestens ein Gerät konfigurieren."

#: pretix/control/templates/pretixcontrol/user/2fa_main.html:50
msgid "Registered devices"
msgstr "Registrierte Geräte"

#: pretix/control/templates/pretixcontrol/user/2fa_main.html:71
msgid "Add a new device"
msgstr "Gerät hinzufügen"

#: pretix/control/templates/pretixcontrol/user/2fa_main.html:78
msgid "Emergency tokens"
msgstr "Notfall-Tokens"

#: pretix/control/templates/pretixcontrol/user/2fa_main.html:82
msgid ""
"If you lose access to your devices, you can use one of the following keys to "
"log in. We recommend to store them in a safe place, e.g. printed out or in a "
"password manager. Every token can be used at most once."
msgstr ""
"Wenn du Zugriff auf deine Geräte verlierst, kannst du dich mit einem der "
"folgenden Token einloggen. Wir empfehlen, diese an einem sicheren Ort "
"aufzubewahren, z.B. ausgedruckt oder in einem Passwort-Manager. Jeder Token "
"kann nur einmal verwendet werden."

#: pretix/control/templates/pretixcontrol/user/2fa_main.html:84
msgid "Unused tokens:"
msgstr "Unbenutzte Tokens:"

#: pretix/control/templates/pretixcontrol/user/2fa_main.html:92
msgid "Generate new emergency tokens"
msgstr "Neue Notfall-Tokens erzeugen"

#: pretix/control/templates/pretixcontrol/user/2fa_regenemergency.html:4
#: pretix/control/templates/pretixcontrol/user/2fa_regenemergency.html:6
msgid "Regenerate emergency codes"
msgstr "Neue Notfall-Tokens erzeugen"

#: pretix/control/templates/pretixcontrol/user/2fa_regenemergency.html:10
msgid "Do you really want to regenerate your emergency codes?"
msgstr "Möchtest du wirklich neue Notfall-Tokens generieren?"

#: pretix/control/templates/pretixcontrol/user/2fa_regenemergency.html:13
msgid "The old codes will no longer work."
msgstr "Die alten Tokens werden nicht mehr funktionieren."

#: pretix/control/templates/pretixcontrol/user/history.html:4
#: pretix/control/templates/pretixcontrol/user/history.html:6
#: pretix/control/templates/pretixcontrol/user/history.html:10
#: pretix/control/templates/pretixcontrol/user/settings.html:39
msgid "Account history"
msgstr "Konto-Änderungen"

#: pretix/control/templates/pretixcontrol/user/reauth.html:10
msgid ""
"We just want to make sure it's really you. Please re-enter your password to "
"continue."
msgstr ""
"Wir wollen nur sichergehen, dass es wirklich du bist. Bitte gib dein "
"Passwort ein, um fortzufahren."

#: pretix/control/templates/pretixcontrol/user/reauth.html:25
msgid "Log in as someone else"
msgstr "Als jemand anders anmelden"

#: pretix/control/templates/pretixcontrol/user/settings.html:4
#: pretix/control/templates/pretixcontrol/user/settings.html:6
msgid "Account settings"
msgstr "Kontoeinstellungen"

#: pretix/control/templates/pretixcontrol/user/settings.html:11
msgid "General settings"
msgstr "Allgemeine Einstellungen"

#: pretix/control/templates/pretixcontrol/user/settings.html:17
msgid "Login settings"
msgstr "Login-Einstellungen"

#: pretix/control/templates/pretixcontrol/user/settings.html:26
msgid "Enabled"
msgstr "Aktiviert"

#: pretix/control/templates/pretixcontrol/user/settings.html:28
msgid "Change two-factor settings"
msgstr "Zwei-Faktor-Einstellungen ändern"

#: pretix/control/templates/pretixcontrol/user/settings.html:43
msgid "Show account history"
msgstr "Account-Protokoll anzeigen"

#: pretix/control/templates/pretixcontrol/vouchers/base.html:10
#: pretix/control/templates/pretixcontrol/vouchers/index.html:18
msgid "All vouchers"
msgstr "Alle Gutscheine"

#: pretix/control/templates/pretixcontrol/vouchers/base.html:15
msgid "Tags"
msgstr "Tags"

#: pretix/control/templates/pretixcontrol/vouchers/bulk.html:7
msgid "Create multiple voucher"
msgstr "Mehrere Gutscheine erstellen"

#: pretix/control/templates/pretixcontrol/vouchers/bulk.html:12
msgid "Voucher codes"
msgstr "Gutscheincodes"

#: pretix/control/templates/pretixcontrol/vouchers/bulk.html:17
msgid "Prefix (optional)"
msgstr "Präfix (optional)"

#: pretix/control/templates/pretixcontrol/vouchers/bulk.html:25
msgid "Generate random codes"
msgstr "Zufällige Codes erzeugen"

#: pretix/control/templates/pretixcontrol/vouchers/bulk.html:29
msgid "Copy codes"
msgstr "Kopieren"

#: pretix/control/templates/pretixcontrol/vouchers/bulk.html:40
#: pretix/control/templates/pretixcontrol/vouchers/detail.html:26
msgid "Voucher details"
msgstr "Gutscheindetails"

#: pretix/control/templates/pretixcontrol/vouchers/bulk.html:45
#: pretix/control/templates/pretixcontrol/vouchers/detail.html:33
#: pretix/control/views/vouchers.py:65
msgid "Price effect"
msgstr "Preisart"

#: pretix/control/templates/pretixcontrol/vouchers/bulk.html:58
#: pretix/control/templates/pretixcontrol/vouchers/detail.html:46
msgid ""
"If you choose \"any product\" for a specific quota and choose to reserve "
"quota for this voucher above, the product can still be unavailable to the "
"voucher holder if another quota associated with the product is sold out!"
msgstr ""
"Wenn du \"Beliebiges Produkt\" für ein spezielles Kontingent auswählst und "
"dann Kontingent für diesen Gutschein reservierst, kann ein einzelnes Produkt "
"immer noch für den Gutscheineinlöser nicht verfügbar sein, wenn es aufgrund "
"eines anderen Kontingentes ausverkauft ist!"

#: pretix/control/templates/pretixcontrol/vouchers/delete.html:4
#: pretix/control/templates/pretixcontrol/vouchers/delete.html:6
msgid "Delete voucher"
msgstr "Gutschein löschen"

#: pretix/control/templates/pretixcontrol/vouchers/delete.html:9
#, python-format
msgid ""
"Are you sure you want to delete the voucher <strong>%(voucher)s</strong>?"
msgstr ""
"Möchtest du den Gutschein <strong>%(voucher)s</strong> wirklich löschen?"

#: pretix/control/templates/pretixcontrol/vouchers/detail.html:10
msgid "This voucher already has been used. It is not recommended to modify it."
msgstr ""
"Dieser Gutscheincode wurde bereits eingelöst. Es wird davon abgeraten, ihn "
"noch zu verändern."

#: pretix/control/templates/pretixcontrol/vouchers/detail.html:14
#, python-format
msgid "Order %(code)s"
msgstr "Bestellung %(code)s"

#: pretix/control/templates/pretixcontrol/vouchers/detail.html:67
msgid "Voucher history"
msgstr "Gutschein-Verlauf"

#: pretix/control/templates/pretixcontrol/vouchers/index.html:6
msgid ""
"Vouchers allow you to assign tickets to specific persons for a lower price. "
"They also enable you to reserve some quota for your very special guests."
msgstr ""
"Gutscheine erlauben es dir, bestimmten Personen günstigere Tickets "
"zuzuteilen oder Platz im Kontingent für wichtige Gäste zu reservieren."

#: pretix/control/templates/pretixcontrol/vouchers/index.html:13
msgid "Search voucher"
msgstr "Gutschein suchen"

#: pretix/control/templates/pretixcontrol/vouchers/index.html:15
msgid "Filter by tag"
msgstr "Nach Tag filtern"

#: pretix/control/templates/pretixcontrol/vouchers/index.html:19
msgid "Valid"
msgstr "Gültig"

#: pretix/control/templates/pretixcontrol/vouchers/index.html:35
msgid "Download list"
msgstr "Liste herunterladen"

#: pretix/control/templates/pretixcontrol/vouchers/index.html:42
msgid "Your search did not match any vouchers."
msgstr "Deine Filter treffen auf keine Gutscheine zu."

#: pretix/control/templates/pretixcontrol/vouchers/index.html:44
msgid "You haven't created any vouchers yet."
msgstr "Du hast noch keine Gutscheine erstellt."

#: pretix/control/templates/pretixcontrol/vouchers/index.html:51
#: pretix/control/templates/pretixcontrol/vouchers/index.html:58
msgid "Create a new voucher"
msgstr "Neuen Gutschein erstellen"

#: pretix/control/templates/pretixcontrol/vouchers/index.html:53
#: pretix/control/templates/pretixcontrol/vouchers/index.html:61
msgid "Create multiple new vouchers"
msgstr "Mehrere Gutscheine erstellen"

#: pretix/control/templates/pretixcontrol/vouchers/index.html:68
msgid "Redemptions"
msgstr "Einlösungen"

#: pretix/control/templates/pretixcontrol/vouchers/index.html:69
msgid "Expiry"
msgstr "Ablaufdatum"

#: pretix/control/templates/pretixcontrol/vouchers/index.html:97
#, python-format
msgid "Any product in quota \"%(quota)s\""
msgstr "Beliebiges Produkt des Kontingents \"%(quota)s\""

#: pretix/control/templates/pretixcontrol/vouchers/tags.html:5
msgid ""
"If you add a \"tag\" to a voucher, you can here see statistics on their "
"usage."
msgstr ""
"Wenn du einen \"Tag\" zu Gutscheinen hinzufügst, kannst du hier Statistiken "
"über deren Verwendung abrufen."

#: pretix/control/templates/pretixcontrol/vouchers/tags.html:12
msgid "You haven't added any tags to vouchers yet."
msgstr "Du hast noch keine Tags zu Gutscheinen hinzugefügt."

#: pretix/control/templates/pretixcontrol/vouchers/tags.html:23
msgid "Redeemed vouchers"
msgstr "Eingelöste Gutscheine"

#: pretix/control/templates/pretixcontrol/waitinglist/delete.html:4
#: pretix/control/templates/pretixcontrol/waitinglist/delete.html:6
msgid "Delete entry"
msgstr "Eintrag löschen"

#: pretix/control/templates/pretixcontrol/waitinglist/delete.html:9
#, python-format
msgid ""
"Are you sure you want to delete the following waiting list entry <strong>"
"%(entry)s</strong>?"
msgstr "Möchtest du den Eintrag <strong>%(entry)s</strong> wirklich löschen?"

#: pretix/control/templates/pretixcontrol/waitinglist/index.html:10
msgid ""
"The waiting list is disabled, so if the event is sold out, people cannot add "
"themselves to this list. If you want to enable it, go to the event settings."
msgstr ""
"Die Warteliste ist deaktiviert, d.h. wenn ein Produkt ausverkauft ist, "
"können sich Besucher des Shops nicht selbst zur Liste hinzufügen. Bitte gehe "
"zu den Veranstaltungs-Einstellungen, um sie zu aktivieren."

#: pretix/control/templates/pretixcontrol/waitinglist/index.html:20
msgid "Send vouchers"
msgstr "Gutscheine verschicken"

#: pretix/control/templates/pretixcontrol/waitinglist/index.html:26
msgid ""
"You have configured that vouchers will automatically be sent to the persons "
"on this list who waited the longest as soon as capacity becomes available. "
"It might take up to half an hour for the vouchers to be sent after the "
"capacity is available, so don't worry if entries do not disappear here "
"immediately. If you want, you can also send them out manually right now."
msgstr ""
"Du hast eingestellt, dass automatisch Gutscheine an die Personen auf dieser "
"Liste verschickt werden, die bereits am längsten warten, sobald Kapazität "
"frei wird. Wenn gerade Kapazität frei geworden ist kann es bis zu einer "
"halben Stunde dauern, dass die Gutscheine verschickt werden, bitte wundere "
"dich daher nicht, wenn die Einträge hier nicht sofort verschicken. Wenn du "
"möchtest, kannst du sie hier aber auch sofort manuell verschicken."

#: pretix/control/templates/pretixcontrol/waitinglist/index.html:35
msgid ""
"You have configured that vouchers will <strong>not</strong> be sent "
"automatically. You can either send them one-by-one in an order of your "
"choice by clicking the buttons next to a line in this table (if sufficient "
"quota is available) or you can press the big button below this text to send "
"out as many vouchers as currently possible to the persons who waited longest."
msgstr ""
"Du hast eingestellt, dass Gutscheine <strong>nicht</strong> automatisch an "
"die Personen auf dieser Liste verschickt werden. Du kannst die Gutscheine "
"entweder einzeln in der Reihenfolge deiner Wahl verschicken, indem du unten "
"in der Tabelle die Buttons rechts in den Zeilen verwenden (wenn ausreichend "
"Kontingent vorhanden ist) oder du kannst mit dem großen Button unter diesem "
"Text so viele Gutscheine wie möglich an die Personen auf der Liste "
"verschicken, die bereits am längsten warten."

#: pretix/control/templates/pretixcontrol/waitinglist/index.html:56
msgid "Send as many vouchers as possible"
msgstr "So viele Gutscheine wie möglich versenden."

#: pretix/control/templates/pretixcontrol/waitinglist/index.html:65
msgid "Sales estimate"
msgstr "Umsatz-Schätzung"

#: pretix/control/templates/pretixcontrol/waitinglist/index.html:68
#, python-format
msgid ""
"If you can make enough room at your event to fit all the persons on the "
"waiting list in, you could sell tickets worth an additional <strong>"
"%(amount)s %(currency)s</strong>."
msgstr ""
"Wenn du deine Veranstaltung so vergrößern kannst, dass du allen Personen auf "
"dieser Liste Tickets verkaufen könntest, würdest du zusätzliche <strong>"
"%(amount)s %(currency)s</strong> einnehmen."

#: pretix/control/templates/pretixcontrol/waitinglist/index.html:81
msgid "All entries"
msgstr "Alle Einträge"

#: pretix/control/templates/pretixcontrol/waitinglist/index.html:83
msgid "Waiting"
msgstr "Wartet"

#: pretix/control/templates/pretixcontrol/waitinglist/index.html:85
#: pretix/control/templates/pretixcontrol/waitinglist/index.html:143
msgid "Voucher assigned"
msgstr "Gutschein zugewiesen"

#: pretix/control/templates/pretixcontrol/waitinglist/index.html:121
msgid "On the list since"
msgstr "Auf der Liste seit"

#: pretix/control/templates/pretixcontrol/waitinglist/index.html:146
#, python-format
msgid ""
"\n"
"                                    Waiting, product %(num)sx available\n"
"                                "
msgstr ""
"\n"
"                                    Wartet, Produkt %(num)sx verfügbar\n"
"                                "

#: pretix/control/templates/pretixcontrol/waitinglist/index.html:151
msgid "Waiting, product unavailable"
msgstr "Wartet, Produkt nicht verfügbar"

#: pretix/control/templates/pretixcontrol/waitinglist/index.html:161
msgid "Send a voucher"
msgstr "Gutschein verschicken"

#: pretix/control/templatetags/hierarkey_form.py:42
msgid "Organizer-level settings"
msgstr "Einstellungen auf Veranstalter-Ebene"

#: pretix/control/templatetags/hierarkey_form.py:45
msgid ""
"These settings are currently set on organizer level. This way, you can "
"easily change them for all of your events at the same time. You can either "
"go to the organizer settings to change them or decouple them from the "
"organizer account to change them for this event individually."
msgstr ""
"Diese Einstellungen werden derzeit auf Veranstalter-Ebene verwaltet. Auf "
"diese Weise kannst du einfach für alle deine Veranstaltungen gleichzeitig "
"ändern. Du kannst sie entweder auf Veranstalter-Ebene ändern oder entkoppeln "
"und für diese Veranstaltung einzeln ändern."

#: pretix/control/templatetags/hierarkey_form.py:49
msgid "Change only for this event"
msgstr "Nur für diese Veranstaltung ändern"

#: pretix/control/templatetags/hierarkey_form.py:50
msgid "Change for all events"
msgstr "Für alle Veranstaltungen ändern"

#: pretix/control/views/auth.py:118
msgid ""
"You used an invalid link. Please copy the link from your email to the "
"address bar and make sure it is correct and that the link has not been used "
"before."
msgstr ""
"Du hast auf einen ungültigen Link geklickt. Bitte prüfen, dass du die volle "
"Adresse in deine Adresszeile kopiert hast. Bitte beachte, dass der Link nur "
"einmal benutzt werden kann."

#: pretix/control/views/auth.py:124
msgid ""
"You cannot accept the invitation for \"{}\" as you already are part of this "
"team."
msgstr ""
"Du kannst die Einladung für \"{}\" nicht annehmen, da du bereits diesem Team "
"angehörst."

#: pretix/control/views/auth.py:138
msgid "You are now part of the team \"{}\"."
msgstr "Du bist nun Teil des Teams \"{}\"."

#: pretix/control/views/auth.py:167
msgid "Welcome to pretix! You are now part of the team \"{}\"."
msgstr "Willkommen bei pretix! Du hast jetzt Zugriff auf das Team \"{}\"."

#: pretix/control/views/auth.py:197 pretix/presale/views/user.py:34
msgid "We already sent you an email in the last 24 hours."
msgstr "Wir haben dir in den letzten 24 Stunden bereits eine E-Mail geschickt."

#: pretix/control/views/auth.py:213 pretix/control/views/orders.py:408
msgid "There was an error sending the mail. Please try again later."
msgstr ""
"Es gab ein Fehler beim Senden der E-Mail. Bitte probiere es später erneut."

#: pretix/control/views/auth.py:217
msgid "We sent you an e-mail containing further instructions."
msgstr "Wir haben dir eine E-Mail mit weiteren Instruktionen geschickt."

#: pretix/control/views/auth.py:236
msgid ""
"You clicked on an invalid link. Please check that you copied the full web "
"address into your address bar. Please note that the link is only valid for "
"three days and that the link can only be used once."
msgstr ""
"Du hsat auf einen ungültigen Link geklickt. Bitte prüfe, ob du die volle "
"Adresse in deine Adresszeile kopiert hast. Bitte beachte, dass der Link nur "
"drei Tage gültig ist und nur einmal benutzt werden kann."

#: pretix/control/views/auth.py:239
msgid "We were unable to find the user you requested a new password for."
msgstr ""
"Wir konnten den Benutzer, für den ein neues Passwort angefordert wurde, "
"nicht finden."

#: pretix/control/views/auth.py:272
msgid "You can now login using your new password."
msgstr "Du kannst dich nun mit deinem neuen Passwort anmelden."

#: pretix/control/views/auth.py:313
msgid "Please try again."
msgstr "Bitte erneut versuchen."

#: pretix/control/views/auth.py:342
msgid "Invalid code, please try again."
msgstr "Ungültiger Token, bitte erneut versuchen."

#: pretix/control/views/checkin.py:96
msgid "The selected tickets have been marked as checked in."
msgstr "Die ausgewählten Tickets wurden als eingecheckt markiert."

#: pretix/control/views/dashboards.py:68
msgid "Attendees (ordered)"
msgstr "Teilnehmer (bestellt)"

#: pretix/control/views/dashboards.py:77
msgid "Attendees (paid)"
msgstr "Teilnehmer (bezahlt)"

#: pretix/control/views/dashboards.py:87
#, python-brace-format
msgid "Total revenue ({currency})"
msgstr "Gesamtumsatz ({currency})"

#: pretix/control/views/dashboards.py:96
msgid "Active products"
msgstr "Aktive Produkte"

#: pretix/control/views/dashboards.py:130
msgid "available to give to people on waiting list"
msgstr "verfügbar um sie auf der Warteliste zu verteilen"

#: pretix/control/views/dashboards.py:138
msgid "total waiting list length"
msgstr "Länge der Warteliste"

#: pretix/control/views/dashboards.py:158
#, python-brace-format
msgid "{quota} left"
msgstr "{quota} übrig"

#: pretix/control/views/dashboards.py:176
msgid "Your ticket shop is"
msgstr "Dein Ticket-Shop ist"

#: pretix/control/views/dashboards.py:176
msgid "Click here to change"
msgstr "Hier klicken zum Ändern"

#: pretix/control/views/dashboards.py:177
msgid "live"
msgstr "online"

#: pretix/control/views/dashboards.py:177
msgid "not yet public"
msgstr "deaktiviert"

#: pretix/control/views/dashboards.py:213
msgid "Welcome to pretix!"
msgstr "Willkommen zu pretix!"

#: pretix/control/views/dashboards.py:219
msgid "Get started by creating a product"
msgstr "Erstelle dein erstes Produkt"

#: pretix/control/views/dashboards.py:220
msgid ""
"The first thing you need for selling tickets to your event is one or more "
"\"products\" your participants can choose from. A product can be a ticket or "
"anything else that you want to sell, e.g. additional merchandise in form of "
"t-shirts."
msgstr ""
"Um mit pretix loszulegen, musst du ein oder mehrere Produkte anlegen, aus "
"denen deine Besucher auswählen können. Ein Produkt kann ein Ticket sein, "
"oder irgendetwas anderes, das du verkaufen möchtest, z.B. zusätzliche T-"
"Shirts."

#: pretix/control/views/dashboards.py:228
msgid "Create quotas that apply to your products"
msgstr "Erstelle Kontingente für deine Produkte"

#: pretix/control/views/dashboards.py:229
msgid ""
"Your tickets will only be available for sale if you create a matching quota, "
"i.e. if you tell pretix how many tickets it should sell for your event."
msgstr ""
"Deine Tickets werden nur verfügbar sein, wenn du passende Kontingente "
"anlegst, damit pretix weiß, wie viele Tickets für deine Veranstaltung "
"verkauft werden dürfen."

#: pretix/control/views/dashboards.py:231
msgid "Create a first quota"
msgstr "Erstes Kontingent erstellen"

#: pretix/control/views/dashboards.py:344
msgid "Action required"
msgstr "Aktion erforderlich"

#: pretix/control/views/dashboards.py:348
#: pretix/presale/templates/pretixpresale/event/fragment_subevent_list.html:21
#: pretix/presale/templates/pretixpresale/fragment_calendar.html:44
msgid "Sale over"
msgstr "Verkauf vorüber"

#: pretix/control/views/dashboards.py:350
#: pretix/presale/templates/pretixpresale/fragment_calendar.html:51
msgid "Soon"
msgstr "Bald"

#: pretix/control/views/dashboards.py:372
#, python-brace-format
msgid "{num} order"
msgid_plural "{num} orders"
msgstr[0] "{num} Bestellung"
msgstr[1] "{num} Bestellungen"

#: pretix/control/views/event.py:160 pretix/control/views/event.py:310
#: pretix/control/views/event.py:362 pretix/control/views/event.py:427
#: pretix/control/views/event.py:473 pretix/control/views/event.py:653
#: pretix/control/views/event.py:918 pretix/control/views/event.py:955
#: pretix/control/views/item.py:163 pretix/control/views/item.py:189
#: pretix/control/views/item.py:501 pretix/control/views/item.py:527
#: pretix/control/views/item.py:584 pretix/control/views/item.py:712
#: pretix/control/views/item.py:809 pretix/control/views/item.py:841
#: pretix/control/views/item.py:900 pretix/control/views/organizer.py:115
#: pretix/control/views/organizer.py:150 pretix/control/views/user.py:161
msgid "We could not save your changes. See below for details."
msgstr ""
"Die Änderungen konnten nicht gespeichert werden, siehe weiter unten für "
"Details."

#: pretix/control/views/event.py:422 pretix/control/views/organizer.py:145
msgid ""
"Your changes have been saved. Please note that it can take a short period of "
"time until your changes become active."
msgstr ""
"Deine Änderungen wurden gespeichert. Beachte, dass es einen Moment dauern "
"kann, bis diese wirksam werden."

#: pretix/control/views/event.py:460
#, python-format
msgid "An error occurred while contacting the SMTP server: %s"
msgstr "Ein Fehler trat auf beim Versuch, den SMTP-Server zu erreichen: %s"

#: pretix/control/views/event.py:463
msgid ""
"Your changes have been saved and the connection attempt to your SMTP server "
"was successful."
msgstr ""
"Deine Änderungen wurden gespeichert und die Verbindung zum SMTP-Server war "
"erfolgreich."

#: pretix/control/views/event.py:466
msgid ""
"We've been able to contact the SMTP server you configured. Remember to check "
"the \"use custom SMTP server\" checkbox, otherwise your SMTP server will not "
"be used."
msgstr ""
"Wir haben den SMTP-Server erreichen können. Denke daran, den Haken bei "
"\"Eigenen SMTP-Server verwenden\" zu setzen, damit der Server auch benutzt "
"wird."

#: pretix/control/views/event.py:494
msgid "{} {} has been transferred to account <9999-9999-9999-9999> at {}"
msgstr "{} {} wurden am {} auf das Bankkonto <9999-9999-9999-9999> eingezahlt"

#: pretix/control/views/event.py:542
msgid "Sample Admission Ticket"
msgstr "Beispiel-Ticket"

#: pretix/control/views/event.py:545
msgid "Sample Corporation"
msgstr "Musterfirma"

#: pretix/control/views/event.py:546
msgid "Please transfer money to this bank account: 9999-9999-9999-9999"
msgstr ""
"Bitte überweise den vollen Betrag auf das Bankkonto 9999-9999-9999-9999"

#: pretix/control/views/event.py:568
msgid "invalid item"
msgstr "Ungültiges Produkt"

#: pretix/control/views/event.py:600 pretix/presale/views/order.py:601
msgid "You requested an invalid ticket output type."
msgstr "Du hast einen ungültigen Ausgabetyp gewählt."

#: pretix/control/views/event.py:753
msgid ""
"You have configured at least one paid product but have not enabled any "
"payment methods."
msgstr ""
"Du hast mindestens ein kostenpflichtiges Produkt konfiguriert, aber noch "
"keine Zahlungsmethoden aktiviert."

#: pretix/control/views/event.py:756
msgid "You need to configure at least one quota to sell anything."
msgstr "Du musst mindestens ein Kontingent anlegen, um etwas zu verkaufen."

#: pretix/control/views/event.py:772
msgid "Your shop is live now!"
msgstr "Dein Shop ist nun online!"

#: pretix/control/views/event.py:779
msgid "We've taken your shop down. You can re-enable it whenever you want!"
msgstr ""
"Wir haben deinen Shop ausgeschaltet. Du kannst ihn hier jederzeit wieder "
"einschalten."

#: pretix/control/views/event.py:844
msgid "The issue has been marked as resolved!"
msgstr "Das Problem wurde als gelöst markiert."

#: pretix/control/views/event.py:865 pretix/control/views/orders.py:198
msgid "The comment has been updated."
msgstr "Der Kommentar wurde aktualisiert."

#: pretix/control/views/event.py:867 pretix/control/views/orders.py:200
msgid "Could not update the comment."
msgstr "Kommentar konnte nicht gespeichert werden."

#: pretix/control/views/event.py:906 pretix/control/views/main.py:172
msgid "VAT"
msgstr "MwSt."

#: pretix/control/views/event.py:912
msgid "The new tax rule has been created."
msgstr "Die neue Steuer-Regel wurde erstellt."

#: pretix/control/views/event.py:935 pretix/control/views/event.py:971
msgid "The requested tax rule does not exist."
msgstr "Diese Steuer-Regel existiert nicht."

#: pretix/control/views/event.py:980
msgid "The selected tax rule has been deleted."
msgstr "Die ausgewählte Steuer-Regel wurde gelöscht."

#: pretix/control/views/event.py:982
msgid "The selected tax rule can not be deleted."
msgstr "Die ausgewählte Steuer-Regel kann nicht gelöscht werden."

#: pretix/control/views/global_settings.py:24
#: pretix/control/views/global_settings.py:47
msgid "Your changes have not been saved, see below for errors."
msgstr "Die Änderungen konnten nicht gespeichert werden."

#: pretix/control/views/item.py:63 pretix/control/views/item.py:1021
msgid "The requested product does not exist."
msgstr "Das ausgewählte Produkt existiert nicht."

#: pretix/control/views/item.py:76
msgid "The order of items has been updated."
msgstr "Die Reihenfolge der Produkte wurde gespeichert."

#: pretix/control/views/item.py:108 pretix/control/views/item.py:143
#: pretix/control/views/item.py:214
msgid "The requested product category does not exist."
msgstr "Die ausgewählte Kategorie existiert nicht."

#: pretix/control/views/item.py:119
msgid "The selected category has been deleted."
msgstr "Die ausgewählte Kategorie wurde gelöscht."

#: pretix/control/views/item.py:183
msgid "The new category has been created."
msgstr "Eine neue Kategorie wurde erstellt."

#: pretix/control/views/item.py:227
msgid "The order of categories has been updated."
msgstr "Die Reihenfolge der Kategorien wurde gespeichert."

#: pretix/control/views/item.py:267
msgid "The selected question does not exist."
msgstr "Die ausgewählte Frage existiert nicht."

#: pretix/control/views/item.py:280
msgid "The order of questions has been updated."
msgstr "Die Reihenfolge der Fragen wurde gespeichert."

#: pretix/control/views/item.py:311 pretix/control/views/item.py:455
#: pretix/control/views/item.py:477
msgid "The requested question does not exist."
msgstr "Die ausgewählte Frage existiert nicht."

#: pretix/control/views/item.py:324
msgid "The selected question has been deleted."
msgstr "Die ausgewählte Frage wurde gelöscht."

#: pretix/control/views/item.py:421
msgid "File uploaded"
msgstr "Datei hochgeladen"

#: pretix/control/views/item.py:536
msgid "The new question has been created."
msgstr "Eine neue Frage wurde erstellt."

#: pretix/control/views/item.py:578
msgid "The new quota has been created."
msgstr "Ein neues Kontingent wurde erstellt."

#: pretix/control/views/item.py:654 pretix/control/views/item.py:674
#: pretix/control/views/item.py:728
msgid "The requested quota does not exist."
msgstr "Das ausgewählte Kontingent existiert nicht."

#: pretix/control/views/item.py:741
msgid "The selected quota has been deleted."
msgstr "Das ausgewählte Kontingent wurde gelöscht."

#: pretix/control/views/item.py:764
msgid "The requested item does not exist."
msgstr "Das ausgewählte Produkt existiert nicht."

#: pretix/control/views/item.py:974
msgid ""
"You cannot add addons to a product that is only available as an add-on "
"itself."
msgstr ""
"Du kannst keine Zusatzprodukte zu einem Produkt hinzufügen, das selbst nur "
"als Zusatzprodukt verkauft wird."

#: pretix/control/views/item.py:1031
msgid "The selected product has been deleted."
msgstr "Das ausgewählte Produkt wurde gelöscht."

#: pretix/control/views/item.py:1040
msgid "The selected product has been deactivated."
msgstr "Das ausgewählte Produkt wurde deaktiviert."

#: pretix/control/views/main.py:151
#, python-brace-format
msgid "Team {event}"
msgstr "Team {event}"

#: pretix/control/views/orders.py:219
msgid ""
"The order has been marked as paid, but we were unable to send a confirmation "
"mail."
msgstr ""
"Die Bestellung wurde als bezahlt markiert, aber die Bestätigungsmail konnte "
"nicht verschickt werden."

#: pretix/control/views/orders.py:230
msgid "The order has been marked as not paid."
msgstr "Die Bestellung wurde als unbezahlt markiert."

#: pretix/control/views/orders.py:267 pretix/presale/views/order.py:411
msgid "You cannot generate an invoice for this order."
msgstr "Du kannst für diese Bestellung keine Rechnung erzeugen."

#: pretix/control/views/orders.py:269 pretix/presale/views/order.py:413
msgid "An invoice for this order already exists."
msgstr "Zu dieser Bestellung gibt es bereits eine Rechnung."

#: pretix/control/views/orders.py:289 pretix/control/views/orders.py:293
msgid "No VAT ID specified."
msgstr "Es wurde keine USt-ID-Nr. angegeben."

#: pretix/control/views/orders.py:297
msgid "No country specified."
msgstr "Es wurde kein Land angegeben,"

#: pretix/control/views/orders.py:301
msgid "VAT ID could not be checked since a non-EU country has been specified."
msgstr ""
"Die USt-ID-Nr. konnte nicht geprüft werden, da ein Nicht-EU-Land angegeben "
"wurde."

#: pretix/control/views/orders.py:306 pretix/presale/forms/checkout.py:135
msgid "Your VAT ID does not match the selected country."
msgstr "Die eingegebene USt-ID-Nr. passt nicht zum ausgewählten Land."

#: pretix/control/views/orders.py:317
msgid "This VAT ID is not valid."
msgstr "Die USt-ID-Nr. ist ungültig."

#: pretix/control/views/orders.py:320
msgid ""
"The VAT ID could not be checked, as the VAT checking service of the country "
"is currently not available."
msgstr ""
"Die USt-ID-Nr. konnte nicht geprüft werden, da der Prüfdienst des Landes im "
"Moment nicht verfügbar ist."

#: pretix/control/views/orders.py:323
msgid "This VAT ID is valid."
msgstr "Die USt-ID-Nr. ist gültig."

#: pretix/control/views/orders.py:337 pretix/control/views/orders.py:360
msgid "Unknown invoice."
msgstr "Unbekannte Rechnung"

#: pretix/control/views/orders.py:340 pretix/control/views/orders.py:363
msgid "The invoice has already been canceled."
msgstr "Die Rechnung wurde bereits storniert."

#: pretix/control/views/orders.py:411
msgid "The email has been queued to be sent."
msgstr "Die E-Mail wurde zum Versenden gespeichert."

#: pretix/control/views/orders.py:435 pretix/presale/views/order.py:672
msgid "This invoice has not been found"
msgstr "Diese Rechnung wurde nicht gefunden"

#: pretix/control/views/orders.py:443 pretix/presale/views/order.py:680
msgid ""
"The invoice file has not yet been generated, we will generate it for you "
"now. Please try again in a few seconds."
msgstr ""
"Diese Rechnung wurde bisher noch nicht fertig erstellt, wir werden die PDF-"
"Datei jetzt erstellen. Bitte probiere es in wenigen Sekunden erneut."

#: pretix/control/views/orders.py:464
msgid "The payment term has been changed."
msgstr "Die Zahlungsfrist wurde geändert."

#: pretix/control/views/orders.py:469
msgid ""
"We were not able to process the request completely as the server was too "
"busy."
msgstr ""
"Wir konnten deine Bestellung nicht durchführen, da der Server zu beschäftigt "
"war."

#: pretix/control/views/orders.py:477
msgid "This action is only allowed for pending orders."
msgstr "Diese Aktion ist nur für unbezahlte Bestellungen möglich."

#: pretix/control/views/orders.py:505
msgid "This action is only allowed for pending or paid orders."
msgstr ""
"Dieser Aktion ist nur für ausstehende und bezahlte Bestellungen möglich."

#: pretix/control/views/orders.py:614
msgid "An error occurred. Please see the details below."
msgstr "Ein Fehler ist aufgetreten, bitte schaue weiter unten für Details."

#: pretix/control/views/orders.py:622
msgid "The order has been changed and the user has been notified."
msgstr "Die Bestellung wurde geändert und der Kunde benachrichtigt."

#: pretix/control/views/orders.py:624 pretix/control/views/orders.py:673
#: pretix/control/views/orders.py:709
msgid "The order has been changed."
msgstr "Die Bestellung wurde geändert."

#: pretix/control/views/orders.py:675
msgid "Nothing about the order had to be changed."
msgstr "Es wurde keine Änderung vorgenommen."

#: pretix/control/views/orders.py:748 pretix/plugins/sendmail/views.py:59
msgid "We could not send the email. See below for details."
msgstr ""
"Wir könnten die E-Mail nicht senden, siehe weiter unten für weitere "
"Informationen."

#: pretix/control/views/orders.py:782 pretix/plugins/sendmail/views.py:102
#, python-brace-format
msgid "Subject: {subject}"
msgstr "Betreff: {subject}"

#: pretix/control/views/orders.py:792
msgid "Your message has been queued and will be sent to {}."
msgstr "Die Nachricht wurde gespeichert und wird an {} versendet."

#: pretix/control/views/orders.py:796
msgid "Failed to send mail to the following user: {}"
msgstr "Die Mail an den folgenden Benutzer konnte nicht versendet werden: {}"

#: pretix/control/views/orders.py:843 pretix/presale/views/order.py:550
msgid ""
"This link is no longer valid. Please go back, refresh the page, and try "
"again."
msgstr ""
"Dieser Link ist nicht mehr gültig. Bitte gehe einen Schritt zurück, lade die "
"Seite neu und versuche es erneut."

#: pretix/control/views/orders.py:897
msgid "There is no order with the given order code."
msgstr "Es existiert keine Bestellung mit der eingegebenen Bestellnummer."

#: pretix/control/views/orders.py:942
msgid "The selected exporter was not found."
msgstr "Das ausgewählte Exportformat wurde nicht gefunden."

#: pretix/control/views/orders.py:949
msgid "There was a problem processing your input. See below for error details."
msgstr "Die Eingabe konnte nicht verarbeitet werden."

#: pretix/control/views/organizer.py:48
msgid "Token name"
msgstr "Token-Name"

#: pretix/control/views/organizer.py:267
msgid "The new organizer has been created."
msgstr "Ein neuer Veranstalter wurde erstellt."

#: pretix/control/views/organizer.py:270
msgid "Administrators"
msgstr "Administratoren"

#: pretix/control/views/organizer.py:317
msgid "The team has been created. You can now add members to the team."
msgstr ""
"Das neue Team wurde erstellt. Du kannst nun Mitglieder zum Team hinzufügen."

#: pretix/control/views/organizer.py:328 pretix/control/views/organizer.py:363
#: pretix/control/views/organizer.py:558
msgid "Your changes could not be saved."
msgstr "Die Änderungen konnten nicht gespeichert werden."

#: pretix/control/views/organizer.py:398
msgid "The selected team has been deleted."
msgstr "Das ausgewählte Team wurde gelöscht."

#: pretix/control/views/organizer.py:401
msgid "The selected team cannot be deleted."
msgstr "Das ausgewählte Team kann nicht gelöscht werden."

#: pretix/control/views/organizer.py:434
msgid "pretix account invitation"
msgstr "pretix Team-Einladung"

#: pretix/control/views/organizer.py:464
msgid ""
"You cannot remove the last member from this team as noone would be left with "
"the permission to change teams."
msgstr ""
"Du kannst das letzte Teammitglied nicht entfernen, da es sonst niemanden "
"mehr gäbe, der für diesen Veranstalter-Account Teams verändern kann."

#: pretix/control/views/organizer.py:475
msgid "The member has been removed from the team."
msgstr "Der Benutzer wurde aus dem Team entfernt."

#: pretix/control/views/organizer.py:482
msgid "Invalid invite selected."
msgstr "Ungültige Einladung gewählt."

#: pretix/control/views/organizer.py:491
msgid "The invite has been revoked."
msgstr "Die Einladung wurde zurückgenommen."

#: pretix/control/views/organizer.py:498
msgid "Invalid token selected."
msgstr "Ungültiger Token gewählt."

#: pretix/control/views/organizer.py:508
msgid "The token has been revoked."
msgstr "Der Token wurde invalidiert."

#: pretix/control/views/organizer.py:517
msgid "This user already has been invited for this team."
msgstr "Dieser Benutzer hat bereits eine Einladung für dieses Team."

#: pretix/control/views/organizer.py:527
msgid "The new member has been invited to the team."
msgstr "Das neue Mitglied wurde per E-Mail zum Team eingeladen."

#: pretix/control/views/organizer.py:531
msgid "This user already has permissions for this team."
msgstr "Dieser Benutzer hat bereits Zugriff auf dieses Team."

#: pretix/control/views/organizer.py:542
msgid "The new member has been added to the team."
msgstr "Das neue Mitglied wurde zum Team hinzugefügt."

#: pretix/control/views/organizer.py:553
msgid ""
"A new API token has been created with the following secret: {}\n"
"Please copy this secret to a safe place. You will not be able to view it "
"again here."
msgstr ""
"Ein neuer API-Token wurde erstellt mit dem folgenden Schlüssel: {}\n"
"Bitte kopiere diesen Schlüssel an einen sicheren Ort. Du wirst ihn hier "
"nicht erneut abrufen können."

#: pretix/control/views/subevents.py:88 pretix/control/views/subevents.py:286
msgctxt "subevent"
msgid "The requested date does not exist."
msgstr "Der ausgewählte Termin existiert nicht."

#: pretix/control/views/subevents.py:92 pretix/control/views/subevents.py:103
msgctxt "subevent"
msgid "A date can not be deleted if orders already have been placed."
msgstr ""
"Der Termin kann nicht gelöscht werden, da es bereits Bestellungen dafür gibt."

#: pretix/control/views/subevents.py:109
msgctxt "subevent"
msgid "The selected date has been deleted."
msgstr "Der ausgewählte Termin wurde gelöscht."

#: pretix/control/views/subevents.py:353
msgctxt "subevent"
msgid "The new date has been created."
msgstr "Eine neuer Termin wurde erstellt."

#: pretix/control/views/typeahead.py:31
msgid "Series:"
msgstr "Reihe:"

#: pretix/control/views/user.py:52
msgid "The password you entered was invalid, please try again."
msgstr ""
"Das eingegebene aktuelle Passwort war nicht korrekt, bitte erneut versuchen."

#: pretix/control/views/user.py:71
msgid "Your changes could not be saved. See below for details."
msgstr "Die Änderungen konnten nicht gespeichert werden."

#: pretix/control/views/user.py:153
msgid "U2F devices are only available if pretix is served via HTTPS."
msgstr ""
"U2F-Unterstützung ist nur verfügbar, wenn pretix über HTTPS ausgeliefert "
"wird."

#: pretix/control/views/user.py:188
msgid "A two-factor authentication device has been removed from your account."
msgstr "Ein Gerät zur Zwei-Faktor-Authentifizierung wurde entfernt."

#: pretix/control/views/user.py:197
msgid "The device has been removed."
msgstr "Das Gerät wurde entfernt."

#: pretix/control/views/user.py:238 pretix/control/views/user.py:287
msgid "A new two-factor authentication device has been added to your account."
msgstr "Ein Gerät zur Zwei-Faktor-Authentifizierung wurde hinzugefügt."

#: pretix/control/views/user.py:243 pretix/control/views/user.py:292
msgid ""
"Please note that you still need to enable two-factor authentication for your "
"account using the buttons below to make a second factor required for logging "
"into your account."
msgstr ""
"Bitte beachte, dass du die Zwei-Faktor-Authentifizierung noch mit dem unten "
"verfügbaren Knopf für dein Konto aktivieren musst, damit der zweite Faktor "
"für den Login erforderlich ist."

#: pretix/control/views/user.py:246 pretix/control/views/user.py:295
msgid "The device has been verified and can now be used."
msgstr "Das Gerät wurde bestätigt und kann nun verwendet werden."

#: pretix/control/views/user.py:249
msgid "The registration could not be completed. Please try again."
msgstr ""
"Die Registrierung konnte nicht bestätigt werden. Bitte versuche es erneut."

#: pretix/control/views/user.py:298
msgid ""
"The code you entered was not valid. If this problem persists, please check "
"that the date and time of your phone are configured correctly."
msgstr ""
"Der eingegebene Token ist nicht gültig. Wenn das Problem fortbesteht, prüfe "
"bitte ob Datum und Uhrzeit deines Telefons korrekt eingestellt sind."

#: pretix/control/views/user.py:310
msgid ""
"Please configure at least one device before enabling two-factor "
"authentication."
msgstr ""
"Bitte konfiguriere mindestens ein Gerät, bevor du Zwei-Faktor-"
"Authentifizierung aktivierst."

#: pretix/control/views/user.py:319
msgid "Two-factor authentication is now enabled for your account."
msgstr "Zwei-Faktor-Authentifizierung ist nun aktiviert."

#: pretix/control/views/user.py:333
msgid "Two-factor authentication is now disabled for your account."
msgstr "Zwei-Faktor-Authentifizierung ist nun deaktiviert."

#: pretix/control/views/user.py:352
msgid ""
"Your emergency codes have been newly generated. Remember to store them in a "
"safe place in case you lose access to your devices."
msgstr ""
"Deine Notfall-Tokens wurden neu generiert. Denken daran, diese an einem "
"sicheren Ort aufzubewahren, falls du Zugriff auf deine Geräte verlierst."

#: pretix/control/views/vouchers.py:64
msgid "Reserve quota"
msgstr "Im Kontingent reservieren"

#: pretix/control/views/vouchers.py:64
msgid "Bypass quota"
msgstr "Verfügbarkeit ignorieren"

#: pretix/control/views/vouchers.py:126 pretix/control/views/vouchers.py:174
msgid "The requested voucher does not exist."
msgstr "Der ausgewählte Gutschein existiert nicht."

#: pretix/control/views/vouchers.py:130 pretix/control/views/vouchers.py:140
msgid "A voucher can not be deleted if it already has been redeemed."
msgstr ""
"Der Gutschein kann nicht gelöscht werden, da er bereits eingelöst wurde."

#: pretix/control/views/vouchers.py:144
msgid "The selected voucher has been deleted."
msgstr "Der ausgewählte Gutschein wurde gelöscht."

#: pretix/control/views/vouchers.py:221
#, python-brace-format
msgid "The new voucher has been created: {code}"
msgstr "Der neue Gutschein wurde erstellt: {code}"

#: pretix/control/views/vouchers.py:253
msgid "The new vouchers have been created."
msgstr "Die neuen Gutscheine wurden erstellt."

#: pretix/control/views/waitinglist.py:26
#, python-brace-format
msgid "{num} vouchers have been created and sent out via email."
msgstr "{num} Gutscheine wurden erstellt und per E-Mail verschickt."

#: pretix/control/views/waitinglist.py:52
msgid "You do not have permission to do this"
msgstr "Du hast keine Berechtigung, diese Aktion durchzuführen."

#: pretix/control/views/waitinglist.py:66
msgid ""
"An email containing a voucher code has been sent to the specified address."
msgstr ""
"Eine E-Mail mit einem Gutschein wurde an die angegebene Adresse verschickt."

#: pretix/control/views/waitinglist.py:73
msgid "Waiting list entry not found."
msgstr "Wartelisten-Eintrag nicht gefunden."

#: pretix/control/views/waitinglist.py:153
msgid "The requested entry does not exist."
msgstr "Der ausgewählte Eintrag existiert nicht."

#: pretix/control/views/waitinglist.py:161
msgid "The selected entry has been deleted."
msgstr "Der ausgewählte Eintrag wurde gelöscht."

#: pretix/multidomain/models.py:13
msgid "Known domain"
msgstr "Bekannte Domain"

#: pretix/multidomain/models.py:14
msgid "Known domains"
msgstr "Bekannte Domains"

#: pretix/plugins/banktransfer/__init__.py:10
#: pretix/plugins/banktransfer/__init__.py:13
#: pretix/plugins/banktransfer/payment.py:15
msgid "Bank transfer"
msgstr "Banküberweisung"

#: pretix/plugins/banktransfer/__init__.py:14
#: pretix/plugins/checkinlists/__init__.py:14
#: pretix/plugins/paypal/__init__.py:14
#: pretix/plugins/pretixdroid/__init__.py:13
#: pretix/plugins/reports/__init__.py:14 pretix/plugins/sendmail/__init__.py:13
#: pretix/plugins/statistics/__init__.py:13
#: pretix/plugins/stripe/__init__.py:14
#: pretix/plugins/ticketoutputpdf/__init__.py:14
msgid "the pretix team"
msgstr "Das pretix-Team"

#: pretix/plugins/banktransfer/__init__.py:16
msgid "This plugin allows you to receive payments via bank transfer "
msgstr "Dieses Plugin erlaubt, Zahlungen per Banküberweisung anzunehmen"

#: pretix/plugins/banktransfer/__init__.py:29
msgid ""
"Install the python package 'chardet' for better CSV import capabilities."
msgstr "Installiere das Python-Paket 'chardet' für verbesserten CSV-Import."

#: pretix/plugins/banktransfer/payment.py:20
msgid "Bank account details"
msgstr "Bankverbindung"

#: pretix/plugins/banktransfer/payment.py:22
msgid ""
"Include everything that your customers need to send you a bank transfer "
"payment. Within SEPA countries, IBAN, BIC and account owner should suffice. "
"If you have lots of international customers, they might also need your full "
"address and your bank's full address."
msgstr ""
"Du solltest alle Angaben hier einfügen, die deine Kunden brauchen, um dir "
"eine Banküberweisung zu schicken. Innerhalb des SEPA-Raumes sollten hierzu "
"Kontoinhaber, IBAN und BIC ausreichen. Wenn du viele internationale Kunden "
"hast, könnte ebenfalls deine volle Adresse und die volle Adresse deiner Bank "
"hilfreich sein."

#: pretix/plugins/banktransfer/payment.py:28
msgid ""
"e.g. IBAN: DE12 1234 5678 8765 4321\n"
"BIC: GENEXAMPLE1\n"
"Account owner: John Doe\n"
"Name of Bank: Professional Banking Institute Ltd., London"
msgstr ""
"z.B. IBAN: DE12 1234 5678 8765 4321\n"
"BIC: GENEXAMPLE1\n"
"Kontoinhaber: John Doe\n"
"Name der Bank: Professional Banking Institute Ltd., London"

#: pretix/plugins/banktransfer/signals.py:24
#: pretix/plugins/banktransfer/signals.py:44
#: pretix/plugins/banktransfer/templates/pretixplugins/banktransfer/import_base.html:4
#: pretix/plugins/banktransfer/templates/pretixplugins/banktransfer/import_base.html:6
#: pretix/plugins/banktransfer/templates/pretixplugins/banktransfer/import_base_organizer.html:4
msgid "Import bank data"
msgstr "Bankdaten importieren"

#: pretix/plugins/banktransfer/tasks.py:57
#: pretix/plugins/banktransfer/views.py:60
msgid "The order has already been refunded."
msgstr "Die Bestellung wurde bereits zurückerstattet."

#: pretix/plugins/banktransfer/tasks.py:60
#: pretix/plugins/banktransfer/views.py:65
msgid "The order has already been canceled."
msgstr "Die Rechnung wurde bereits storniert."

#: pretix/plugins/banktransfer/tasks.py:63
#: pretix/plugins/banktransfer/views.py:47
msgid "The transaction amount is incorrect."
msgstr "Der Überweisungsbetrag stimmt nicht."

#: pretix/plugins/banktransfer/tasks.py:77
#: pretix/plugins/banktransfer/views.py:85
msgid "Problem sending email."
msgstr "Problem beim E-Mail-Versand."

#: pretix/plugins/banktransfer/templates/pretixplugins/banktransfer/checkout_payment_form.html:3
msgid ""
"After completing your purchase, we will ask you to transfer the money to the "
"following bank account, using a personal reference code:"
msgstr ""
"Nach Abschluss der Bestellung werden wir dich auffordern, das Geld unter "
"Verwendung eines persönlich generierten Verwendungszwecks auf das folgende "
"Bankkonto zu überweisen:"

#: pretix/plugins/banktransfer/templates/pretixplugins/banktransfer/checkout_payment_form.html:11
msgid ""
"We will assign you a personal reference code to use after you completed the "
"order."
msgstr ""
"Wir werden dir nach Absenden der Bestellung einen persönlichen "
"Verwendungszweck zuweisen."

#: pretix/plugins/banktransfer/templates/pretixplugins/banktransfer/control.html:4
msgid "This order has been paid via bank transfer."
msgstr "Diese Bezahlung wurde per Banküberweisung bezahlt."

#: pretix/plugins/banktransfer/templates/pretixplugins/banktransfer/control.html:9
#: pretix/plugins/banktransfer/templates/pretixplugins/banktransfer/import_assign.html:41
#: pretix/plugins/paypal/templates/pretixplugins/paypal/control.html:20
msgid "Payer"
msgstr "Zahlender"

#: pretix/plugins/banktransfer/templates/pretixplugins/banktransfer/control.html:13
#: pretix/plugins/banktransfer/templates/pretixplugins/banktransfer/import_assign.html:33
msgid "Reference"
msgstr "Verwendungszweck"

#: pretix/plugins/banktransfer/templates/pretixplugins/banktransfer/control.html:18
msgid "This order has been marked as paid via bank transfer manually."
msgstr ""
"Diese Bezahlung wurde manuell als per Banküberweisung bezahlt markiert."

#: pretix/plugins/banktransfer/templates/pretixplugins/banktransfer/control.html:22
msgid ""
"This order has been planned to be paid via bank transfer, but no payment has "
"been received yet."
msgstr ""
"Diese Bestellung soll per Banküberweisung bezahlt werden, aber noch ist "
"keine Zahlung eingegangen."

#: pretix/plugins/banktransfer/templates/pretixplugins/banktransfer/control.html:27
msgid "Reference code"
msgstr "Verwendungszweck:"

#: pretix/plugins/banktransfer/templates/pretixplugins/banktransfer/email/order_pending.txt:1
#, python-format
msgid ""
"\n"
"Please transfer the full amount to the following bank account.\n"
"\n"
"    Reference: %(code)s\n"
"    Amount: %(total)s %(currency)s\n"
"%(bank)s\n"
msgstr ""
"\n"
"Bitte überweise den vollen Betrag auf das folgende Bankkonto:\n"
"\n"
"    Verwendungszweck: %(code)s\n"
"    Betrag: %(total)s %(currency)s\n"
"%(bank)s\n"

#: pretix/plugins/banktransfer/templates/pretixplugins/banktransfer/import_assign.html:4
msgid ""
"We've been unable to automatically determine how the columns in your file "
"are aligned. Please help us by selecting which column contain what kind of "
"data."
msgstr ""
"Wir waren nicht in der Lage, die Spalten in deiner Datei automatisch "
"zuzuordnen. Bitte wähle unten aus, welche Spalten welche Art von Daten "
"enthalten."

#: pretix/plugins/banktransfer/templates/pretixplugins/banktransfer/import_assign.html:25
#: pretix/plugins/banktransfer/templates/pretixplugins/banktransfer/transaction_list.html:12
msgid "Amount"
msgstr "Betrag"

#: pretix/plugins/banktransfer/templates/pretixplugins/banktransfer/import_form.html:8
#, python-format
msgid ""
"In the payment settings of your event, you set the %(date)s as the last date "
"of any payments. Therefore, you won't be able to mark any order as paid here."
msgstr ""
"In den Zahlungseinstellungen dieser Veranstaltung ist der %(date)s als "
"letztes Zahlungsdatum eingestellt. Auf dieser Seite können daher keine "
"Bestellungen mehr als bezahlt markiert werden."

#: pretix/plugins/banktransfer/templates/pretixplugins/banktransfer/import_form.html:16
msgid "Upload a new file"
msgstr "Neuen Datei hochladen"

#: pretix/plugins/banktransfer/templates/pretixplugins/banktransfer/import_form.html:19
msgid ""
"This page allows you to upload bank statement files to process incoming "
"payments."
msgstr ""
"Hier kannst du Kontoauszugs-Dateien hochladen, um eingehende Zahlungen zu "
"verarbeiten."

#: pretix/plugins/banktransfer/templates/pretixplugins/banktransfer/import_form.html:22
msgid ""
"Currently, this feature supports <code>.csv</code> files and files in the "
"MT940 format."
msgstr ""
"Aktuell werden <code>.csv</code>-Dateien und Dateien im MT940-Format "
"unterstützt."

#: pretix/plugins/banktransfer/templates/pretixplugins/banktransfer/import_form.html:28
#: pretix/plugins/banktransfer/views.py:419
msgid ""
"An import is currently being processed, please try again in a few minutes."
msgstr ""
"Ein Import wird im Moment bereits verarbeitet, bitte versuche es in einigen "
"Minuten erneut."

#: pretix/plugins/banktransfer/templates/pretixplugins/banktransfer/import_form.html:34
msgid "Import file"
msgstr "Datei importieren"

#: pretix/plugins/banktransfer/templates/pretixplugins/banktransfer/import_form.html:38
msgid "Start upload"
msgstr "Hochladen"

#: pretix/plugins/banktransfer/templates/pretixplugins/banktransfer/import_form.html:48
msgid "Unresolved transactions"
msgstr "Unzugeordnete Überweisungen"

#: pretix/plugins/banktransfer/templates/pretixplugins/banktransfer/import_form.html:53
msgid ""
"On this page, you can import banking data on a per-event level. You also "
"only see unmatched transactions imported directly for this event."
msgstr ""
"Auf dieser Seite kannst du Bankdaten pro Veranstaltung importieren. Du "
"siehst außerdem nur unzugeordnete Transaktionen, die für diese Veranstaltung "
"direkt importiert wurden."

#: pretix/plugins/banktransfer/templates/pretixplugins/banktransfer/import_form.html:58
msgid "Go to organizer-level import"
msgstr "Zum Import auf Veranstalter-Ebene"

#: pretix/plugins/banktransfer/templates/pretixplugins/banktransfer/import_form.html:63
msgid "Search"
msgstr "Suchen"

#: pretix/plugins/banktransfer/templates/pretixplugins/banktransfer/import_form.html:72
msgid "Discard all"
msgstr "Alle verwerfen"

#: pretix/plugins/banktransfer/templates/pretixplugins/banktransfer/import_form.html:83
msgid "Your search matched no transactions."
msgstr "Dein Suchbegriff trifft auf keine Transaktionen zu."

#: pretix/plugins/banktransfer/templates/pretixplugins/banktransfer/job_detail.html:5
msgid "Import result"
msgstr "Import-Ergebnis"

#: pretix/plugins/banktransfer/templates/pretixplugins/banktransfer/job_detail.html:12
msgid ""
"The result of your import is in progress. Please be patient while we process "
"the data …"
msgstr "Der Import wird verarbeitet, bitte einen Moment Geduld …"

#: pretix/plugins/banktransfer/templates/pretixplugins/banktransfer/job_detail.html:18
msgid "An internal error occurred during processing your data."
msgstr "Beim Verarbeiten der Daten ist ein interner Fehler aufgetreten."

#: pretix/plugins/banktransfer/templates/pretixplugins/banktransfer/job_detail.html:22
msgid ""
"Your import did not contain any transactions that you did not import before."
msgstr "Dein Import enthielt keine neuen Überweisungen."

#: pretix/plugins/banktransfer/templates/pretixplugins/banktransfer/job_detail.html:29
msgid "Orders marked as paid"
msgstr "Bestellung als bezahlt markiert"

#: pretix/plugins/banktransfer/templates/pretixplugins/banktransfer/job_detail.html:33
msgid "Invalid payments"
msgstr "Ungültige Zahlungen"

#: pretix/plugins/banktransfer/templates/pretixplugins/banktransfer/job_detail.html:37
msgid "Ignored payments"
msgstr "Ignorierte Zahlungen"

#: pretix/plugins/banktransfer/templates/pretixplugins/banktransfer/job_detail.html:43
msgid "Review invalid and ignored payments"
msgstr "Ungültige und ignorierte Überweisungen anschauen"

#: pretix/plugins/banktransfer/templates/pretixplugins/banktransfer/pending.html:4
msgid "Please transfer the full amount to the following bank account:"
msgstr "Bitte überweise den vollen Betrag auf das folgende Bankkonto:"

#: pretix/plugins/banktransfer/templates/pretixplugins/banktransfer/pending.html:10
msgid "Amount:"
msgstr "Betrag:"

#: pretix/plugins/banktransfer/templates/pretixplugins/banktransfer/pending.html:11
msgid "Reference code (important):"
msgstr "Verwendungszweck (wichtig):"

#: pretix/plugins/banktransfer/templates/pretixplugins/banktransfer/transaction_list.html:11
msgid "Payer and reference"
msgstr "Zahlender und Verwendungszweck"

#: pretix/plugins/banktransfer/templates/pretixplugins/banktransfer/transaction_list.html:13
msgid "Result"
msgstr "Ergebnis"

#: pretix/plugins/banktransfer/templates/pretixplugins/banktransfer/transaction_list.html:24
msgid "Accept anyway"
msgstr "Trotzdem akzeptieren"

#: pretix/plugins/banktransfer/templates/pretixplugins/banktransfer/transaction_list.html:28
#: pretix/plugins/banktransfer/templates/pretixplugins/banktransfer/transaction_list.html:40
#: pretix/plugins/banktransfer/templates/pretixplugins/banktransfer/transaction_list.html:51
msgid "Discard"
msgstr "Verwerfen"

#: pretix/plugins/banktransfer/templates/pretixplugins/banktransfer/transaction_list.html:36
msgid "Assign to order"
msgstr "Bestellung zuweisen"

#: pretix/plugins/banktransfer/templates/pretixplugins/banktransfer/transaction_list.html:47
msgid "Retry"
msgstr "Nochmal versuchen"

#: pretix/plugins/banktransfer/templates/pretixplugins/banktransfer/transaction_list.html:62
msgid "Comment:"
msgstr "Kommentar:"

#: pretix/plugins/banktransfer/templates/pretixplugins/banktransfer/transaction_list.html:74
msgid "No order code detected"
msgstr "Keine Bestellnummer erkannt"

#: pretix/plugins/banktransfer/templates/pretixplugins/banktransfer/transaction_list.html:76
msgid "Invalid for this order"
msgstr "Ungültig für diese Bestellung"

#: pretix/plugins/banktransfer/templates/pretixplugins/banktransfer/transaction_list.html:78
msgid "Error while processing"
msgstr "Fehler beim Verarbeiten"

#: pretix/plugins/banktransfer/templates/pretixplugins/banktransfer/transaction_list.html:80
msgid "The order is already marked as paid"
msgstr "Die Bestellung ist bereits als bezahlt markiert"

#: pretix/plugins/banktransfer/templates/pretixplugins/banktransfer/transaction_list.html:82
msgid "Order already paid"
msgstr "Bestellung ist bereits bezahlt"

#: pretix/plugins/banktransfer/views.py:55
msgid "The order is already marked as paid."
msgstr "Die Bestellung ist bereits als bezahlt markiert."

#: pretix/plugins/banktransfer/views.py:103
msgid "Unknown order code"
msgstr "Unbekannte Bestellnummer"

#: pretix/plugins/banktransfer/views.py:283
msgid "All unresolved transactions have been discarded."
msgstr "Alle unzugeordneten Überweisungen wurden verworfen."

#: pretix/plugins/banktransfer/views.py:302
msgid "You must choose a file to import."
msgstr "Du musst eine Datei zum Import auswählen."

#: pretix/plugins/banktransfer/views.py:306
msgid ""
"We were unable to detect the file type of this import. Please contact "
"support for help."
msgstr ""
"Wir waren nicht in der Lage, den Dateityp dieser Datei zu erkennen. Bitte "
"kontaktiere den pretix-Support."

#: pretix/plugins/banktransfer/views.py:319
#: pretix/plugins/banktransfer/views.py:365
msgid "We were unable to process your input."
msgstr "Wir waren nicht in der Lage, deine Eingaben zu verarbeiten."

#: pretix/plugins/banktransfer/views.py:328
msgid ""
"I'm sorry, but we were unable to import this CSV file. Please contact "
"support for help."
msgstr ""
"Der Import dieser CSV-Datei ist fehlgeschlagen. Bitte wende dich an den "
"pretix-Support."

#: pretix/plugins/banktransfer/views.py:333
msgid ""
"I'm sorry, but we detected this file as empty. Please contact support for "
"help."
msgstr "Diese Datei war leer. Bitte wende dich an den pretix-Support."

#: pretix/plugins/banktransfer/views.py:359
msgid "You need to select the column containing the payment reference."
msgstr "Du musst die Spalte auswählen, die den Verwendungszweck enthält."

#: pretix/plugins/banktransfer/views.py:456
msgid ""
"Please perform per-event bank imports as this organizer has events with "
"multiple currencies."
msgstr ""
"Bitte führe Bankdaten-Importe für jede Veranstaltung einzeln durch, da die "
"Veranstaltungen dieses Veranstalters unterschiedliche Währungen verwenden."

#: pretix/plugins/checkinlists/__init__.py:10
msgid "Check-in lists"
msgstr "Check-in-Listen"

#: pretix/plugins/checkinlists/__init__.py:13
msgid "Check-in list exporter"
msgstr "Check-in-Liste"

#: pretix/plugins/checkinlists/__init__.py:16
msgid "This plugin allows you to generate check-in lists for your conference."
msgstr ""
"Dieses Plugin erlaubt, Listen für den Check-in am Eventeingang zu erstellen."

#: pretix/plugins/checkinlists/exporters.py:22
msgid "Check-in list (CSV)"
msgstr "Check-in-Liste (CSV)"

#: pretix/plugins/checkinlists/exporters.py:31
msgid "Limit to products"
msgstr "Auf Produkte beschränken"

#: pretix/plugins/checkinlists/exporters.py:39
msgid "Include QR-code secret"
msgstr "QR-Code-Geheimnis anzeigen"

#: pretix/plugins/checkinlists/exporters.py:50
#: pretix/plugins/reports/exporters.py:275
msgid "Sort by"
msgstr "Sortieren nach"

#: pretix/plugins/checkinlists/exporters.py:62
msgid "Include questions"
msgstr "Fragen anzeigen"

#: pretix/plugins/checkinlists/exporters.py:107
#: pretix/plugins/paypal/payment.py:65
msgid "Secret"
msgstr "Secret"

#: pretix/plugins/paypal/__init__.py:10 pretix/plugins/paypal/__init__.py:13
#: pretix/plugins/paypal/payment.py:38
msgid "PayPal"
msgstr "PayPal"

#: pretix/plugins/paypal/__init__.py:16
msgid "This plugin allows you to receive payments via PayPal"
msgstr "Dieses Plugin erlaubt, Zahlungen über PayPal anzunehmen"

#: pretix/plugins/paypal/payment.py:27 pretix/plugins/stripe/payment.py:27
msgid "Refund automatically?"
msgstr "Geld zurückbuchen?"

#: pretix/plugins/paypal/payment.py:29
msgid "Automatically refund charge with PayPal"
msgstr "Automatisch über PayPal zurückbuchen"

#: pretix/plugins/paypal/payment.py:30
msgid ""
"Do not send refund instruction to PayPal, only mark as refunded in pretix"
msgstr ""
"Buche das Geld nicht automatisch per PayPal zurück, nur in pretix als "
"erstattet markieren"

#: pretix/plugins/paypal/payment.py:48
msgid "Endpoint"
msgstr "API-Endpunkt"

#: pretix/plugins/paypal/payment.py:57
msgid "Client ID"
msgstr "Client-ID"

#: pretix/plugins/paypal/payment.py:58 pretix/plugins/stripe/payment.py:79
#, python-brace-format
msgid "<a target=\"_blank\" href=\"{docs_url}\">{text}</a>"
msgstr "<a target=\"_blank\" href=\"{docs_url}\">{text}</a>"

#: pretix/plugins/paypal/payment.py:59 pretix/plugins/stripe/payment.py:80
msgid "Click here for a tutorial on how to obtain the required keys"
msgstr "Hier klicken für eine Anleitung"

#: pretix/plugins/paypal/payment.py:72
msgid ""
"Please configure a PayPal Webhook to the following endpoint in order to "
"automatically cancel orders when payments are refunded externally."
msgstr ""
"Bitte konfiguriere einen PayPal-Webhook zum folgenden Endpunkt, damit "
"Bestellungen automatisch als storniert markiert werden, wenn die Zahlung "
"zurückerstattet wird."

#: pretix/plugins/paypal/payment.py:134 pretix/plugins/paypal/payment.py:149
#: pretix/plugins/paypal/payment.py:152
msgid "We had trouble communicating with PayPal"
msgstr "Die Kommunikation mit PayPal ist fehlgeschlagen"

#: pretix/plugins/paypal/payment.py:179 pretix/plugins/paypal/payment.py:188
#: pretix/plugins/paypal/payment.py:231
msgid ""
"We were unable to process your payment. See below for details on how to "
"proceed."
msgstr ""
"Der Bezahlvorgang ist fehlgeschlagen. Unten findest du Details zum weiteren "
"Vorgehen."

#: pretix/plugins/paypal/payment.py:223
msgid ""
"PayPal has not yet approved the payment. We will inform you as soon as the "
"payment completed."
msgstr ""
"PayPal hat die Bezahlung noch nicht bestätigt. Wir informieren dich, sobald "
"die Bezahlung abgeschlossen ist."

#: pretix/plugins/paypal/payment.py:250 pretix/plugins/stripe/payment.py:238
msgid "There was an error sending the confirmation mail."
msgstr "Es gab einen Fehler beim Versenden der Bestätigungs-E-Mail."

#: pretix/plugins/paypal/payment.py:289 pretix/plugins/stripe/payment.py:303
msgid "Your input was invalid, please try again."
msgstr "Die Eingabe war nicht korrekt, bitte erneut versuchen."

#: pretix/plugins/paypal/payment.py:306 pretix/plugins/paypal/payment.py:319
#: pretix/plugins/stripe/payment.py:318 pretix/plugins/stripe/payment.py:339
msgid ""
"We were unable to transfer the money back automatically. Please get in touch "
"with the customer and transfer it back manually."
msgstr ""
"Wir konnten den Geldbetrag nicht automatisch erstatten. Bitte nimm Kontakt "
"mit dem Kunden auf und überweise ihn manuell zurück."

#: pretix/plugins/paypal/signals.py:27
msgid "Payment completed."
msgstr "Zahlung erfolgreich."

#: pretix/plugins/paypal/signals.py:28
msgid "Payment denied."
msgstr "Zahlung abgewiesen."

#: pretix/plugins/paypal/signals.py:29
msgid "Payment refunded."
msgstr "Zahlung erstattet."

#: pretix/plugins/paypal/signals.py:30
msgid "Payment reversed."
msgstr "Zahlung storniert."

#: pretix/plugins/paypal/signals.py:37
msgid "PayPal reported an event: {}"
msgstr "PayPal meldete ein Ereignis: {}"

#: pretix/plugins/paypal/templates/pretixplugins/paypal/action_overpaid.html:5
#, python-format
msgid ""
"The PayPal transaction %(payment)s has succeeded, but the order %(order)s is "
"expired and the product was sold out in the meantime. Therefore, the payment "
"could not be accepted. Please contact the user and refund the money via "
"PayPal's interface."
msgstr ""
"Die PayPal-Transaktion %(payment)s war erfolgreich, aber die Bestellung "
"%(order)s war abgelaufen und das Produkt wurde während der Transaktion "
"ausverkauft. Die Zahlung konnte daher nicht akzeptiert werden. Bitte "
"kontaktiere den Kunden und überweise das Geld über PayPals Oberfläche zurück."

#: pretix/plugins/paypal/templates/pretixplugins/paypal/action_refund.html:5
#, python-format
msgid ""
"PayPal reported that the payment %(payment)s has been refunded or reversed. "
"Do you want to mark the matching order (%(order)s) as refunded?"
msgstr ""
"PayPal hat gemeldet, dass die Zahlung %(payment)s erstattet oder storniert "
"wurde. Soll die passende Bestellung (%(order)s) als erstattet markiert "
"werden?"

#: pretix/plugins/paypal/templates/pretixplugins/paypal/action_refund.html:17
#: pretix/plugins/stripe/templates/pretixplugins/stripe/action_refund.html:17
msgid "Yes, mark order as refunded"
msgstr "Die Bestellung als zurückerstattet markieren"

#: pretix/plugins/paypal/templates/pretixplugins/paypal/action_refund.html:19
#: pretix/plugins/stripe/templates/pretixplugins/stripe/action_refund.html:19
msgid "This action cannot be undone."
msgstr "Diese Aktion kann nicht rückgängig gemacht werden."

#: pretix/plugins/paypal/templates/pretixplugins/paypal/checkout_payment_confirm.html:3
msgid ""
"The total amount listed above will be withdrawn from your PayPal account "
"after the confirmation of your purchase."
msgstr ""
"Der obige Gesamtbetrag wird nach der Bestätigung Ihrer Bestellung von deinem "
"PayPal-Account abgezogen."

#: pretix/plugins/paypal/templates/pretixplugins/paypal/checkout_payment_form.html:3
msgid ""
"After you clicked continue, we will redirect you to PayPal to fill in your "
"payment details. You will then be redirected back here to review and confirm "
"your order."
msgstr ""
"Nach dem Klick auf „Fortfahren“ werden wir dich zu PayPal weiterleiten, um "
"deine Zahlungsdaten einzugeben. Du wirst danach wieder hierher "
"zurückgeleitet, um deine Bestellung zu bestätigen."

#: pretix/plugins/paypal/templates/pretixplugins/paypal/control.html:5
msgid "This order has been paid via PayPal."
msgstr "Diese Bestellung wurde über PayPal bezahlt."

#: pretix/plugins/paypal/templates/pretixplugins/paypal/control.html:9
msgid ""
"This order has been planned to be paid via PayPal and has been marked as "
"refunded."
msgstr ""
"Diese Bezahlung sollte per PayPal bezahlt werden und ist als zurückerstattet "
"markiert."

#: pretix/plugins/paypal/templates/pretixplugins/paypal/control.html:13
#: pretix/plugins/paypal/templates/pretixplugins/paypal/control.html:30
msgid ""
"This order has been planned to be paid via PayPal, but the payment has not "
"yet been completed."
msgstr ""
"Diese Bezahlung soll per PayPal bezahlt werden, aber die Bezahlung ist noch "
"nicht vollständig."

#: pretix/plugins/paypal/templates/pretixplugins/paypal/control.html:18
msgid "Payment ID"
msgstr "Zahlungs-ID"

#: pretix/plugins/paypal/templates/pretixplugins/paypal/control.html:22
msgid "Last update"
msgstr "Letzte Änderung"

#: pretix/plugins/paypal/templates/pretixplugins/paypal/control.html:24
#: pretix/plugins/stripe/templates/pretixplugins/stripe/control.html:47
msgid "Total value"
msgstr "Gesamtbetrag"

#: pretix/plugins/paypal/templates/pretixplugins/paypal/control.html:26
#: pretix/plugins/stripe/templates/pretixplugins/stripe/control.html:49
msgid "Currency"
msgstr "Währung"

#: pretix/plugins/paypal/templates/pretixplugins/paypal/pending.html:4
msgid ""
"Our attempt to execute your Payment via PayPal has failed. Please try again "
"or contact us."
msgstr ""
"Unser Versuch, die Zahlung mit PayPal auszuführen, ist gescheitert. Bitte "
"probiere es erneut oder kontaktiere uns."

#: pretix/plugins/paypal/templates/pretixplugins/paypal/pending.html:8
msgid ""
"We're waiting for an answer from PayPal regarding your payment. Please "
"contact us, if this takes more than a few hours."
msgstr ""
"Wir warten auf eine Antwort von PayPal bezüglich deiner Zahlung. Bitte "
"kontaktiere uns, falls dies mehr als ein paar Stunden dauert."

#: pretix/plugins/paypal/templates/pretixplugins/paypal/redirect.html:17
msgid "The payment process has started in a new window."
msgstr "Der Zahlungsvorgang wird in einem neuen Fenster fortgesetzt."

#: pretix/plugins/paypal/templates/pretixplugins/paypal/redirect.html:20
msgid "The window to enter your payment data was not opened or was closed?"
msgstr ""
"Das Fenster zur Eingabe der Zahlungsdaten wurde geschlossen oder nie "
"geöffnet?"

#: pretix/plugins/paypal/templates/pretixplugins/paypal/redirect.html:24
msgid "Click here in order to open the window."
msgstr "Hier klicken um das Fenster zu öffnen."

#: pretix/plugins/paypal/views.py:70
msgid "Invalid response from PayPal received."
msgstr "Paypal hat uns eine ungültige Antwort geschickt."

#: pretix/plugins/paypal/views.py:86
msgid "It looks like you canceled the PayPal payment"
msgstr "Die PayPal-Zahlung wurde abgebrochen"

#: pretix/plugins/paypal/views.py:192 pretix/plugins/stripe/views.py:165
msgid "The order cannot be marked as refunded as it is not marked as paid!"
msgstr ""
"Die Bestellung kann nicht als erstattet markiert werden, da sie nicht als "
"bezahlt markiert ist."

#: pretix/plugins/paypal/views.py:196 pretix/plugins/stripe/views.py:169
msgid ""
"The order has been marked as refunded and the issue has been marked as "
"resolved!"
msgstr ""
"Die Bestellung wurde als erstattet und das Problem als gelöst markiert."

#: pretix/plugins/pretixdroid/__init__.py:9
#: pretix/plugins/pretixdroid/__init__.py:12
msgid "pretixdroid API"
msgstr "pretixdroid-API"

#: pretix/plugins/pretixdroid/__init__.py:15
msgid ""
"This plugin allows you to use the pretixdroid Android app for your event."
msgstr "Dieses Plugin erlaubt, die pretixdroid-Android-App zu verwenden."

#: pretix/plugins/pretixdroid/models.py:11
msgid "Can scan all products"
msgstr "Kann alle Produkte scannen"

#: pretix/plugins/pretixdroid/models.py:12
msgid "Can scan these products"
msgstr "Nur diese Produkte"

#: pretix/plugins/pretixdroid/models.py:15
msgid "Show information"
msgstr "Informationen anzeigen"

#: pretix/plugins/pretixdroid/models.py:16
msgid ""
"If disabled, the device can not see how many tickets exist and how many are "
"already scanned. pretixdroid 1.6 or newer only."
msgstr ""
"Wenn diese Option deaktiviert ist, kann das Gerät nicht sehen wie viele "
"Tickets existieren und wie viele bereits gescannt wurden (ab pretixdroid "
"1.6)."

#: pretix/plugins/pretixdroid/models.py:18
msgid "Search allowed"
msgstr "Suche erlaubt"

#: pretix/plugins/pretixdroid/models.py:19
msgid ""
"If disabled, the device can not search for attendees by name. pretixdroid "
"1.6 or newer only."
msgstr ""
"Wenn diese Option deaktiviert ist, kann mit dem Gerät nicht nach Namen "
"gesucht werden (ab pretixdroid 1.6)."

#: pretix/plugins/pretixdroid/signals.py:21
msgid "pretixdroid"
msgstr "pretixdroid"

#: pretix/plugins/pretixdroid/signals.py:48
#, python-brace-format
msgid "Position #{posid} has been scanned at {datetime}."
msgstr "Ticket #{posid} wurde am {datetime} gescannt."

#: pretix/plugins/pretixdroid/signals.py:53
#, python-brace-format
msgid "Position #{posid} has been scanned."
msgstr "Ticket #{posid} wurde gescannt."

#: pretix/plugins/pretixdroid/signals.py:59
#, python-brace-format
msgid ""
"A scan for position #{posid} at {datetime} has been uploaded even though it "
"has been scanned already."
msgstr ""
"Ein Scan für Ticket #{posid} am {datetime} wurde hochgeladen, obwohl es "
"bereits gescannt wurde."

#: pretix/plugins/pretixdroid/signals.py:65
#, python-brace-format
msgid ""
"Position #{posid} has been scanned and rejected because it has already been "
"scanned before."
msgstr ""
"Ticket #{posid} wurde gescannt und abgelehnt, da es bereits vorher gescannt "
"wurde."

#: pretix/plugins/pretixdroid/templates/pretixplugins/pretixdroid/configuration.html:5
#: pretix/plugins/pretixdroid/templates/pretixplugins/pretixdroid/configuration.html:7
#: pretix/plugins/pretixdroid/templates/pretixplugins/pretixdroid/configuration_code.html:5
#: pretix/plugins/pretixdroid/templates/pretixplugins/pretixdroid/configuration_code.html:8
msgid "pretixdroid configuration"
msgstr "pretixdroid-Konfiguration"

#: pretix/plugins/pretixdroid/templates/pretixplugins/pretixdroid/configuration.html:8
msgid ""
"pretixdroid is an Android app that you can use to control tickets at the "
"entrance of your event."
msgstr ""
"pretixdroid ist eine Android-App, mit der du am Eingang deiner Veranstaltung "
"die Tickets scannen und überprüfen kannst."

#: pretix/plugins/pretixdroid/templates/pretixplugins/pretixdroid/configuration.html:13
msgid "Create app configuration"
msgstr "App-Konfiguration erstellen"

#: pretix/plugins/pretixdroid/templates/pretixplugins/pretixdroid/configuration.html:15
msgid ""
"To start scanning tickets with our Android app, first create a configuration "
"code here:"
msgstr ""
"Um mit unserer Android-App Tickets zu scannen, erstelle hier erst einen "
"Konfigurations-Code:"

#: pretix/plugins/pretixdroid/templates/pretixplugins/pretixdroid/configuration.html:32
msgid "Create configuration"
msgstr "App-Konfiguration erstellen"

#: pretix/plugins/pretixdroid/templates/pretixplugins/pretixdroid/configuration.html:41
msgid "Existing app configurations"
msgstr "Bestehende App-Konfigurationen"

#: pretix/plugins/pretixdroid/templates/pretixplugins/pretixdroid/configuration.html:43
msgid "Create a new configuration"
msgstr "Neue App-Konfiguration erstellen"

#: pretix/plugins/pretixdroid/templates/pretixplugins/pretixdroid/configuration.html:50
msgid "ID"
msgstr "ID"

#: pretix/plugins/pretixdroid/templates/pretixplugins/pretixdroid/configuration.html:55
msgid "Show info"
msgstr "Infos anzeigen"

#: pretix/plugins/pretixdroid/templates/pretixplugins/pretixdroid/configuration.html:56
msgid "Allow search"
msgstr "Suche erlauben"

#: pretix/plugins/pretixdroid/templates/pretixplugins/pretixdroid/configuration.html:81
msgid "Show QR code"
msgstr "QR-Code anzeigen"

#: pretix/plugins/pretixdroid/templates/pretixplugins/pretixdroid/configuration_code.html:10
msgid "Back to overview"
msgstr "Zurück zur Übersicht"

#: pretix/plugins/pretixdroid/templates/pretixplugins/pretixdroid/configuration_code.html:13
msgid "1. Download app"
msgstr "1. App herunterladen"

#: pretix/plugins/pretixdroid/templates/pretixplugins/pretixdroid/configuration_code.html:17
msgid "Download the app from the Google Play Store"
msgstr "Lade die App aus dem App Store herunter"

#: pretix/plugins/pretixdroid/templates/pretixplugins/pretixdroid/configuration_code.html:22
msgid ""
"Android, Google Play and the Google Play logo are trademarks of Google Inc."
msgstr ""
"Android, Google Play und das Google Play-Logo sind eingetragene Marken von "
"Google Inc."

#: pretix/plugins/pretixdroid/templates/pretixplugins/pretixdroid/configuration_code.html:27
msgid "2. Scan code"
msgstr "2. Code scannen"

#: pretix/plugins/pretixdroid/templates/pretixplugins/pretixdroid/configuration_code.html:33
msgid "3. Start scanning tickets"
msgstr "3. Los geht's – Tickets scannen"

#: pretix/plugins/pretixdroid/views.py:42
#: pretix/plugins/pretixdroid/views.py:102
msgid "The selected configuration does not exist."
msgstr "Die ausgewählte Konfiguration existiert nicht."

#: pretix/plugins/pretixdroid/views.py:100
msgid "The selected configuration has been deleted."
msgstr "Die ausgewählte Konfiguration wurde gelöscht."

#: pretix/plugins/reports/__init__.py:10 pretix/plugins/reports/__init__.py:13
msgid "Report exporter"
msgstr "Berichts-Export"

#: pretix/plugins/reports/__init__.py:16
msgid "This plugin allows you to generate printable reports about your sales."
msgstr ""
"Dieses Plugin erlaubt, ausdruckbare Berichte über deine Verkäufe zu "
"erstellen."

#: pretix/plugins/reports/exporters.py:108
#, python-format
msgid "Page %d"
msgstr "Seite %d"

#: pretix/plugins/reports/exporters.py:110
#, python-format
msgid "Created: %s"
msgstr "Erstellt: %s"

#: pretix/plugins/reports/exporters.py:128
msgid "Order overview (PDF)"
msgstr "Bestellübersicht (PDF)"

#: pretix/plugins/reports/exporters.py:163
#: pretix/plugins/statistics/templates/pretixplugins/statistics/index.html:41
msgid "Orders by product"
msgstr "Bestellungen nach Produkt"

#: pretix/plugins/reports/exporters.py:171
msgctxt "subevent"
msgid "Date: {}"
msgstr "Termin: {}"

#: pretix/plugins/reports/exporters.py:183
#: pretix/plugins/reports/exporters.py:184
#: pretix/plugins/reports/exporters.py:185
#: pretix/plugins/reports/exporters.py:186
#: pretix/plugins/reports/exporters.py:187
#: pretix/plugins/reports/exporters.py:188
msgid "#"
msgstr "#"

#: pretix/plugins/reports/exporters.py:259
msgid "List of orders with taxes (PDF)"
msgstr "Liste der Bestellungen mit Steuern (PDF)"

#: pretix/plugins/reports/exporters.py:336
#, python-brace-format
msgid "Orders by tax rate ({currency})"
msgstr "Bestellungen nach Steuersatz ({currency})"

#: pretix/plugins/reports/exporters.py:345
msgid "Gross"
msgstr "Brutto"

#: pretix/plugins/reports/exporters.py:345
msgid "Tax"
msgstr "Steuer"

#: pretix/plugins/sendmail/__init__.py:9 pretix/plugins/sendmail/__init__.py:12
#: pretix/plugins/sendmail/signals.py:16
#: pretix/plugins/sendmail/templates/pretixplugins/sendmail/history.html:4
#: pretix/plugins/sendmail/templates/pretixplugins/sendmail/send_form.html:4
#: pretix/plugins/sendmail/templates/pretixplugins/sendmail/send_form.html:6
msgid "Send out emails"
msgstr "E-Mails verschicken"

#: pretix/plugins/sendmail/__init__.py:15
msgid "This plugin allows you to send out emails to all your customers."
msgstr "Dieses Plugin erlaubt, E-Mails an alle Kunden zu verschicken."

#: pretix/plugins/sendmail/forms.py:16
msgid "Only send to customers of"
msgstr "Nur an Kunden von"

#: pretix/plugins/sendmail/forms.py:43 pretix/plugins/sendmail/views.py:185
msgid "pending with payment overdue"
msgstr "Zahlung ausstehend aber überfällig"

#: pretix/plugins/sendmail/forms.py:46
msgid "Send to customers with order status"
msgstr "An Kunden mit Bestellstatus"

#: pretix/plugins/sendmail/signals.py:48
msgid "Email was sent"
msgstr "E-Mail wurde verschickt"

#: pretix/plugins/sendmail/signals.py:49
msgid "The order received a mass email."
msgstr "Die Bestellung hat eine Rundmail erhalten."

#: pretix/plugins/sendmail/templates/pretixplugins/sendmail/history.html:19
msgid "Sent to orders:"
msgstr "An Bestellungen:"

#: pretix/plugins/sendmail/templates/pretixplugins/sendmail/history.html:35
msgid "Send a new email based on this"
msgstr "Neue Mail auf dieser Basis verschicken"

#: pretix/plugins/sendmail/views.py:55
msgid "You supplied an invalid log entry ID"
msgstr "Ungültige Log-ID übergeben"

#: pretix/plugins/sendmail/views.py:76
msgid "There are no orders matching this selection."
msgstr ""
"Es existiert keine Bestellung, die zu den eingegebenen Kriterien passt."

#: pretix/plugins/sendmail/views.py:94
msgid "Sample Company LLC"
msgstr "Musterfirma GmbH"

#: pretix/plugins/sendmail/views.py:151
msgid "Failed to send mails to the following users: {}"
msgstr "Mails an die folgenden Benutzer konnten nicht versendet werden: {}"

#: pretix/plugins/sendmail/views.py:153
msgid "Your message has been queued and will be sent to the selected users."
msgstr ""
"Die Nachricht wurde gespeichert und wird nun an die ausgewählten Benutzer "
"versendet."

#: pretix/plugins/statistics/__init__.py:9
#: pretix/plugins/statistics/__init__.py:12
#: pretix/plugins/statistics/signals.py:16
#: pretix/plugins/statistics/templates/pretixplugins/statistics/index.html:6
#: pretix/plugins/statistics/templates/pretixplugins/statistics/index.html:8
msgid "Statistics"
msgstr "Statistiken"

#: pretix/plugins/statistics/__init__.py:15
msgid "This plugin shows you various statistics."
msgstr "Dieses Plugin zeigt verschiedene Statistiken an."

#: pretix/plugins/statistics/templates/pretixplugins/statistics/index.html:17
msgid "Orders by day"
msgstr "Bestellungen nach Datum"

#: pretix/plugins/statistics/templates/pretixplugins/statistics/index.html:25
msgid "Revenue over time"
msgstr "Umsatzverlauf"

#: pretix/plugins/statistics/templates/pretixplugins/statistics/index.html:58
msgid ""
"We will show you a variety of statistics about your sales right here, as "
"soon as the first orders are submitted!"
msgstr ""
"Wir zeigen dir hier gleich eine Menge Statistiken – sobald die ersten "
"Bestellungen eingegangen sind!"

#: pretix/plugins/stripe/__init__.py:10 pretix/plugins/stripe/__init__.py:13
#: pretix/plugins/stripe/payment.py:56
msgid "Stripe"
msgstr "Stripe"

#: pretix/plugins/stripe/__init__.py:16
msgid "This plugin allows you to receive credit card payments via Stripe"
msgstr "Dieses Plugin erlaubt, Kreditkartenzahlungen über Stripe anzunehmen"

#: pretix/plugins/stripe/payment.py:29
msgid "Automatically refund charge with Stripe"
msgstr "Automatisch über Stripe zurückbuchen"

#: pretix/plugins/stripe/payment.py:30
msgid ""
"Do not send refund instruction to Stripe, only mark as refunded in pretix"
msgstr ""
"Buche das Geld nicht automatisch per Stripe zurück, nur in pretix als "
"erstattet markieren"

#: pretix/plugins/stripe/payment.py:45
#, python-format
msgid ""
"The provided key \"%(value)s\" does not look valid. It should start with "
"\"%(prefix)s\"."
msgstr ""
"Der eingegebene Schlüssel \"%(value)s\" sieht ungültig aus. Er sollte mit "
"\"%(prefix)s\" beginnen."

#: pretix/plugins/stripe/payment.py:66
msgid ""
"Please configure a <a href=\"https://dashboard.stripe.com/account/webhooks"
"\">Stripe Webhook</a> to the following endpoint in order to automatically "
"cancel orders when charges are refunded externally and to process "
"asynchronous payment methods like SOFORT."
msgstr ""
"Bitte konfiguriere einen <a href=\"https://dashboard.stripe.com/account/"
"webhooks\">Stripe Webhook</a> zum folgenden Endpunkt, damit Bestellungen "
"automatisch als storniert markiert werden, wenn die Zahlung zurückerstattet "
"wird und zur Verarbeitung asynchroner Zahlungsmethoden wie SOFORT."

#: pretix/plugins/stripe/payment.py:78
msgid "Secret key"
msgstr "Geheimer Schlüssel"

#: pretix/plugins/stripe/payment.py:89
msgid "Publishable key"
msgstr "Veröffentlichbarer Schlüssel"

#: pretix/plugins/stripe/payment.py:96
msgid "User interface"
msgstr "Benutzeroberfläche"

#: pretix/plugins/stripe/payment.py:98
msgid "Simple (pretix design)"
msgstr "Einfach (pretix-Design)"

#: pretix/plugins/stripe/payment.py:99
msgid "Stripe Checkout"
msgstr "Stripe Checkout"

#: pretix/plugins/stripe/payment.py:101
msgid "Only relevant for credit card payments."
msgstr "Nur für Kreditkartenzahlung relevant."

#: pretix/plugins/stripe/payment.py:105
msgid "Credit card payments"
msgstr "Kreditkartenzahlungen"

#: pretix/plugins/stripe/payment.py:110 pretix/plugins/stripe/payment.py:459
msgid "giropay"
msgstr "giropay"

#: pretix/plugins/stripe/payment.py:112 pretix/plugins/stripe/payment.py:119
#: pretix/plugins/stripe/payment.py:126 pretix/plugins/stripe/payment.py:133
msgid "Needs to be enabled in your Stripe account first."
msgstr "Muss erst im Stripe-Account aktiviert werden."

#: pretix/plugins/stripe/payment.py:117 pretix/plugins/stripe/payment.py:526
msgid "iDEAL"
msgstr "iDEAL"

#: pretix/plugins/stripe/payment.py:124 pretix/plugins/stripe/payment.py:573
msgid "Alipay"
msgstr "Alipay"

#: pretix/plugins/stripe/payment.py:131 pretix/plugins/stripe/payment.py:614
msgid "Bancontact"
msgstr "Bancontact"

#: pretix/plugins/stripe/payment.py:138 pretix/plugins/stripe/payment.py:681
msgid "SOFORT"
msgstr "SOFORT"

#: pretix/plugins/stripe/payment.py:140
msgid ""
"Needs to be enabled in your Stripe account first. Note that, despite the "
"name, payments are not immediately confirmed but might take some time."
msgstr ""
"Muss erst im Stripe-Account aktiviert werden. Achtung: Trotz des Namens "
"werden Zahlungen nicht sofort verbucht, sondern benötigen ein wenig Zeit."

#: pretix/plugins/stripe/payment.py:207
#, python-format
msgid "Stripe reported an error with your card: %s"
msgstr "Stripe meldete einen Fehler: %s"

#: pretix/plugins/stripe/payment.py:221 pretix/plugins/stripe/payment.py:362
#: pretix/plugins/stripe/payment.py:447
msgid ""
"We had trouble communicating with Stripe. Please try again and get in touch "
"with us if this problem persists."
msgstr ""
"Bei der Kommunikation mit Stripe ist ein Problem aufgetreten. Bitte versuche "
"es erneut und setze dich sich mit uns in Verbindung, wenn das Problem "
"fortbesteht."

#: pretix/plugins/stripe/payment.py:241
msgid ""
"Your payment is pending completion. We will inform you as soon as the "
"payment completed."
msgstr ""
"Die Zahlung wurde noch nicht bestätigt. Wir informieren dich, sobald die "
"Bezahlung abgeschlossen ist."

#: pretix/plugins/stripe/payment.py:250
#, python-format
msgid "Stripe reported an error: %s"
msgstr "Stripe meldete einen Fehler: %s"

#: pretix/plugins/stripe/payment.py:334
msgid ""
"We had trouble communicating with Stripe. Please try again and contact "
"support if the problem persists."
msgstr ""
"Bei der Kommunikation mit Stripe ist ein Problem aufgetreten. Bitte versuche "
"es erneut und setz dich mit dem Support in Verbindung, wenn das Problem "
"fortbesteht."

#: pretix/plugins/stripe/payment.py:374
msgid "Credit card via Stripe"
msgstr "Kreditkarte über Stripe"

#: pretix/plugins/stripe/payment.py:375
msgid "Credit card"
msgstr "Kreditkarte"

#: pretix/plugins/stripe/payment.py:400
msgid "You may need to enable JavaScript for Stripe payments."
msgstr "Du musst JavaScript aktivieren, um mit Stripe zu bezahlen."

#: pretix/plugins/stripe/payment.py:458
msgid "giropay via Stripe"
msgstr "giropay über Stripe"

#: pretix/plugins/stripe/payment.py:475 pretix/plugins/stripe/payment.py:630
#: pretix/plugins/stripe/templates/pretixplugins/stripe/checkout_payment_confirm.html:22
#: pretix/plugins/stripe/templates/pretixplugins/stripe/checkout_payment_confirm.html:25
msgid "Account holder"
msgstr "Kontoinhaber"

#: pretix/plugins/stripe/payment.py:490 pretix/plugins/stripe/payment.py:645
msgid "unknown name"
msgstr "unbekannter Name"

#: pretix/plugins/stripe/payment.py:493 pretix/plugins/stripe/payment.py:549
#: pretix/plugins/stripe/payment.py:648 pretix/plugins/stripe/payment.py:718
#, python-brace-format
msgid "{event}-{code}"
msgstr "{event}-{code}"

#: pretix/plugins/stripe/payment.py:525
msgid "iDEAL via Stripe"
msgstr "iDEAL über Stripe"

#: pretix/plugins/stripe/payment.py:572
msgid "Alipay via Stripe"
msgstr "Alipay über Stripe"

#: pretix/plugins/stripe/payment.py:613
msgid "Bancontact via Stripe"
msgstr "Bancontact über Stripe"

#: pretix/plugins/stripe/payment.py:680
msgid "SOFORT via Stripe"
msgstr "SOFORT via Stripe"

#: pretix/plugins/stripe/payment.py:697
msgid "Country of your bank"
msgstr "Land der Bank"

#: pretix/plugins/stripe/payment.py:698
msgid "Germany"
msgstr "Deutschland"

#: pretix/plugins/stripe/payment.py:699
msgid "Austria"
msgstr "Österreich"

#: pretix/plugins/stripe/payment.py:700
msgid "Belgium"
msgstr "Belgien"

#: pretix/plugins/stripe/payment.py:701
msgid "Netherlands"
msgstr "Niederlande"

#: pretix/plugins/stripe/payment.py:702
msgid "Spain"
msgstr "Spanien"

#: pretix/plugins/stripe/signals.py:48
msgid "Charge succeeded."
msgstr "Buchung erfolgreich."

#: pretix/plugins/stripe/signals.py:49
msgid "Charge refunded."
msgstr "Buchung erstattet."

#: pretix/plugins/stripe/signals.py:50
msgid "Charge updated."
msgstr "Buchung geändert."

#: pretix/plugins/stripe/signals.py:51
msgid "Charge pending"
msgstr "Zahlung ausstehend"

#: pretix/plugins/stripe/signals.py:52
msgid "Payment authorized."
msgstr "Zahlung autorisiert."

#: pretix/plugins/stripe/signals.py:53
msgid "Payment authorization canceled."
msgstr "Zahlungsautorisierung abgebrochen."

#: pretix/plugins/stripe/signals.py:54
msgid "Payment authorization failed."
msgstr "Zahlungsautorisierung fehlgeschlagen."

#: pretix/plugins/stripe/signals.py:60
msgid "Charge failed. Reason: {}"
msgstr "Buchung fehlgeschlagen. Grund: {}"

#: pretix/plugins/stripe/signals.py:62
msgid "Dispute created. Reason: {}"
msgstr "Buchung durch Kunden angefochten. Grund: {}"

#: pretix/plugins/stripe/signals.py:64
msgid "Dispute updated. Reason: {}"
msgstr "Die Anfechtung hat sich geändert. Grund: {}"

#: pretix/plugins/stripe/signals.py:66
msgid "Dispute closed. Status: {}"
msgstr "Anfechtungsverfahren beendet. Grund. {}"

#: pretix/plugins/stripe/signals.py:69
msgid "Stripe reported an event: {}"
msgstr "Stripe meldete ein Ereignis: {}"

#: pretix/plugins/stripe/templates/pretixplugins/stripe/action_overpaid.html:5
#, python-format
msgid ""
"The Stripe transaction <a %(stripe_href)s>%(charge)s</a> has succeeded, but "
"the order %(order)s is expired and the product was sold out in the meantime. "
"Therefore, the payment could not be acceped. Please contact the user and "
"refund the money via Stripe's interface."
msgstr ""
"Die Stripe-Zahlung <a %(stripe_href)s>%(charge)s</a> war erfolgreich, aber "
"die Bestellung %(order)s war abgelaufen und das Produkt wurde während der "
"Transaktion ausverkauft. Die Zahlung konnte daher nicht akzeptiert werden. "
"Bitte kontaktiere den Kunden und überweise das Geld über Stripes Oberfläche "
"zurück."

#: pretix/plugins/stripe/templates/pretixplugins/stripe/action_refund.html:5
#, python-format
msgid ""
"Stripe reported that the transaction <a %(stripe_href)s>%(charge)s</a> has "
"been refunded. Do you want to refund mark the matching order (%(order)s) as "
"refunded?"
msgstr ""
"Stripe hat gemeldet, dass die Zahlung <a %(stripe_href)s>%(charge)s</a> "
"erstattet oder storniert wurde. Soll die passende Bestellung (%(order)s) als "
"erstattet markiert werden?"

#: pretix/plugins/stripe/templates/pretixplugins/stripe/checkout_payment_confirm.html:4
msgid "The total amount will be withdrawn from your credit card."
msgstr "Der Gesamtbetrag wird von deiner Kreditkarte eingezogen."

#: pretix/plugins/stripe/templates/pretixplugins/stripe/checkout_payment_confirm.html:8
#: pretix/plugins/stripe/templates/pretixplugins/stripe/checkout_payment_form.html:19
#: pretix/plugins/stripe/templates/pretixplugins/stripe/checkout_payment_form_stripe_checkout.html:14
#: pretix/plugins/stripe/templates/pretixplugins/stripe/control.html:22
msgid "Card type"
msgstr "Kartentyp"

#: pretix/plugins/stripe/templates/pretixplugins/stripe/checkout_payment_confirm.html:10
#: pretix/plugins/stripe/templates/pretixplugins/stripe/checkout_payment_form.html:21
#: pretix/plugins/stripe/templates/pretixplugins/stripe/checkout_payment_form_stripe_checkout.html:16
#: pretix/plugins/stripe/templates/pretixplugins/stripe/control.html:24
msgid "Card number"
msgstr "Kreditkartennummer"

#: pretix/plugins/stripe/templates/pretixplugins/stripe/checkout_payment_confirm.html:14
#: pretix/plugins/stripe/templates/pretixplugins/stripe/checkout_payment_form_bancontact.html:4
#: pretix/plugins/stripe/templates/pretixplugins/stripe/checkout_payment_form_giropay.html:4
#: pretix/plugins/stripe/templates/pretixplugins/stripe/checkout_payment_form_simple.html:2
#: pretix/plugins/stripe/templates/pretixplugins/stripe/checkout_payment_form_sofort.html:4
msgid ""
"After you submitted your order, we will redirect you to the payment service "
"provider to complete your payment. You will then be redirected back here to "
"get your tickets."
msgstr ""
"Nach dem Klick auf „Fortfahren“ wirst du zum Zahlungsdienstleister "
"weitergeleitet, um deine Zahlungsdaten einzugeben. Du wirst danach wieder "
"hierher zurückgeleitet, um deine Bestellung zu bestätigen."

#: pretix/plugins/stripe/templates/pretixplugins/stripe/checkout_payment_confirm.html:19
msgid "Payment method"
msgstr "Zahlungsmethode"

#: pretix/plugins/stripe/templates/pretixplugins/stripe/checkout_payment_form.html:9
#: pretix/plugins/stripe/templates/pretixplugins/stripe/checkout_payment_form_stripe_checkout.html:6
msgid "For a credit card payment, please turn on JavaScript."
msgstr "Bitte aktiviere JavaScript um mit Kreditkarte zahlen zu können."

#: pretix/plugins/stripe/templates/pretixplugins/stripe/checkout_payment_form.html:15
#: pretix/plugins/stripe/templates/pretixplugins/stripe/checkout_payment_form_stripe_checkout.html:10
msgid ""
"You already entered a card number that we will use to charge the payment "
"amount."
msgstr ""
"Du hast bereits eine Kartennummer eingegeben, die wir für die Zahlung "
"benutzen werden."

#: pretix/plugins/stripe/templates/pretixplugins/stripe/checkout_payment_form.html:26
#: pretix/plugins/stripe/templates/pretixplugins/stripe/checkout_payment_form_stripe_checkout.html:20
msgid "Use a different card"
msgstr "Andere Kreditkarte verwenden"

#: pretix/plugins/stripe/templates/pretixplugins/stripe/checkout_payment_form.html:37
#: pretix/plugins/stripe/templates/pretixplugins/stripe/checkout_payment_form_stripe_checkout.html:34
msgid ""
"Your payment will be processed by Stripe, Inc. Your credit card data will be "
"transmitted directly to Stripe and never touches our servers."
msgstr ""
"Deine Zahlung wird durch Stripe, Inc. abgewickelt. Deine Kreditkartendaten "
"werden direkt an Stripe übertragen und kommen nicht in Kontakt mit unseren "
"Servern."

#: pretix/plugins/stripe/templates/pretixplugins/stripe/checkout_payment_form_stripe_checkout.html:28
msgid "Please continue below to start the credit card payment."
msgstr "Bitte fahre unten fort, um die Kreditkartenzahlung zu starten."

#: pretix/plugins/stripe/templates/pretixplugins/stripe/control.html:5
#, python-format
msgid "This order has been paid with %(method)s."
msgstr "Diese Bestellung wurde mit %(method)s bezahlt."

#: pretix/plugins/stripe/templates/pretixplugins/stripe/control.html:9
#, python-format
msgid ""
"This order has been planned to be paid with %(method)s and has been marked "
"as refunded."
msgstr ""
"Diese Bestellung sollte mit %(method)s bezahlt werden und ist als erstattet "
"markiert."

#: pretix/plugins/stripe/templates/pretixplugins/stripe/control.html:13
#, python-format
msgid ""
"This order has been planned to be paid with %(method)s, but the payment has "
"not yet been completed."
msgstr ""
"Diese Bestellung soll mit %(method)s bezahlt werden, aber die Bezahlung "
"wurde noch nicht abgeschlossen."

#: pretix/plugins/stripe/templates/pretixplugins/stripe/control.html:19
msgid "Charge ID"
msgstr "Charge-ID"

#: pretix/plugins/stripe/templates/pretixplugins/stripe/control.html:26
#: pretix/plugins/stripe/templates/pretixplugins/stripe/control.html:32
#: pretix/plugins/stripe/templates/pretixplugins/stripe/control.html:38
#: pretix/plugins/stripe/templates/pretixplugins/stripe/control.html:44
msgid "Payer name"
msgstr "Name des Zahlenden"

#: pretix/plugins/stripe/templates/pretixplugins/stripe/control.html:30
#: pretix/plugins/stripe/templates/pretixplugins/stripe/control.html:36
#: pretix/plugins/stripe/templates/pretixplugins/stripe/control.html:42
msgid "Bank"
msgstr "Bank"

#: pretix/plugins/stripe/templates/pretixplugins/stripe/control.html:57
msgid "Error message"
msgstr "Fehlermeldung"

#: pretix/plugins/stripe/templates/pretixplugins/stripe/control.html:62
msgid ""
"This order has been planned to be paid via Stripe, but the payment has not "
"yet been completed."
msgstr ""
"Diese Bestellung soll per Stripe bezahlt werden, aber die Bezahlung wurde "
"noch nicht abgeschlossen."

#: pretix/plugins/stripe/templates/pretixplugins/stripe/pending.html:4
msgid ""
"We're waiting for an answer from the payment provider regarding your "
"payment. Please contact us if this takes more than a few days."
msgstr ""
"Wir warten auf eine Antwort des Zahlungsdienstleisters bezüglich deiner "
"Zahlung. Bitte kontaktiere uns, falls dies mehr als ein paar Tage dauert."

#: pretix/plugins/stripe/templates/pretixplugins/stripe/pending.html:9
msgid ""
"The payment transaction could not be completed for the following reason:"
msgstr "Die Zahlung konnte aus folgendem Grund nicht abgeschlossen werden:"

#: pretix/plugins/stripe/templates/pretixplugins/stripe/pending.html:16
msgid "Unknown reason"
msgstr "Unbekannter Grund"

#: pretix/plugins/stripe/views.py:206 pretix/plugins/stripe/views.py:234
msgid ""
"Sorry, there was an error in the payment process. Please check the link in "
"your emails to continue."
msgstr ""
"Es gab einen Fehler im Zahlungsablauf. Bitte nutze den Link aus der an dich "
"verschickten E-Mail, um fortzufahren."

#: pretix/plugins/stripe/views.py:227
msgid ""
"We had trouble authorizing your card payment. Please try again and get in "
"touch with us if this problem persists."
msgstr ""
"Wir konnten die Zahlung nicht verarbeiten. Bitte probiere es erneut und "
"kontaktiere uns, falls das Problem fortbesteht."

#: pretix/plugins/ticketoutputpdf/__init__.py:10
#: pretix/plugins/ticketoutputpdf/__init__.py:13
msgid "PDF ticket output"
msgstr "PDF-Ticketausgabe"

#: pretix/plugins/ticketoutputpdf/__init__.py:16
msgid "This plugin allows you to print out tickets as PDF files"
msgstr "Dieses Plugin erlaubt, Tickets als PDF-Dateien herunterzuladen"

#: pretix/plugins/ticketoutputpdf/exporters.py:13
msgid "All paid PDF tickets in one file"
msgstr "Alle bezahlten Tickets als eine PDF-Datei"

#: pretix/plugins/ticketoutputpdf/templates/pretixplugins/ticketoutputpdf/form.html:4
msgid "Ticket design"
msgstr "Ticket-Design"

#: pretix/plugins/ticketoutputpdf/templates/pretixplugins/ticketoutputpdf/form.html:8
msgid ""
"You can customize the ticket design with our PDF ticket editor. There, you "
"can upload a PDF file used as a background for the tickets and then place "
"various texts and QR codes on the background at the positions of your "
"choice. The editor is easy to use thanks to its drag-and-drop user "
"interface, but it requires a modern browser and a decent internet connection."
msgstr ""
"Du kannst das Ticket-Design mit unserem PDF-Editor anpassen. Dort kannst du "
"eine PDF-Datei als Hintergrund hochladen und dann verschiedene Texte und QR-"
"Codes auf dem Hintergrund an den Positionen deiner Wahl platzieren. Dank "
"seines Drag-and-Drop-Interfaces ist der Editor einfach zu bedienen, "
"erfordert jedoch einen modernen Browser und eine stabile Internetverbindung."

#: pretix/plugins/ticketoutputpdf/templates/pretixplugins/ticketoutputpdf/form.html:18
msgid "Open the PDF editor in a new tab"
msgstr "PDF-Editor in neuem Tab öffnen"

#: pretix/plugins/ticketoutputpdf/templates/pretixplugins/ticketoutputpdf/index.html:4
#: pretix/plugins/ticketoutputpdf/templates/pretixplugins/ticketoutputpdf/index.html:6
msgid "PDF Ticket Editor"
msgstr "PDF-Ticket-Editor"

#: pretix/plugins/ticketoutputpdf/templates/pretixplugins/ticketoutputpdf/index.html:18
msgid "Code"
msgstr "Code"

#: pretix/plugins/ticketoutputpdf/templates/pretixplugins/ticketoutputpdf/index.html:22
msgid "Paste"
msgstr "Einfügen"

#: pretix/plugins/ticketoutputpdf/templates/pretixplugins/ticketoutputpdf/index.html:26
msgid "Undo"
msgstr "Rückgängig"

#: pretix/plugins/ticketoutputpdf/templates/pretixplugins/ticketoutputpdf/index.html:30
msgid "Redo"
msgstr "Wiederholen"

#: pretix/plugins/ticketoutputpdf/templates/pretixplugins/ticketoutputpdf/index.html:35
msgid "Editor"
msgstr "Editor"

#: pretix/plugins/ticketoutputpdf/templates/pretixplugins/ticketoutputpdf/index.html:51
msgid ""
"This feature is only intended for advanced users. We recommend to only use "
"it to copy and share ticket designs, not to modify the design source code."
msgstr ""
"Diese Funktion ist für fortgeschrittene Benutzer gedacht. Wir empfehlen, den "
"Design-Code zu kopieren und zu teilen, ihn aber nicht selbst zu bearbeiten."

#: pretix/plugins/ticketoutputpdf/templates/pretixplugins/ticketoutputpdf/index.html:65
msgid "Apply"
msgstr "Anwenden"

#: pretix/plugins/ticketoutputpdf/templates/pretixplugins/ticketoutputpdf/index.html:73
msgid "Uploading new PDF background…"
msgstr "Lade neuen Hintergrund hoch…"

#: pretix/plugins/ticketoutputpdf/templates/pretixplugins/ticketoutputpdf/index.html:81
msgid "Welcome to the PDF ticket editor!"
msgstr "Willkommen zum PDF-Ticket-Editor!"

#: pretix/plugins/ticketoutputpdf/templates/pretixplugins/ticketoutputpdf/index.html:83
msgid ""
"This editor allows you to create a design for the PDF tickets of your event. "
"You can upload a background PDF and then use this tool to place texts and a "
"QR code on the ticket."
msgstr ""
"Dieser Editor erlaubt dir, ein Design für die PDF-Tickets zu deiner "
"Veranstaltung zu erstellen. Du kannst eine PDF-Datei als Hintergrund "
"hochladen und dann mit diesem Werkzeug Texte und einen QR-Code auf dem "
"Hintergrund platzieren."

#: pretix/plugins/ticketoutputpdf/templates/pretixplugins/ticketoutputpdf/index.html:94
msgid ""
"Please note that the editor can only provide a rough preview. Some details, "
"for example in text rendering, might look slightly different in the final "
"tickets. You can use the \"Preview\" button on the right for a more precise "
"preview."
msgstr ""
"Bitte beachte, dass der Editor nur eine grobe Vorschau bieten kann. Einige "
"Details, z.B. die Textdarstellung, können auf den finalen Tickets leicht "
"anders aussehen. Du kannst den \"Vorschau\"-Knopf rechts benutzen um eine "
"präzisere Vorschau zu erhalten."

#: pretix/plugins/ticketoutputpdf/templates/pretixplugins/ticketoutputpdf/index.html:108
#, fuzzy
#| msgid ""
#| "The editor is tested with recent versions of Google Chome, Mozilla "
#| "Firefox and Opera. Other browsers, especially Internet Explorer or "
#| "Microsoft Edge, might have problems displaying your background PDF or "
#| "loading the correct fonts."
msgid ""
"The editor is tested with recent versions of Google Chrome, Mozilla Firefox "
"and Opera. Other browsers, especially Internet Explorer or Microsoft Edge, "
"might have problems displaying your background PDF or loading the correct "
"fonts."
msgstr ""
"Dieser Editor wurde mit aktuellen Versionen von Google Chrome, Mozilla "
"Firefox und Opera getestet. Andere Browser, besonders Internet Explorer oder "
"Microsoft Edge, haben möglicherweise Probleme Ihr Hintergrund-PDF korrekt "
"darzustellen oder die richtigen Schriftarten zu laden."

#: pretix/plugins/ticketoutputpdf/templates/pretixplugins/ticketoutputpdf/index.html:116
msgid ""
"The editor requires JavaScript to work. Please enable JavaScript in your "
"browser to continue."
msgstr ""
"Der Editor funktioniert nur mit JavaScript. Bitte aktiviere JavaScript, um "
"fortzufahren."

#: pretix/plugins/ticketoutputpdf/templates/pretixplugins/ticketoutputpdf/index.html:126
#: pretix/plugins/ticketoutputpdf/templates/pretixplugins/ticketoutputpdf/index.html:158
msgid "Loading…"
msgstr "Lade…"

#: pretix/plugins/ticketoutputpdf/templates/pretixplugins/ticketoutputpdf/index.html:129
msgid "Start editing"
msgstr "Editor starten"

#: pretix/plugins/ticketoutputpdf/templates/pretixplugins/ticketoutputpdf/index.html:144
msgid "Cut"
msgstr "Ausschneiden"

#: pretix/plugins/ticketoutputpdf/templates/pretixplugins/ticketoutputpdf/index.html:148
msgid "Copy"
msgstr "Kopieren"

#: pretix/plugins/ticketoutputpdf/templates/pretixplugins/ticketoutputpdf/index.html:164
#: pretix/plugins/ticketoutputpdf/templates/pretixplugins/ticketoutputpdf/index.html:273
msgid "Width (mm)"
msgstr "Breite (mm)"

#: pretix/plugins/ticketoutputpdf/templates/pretixplugins/ticketoutputpdf/index.html:168
msgid "Height (mm)"
msgstr "Höhe (mm)"

#: pretix/plugins/ticketoutputpdf/templates/pretixplugins/ticketoutputpdf/index.html:174
msgid "Background PDF"
msgstr "Hintergrund-PDF"

#: pretix/plugins/ticketoutputpdf/templates/pretixplugins/ticketoutputpdf/index.html:177
msgid "Upload new background"
msgstr "Neuen Hintergrund hochladen"

#: pretix/plugins/ticketoutputpdf/templates/pretixplugins/ticketoutputpdf/index.html:184
msgid "x (mm)"
msgstr "x (mm)"

#: pretix/plugins/ticketoutputpdf/templates/pretixplugins/ticketoutputpdf/index.html:189
msgid "y (mm)"
msgstr "y (mm)"

#: pretix/plugins/ticketoutputpdf/templates/pretixplugins/ticketoutputpdf/index.html:196
msgid "Size (mm)"
msgstr "Größe (mm)"

#: pretix/plugins/ticketoutputpdf/templates/pretixplugins/ticketoutputpdf/index.html:204
msgid ""
"The final QR code will be slightly smaller because some whitespace is "
"required for proper scanning."
msgstr ""
"Der letztendliche QR-Code wird leicht kleiner sein, da etwas weißer Rand für "
"ein gutes Scanergebnis benötigt wird."

#: pretix/plugins/ticketoutputpdf/templates/pretixplugins/ticketoutputpdf/index.html:213
msgid "Font size (pt)"
msgstr "Schriftgröße (pt)"

#: pretix/plugins/ticketoutputpdf/templates/pretixplugins/ticketoutputpdf/index.html:235
msgid "Text color"
msgstr "Textfarbe"

#: pretix/plugins/ticketoutputpdf/templates/pretixplugins/ticketoutputpdf/index.html:280
msgid "Text content"
msgstr "Textinhalt"

#: pretix/plugins/ticketoutputpdf/templates/pretixplugins/ticketoutputpdf/index.html:287
msgid "Event attribute:"
msgstr "Event-Eigenschaft:"

#: pretix/plugins/ticketoutputpdf/templates/pretixplugins/ticketoutputpdf/index.html:290
msgid "Other…"
msgstr "Sonstiges…"

#: pretix/plugins/ticketoutputpdf/templates/pretixplugins/ticketoutputpdf/index.html:300
msgid "Add a new object"
msgstr "Neues Objekt hinzufügen"

#: pretix/plugins/ticketoutputpdf/templates/pretixplugins/ticketoutputpdf/index.html:309
msgid "QR code area"
msgstr "QR-Code-Bereich"

#: pretix/plugins/ticketoutputpdf/ticketoutput.py:39
msgid "Ticket code (barcode content)"
msgstr "Ticket-Code (QR-Code-Inhalt)"

#: pretix/plugins/ticketoutputpdf/ticketoutput.py:54
msgid "Variation name"
msgstr "Produktvariante"

#: pretix/plugins/ticketoutputpdf/ticketoutput.py:55
msgid "Sample variation"
msgstr "Beispielvariante"

#: pretix/plugins/ticketoutputpdf/ticketoutput.py:59
msgid "Product description"
msgstr "Produktbeschreibung"

#: pretix/plugins/ticketoutputpdf/ticketoutput.py:60
msgid "Sample product – sample variation"
msgstr "Beispielprodukt – Beispielvariante"

#: pretix/plugins/ticketoutputpdf/ticketoutput.py:67
msgid "Product name and variation"
msgstr "Produkt und Variante"

#: pretix/plugins/ticketoutputpdf/ticketoutput.py:68
#: pretix/plugins/ticketoutputpdf/views.py:66
msgid "Sample product description"
msgstr "Beispielproduktbeschreibung"

#: pretix/plugins/ticketoutputpdf/ticketoutput.py:73
msgid "123.45 EUR"
msgstr "123,45 EUR"

#: pretix/plugins/ticketoutputpdf/ticketoutput.py:83
msgid "Sample event name"
msgstr "Beispielevent"

#: pretix/plugins/ticketoutputpdf/ticketoutput.py:87
msgid "Event date"
msgstr "Veranstaltungsdatum"

#: pretix/plugins/ticketoutputpdf/ticketoutput.py:88
msgid "May 31st, 2017"
msgstr "31. Mai 2017"

#: pretix/plugins/ticketoutputpdf/ticketoutput.py:92
msgid "Event date range"
msgstr "Veranstaltungsdatum Beginn und Ende"

#: pretix/plugins/ticketoutputpdf/ticketoutput.py:93
msgid "May 31st – June 4th, 2017"
msgstr "31. Mai – 4. Juni 2017"

#: pretix/plugins/ticketoutputpdf/ticketoutput.py:97
msgid "Event begin date and time"
msgstr "Veranstaltungsdatum und Uhrzeit"

#: pretix/plugins/ticketoutputpdf/ticketoutput.py:98
msgid "2017-05-31 20:00"
msgstr "31.05.2016 20:00"

#: pretix/plugins/ticketoutputpdf/ticketoutput.py:102
msgid "Event begin time"
msgstr "Veranstaltungsuhrzeit"

#: pretix/plugins/ticketoutputpdf/ticketoutput.py:103
msgid "20:00"
msgstr "20:00"

#: pretix/plugins/ticketoutputpdf/ticketoutput.py:107
msgid "Event admission date and time"
msgstr "Einlassdatum und Uhrzeit"

#: pretix/plugins/ticketoutputpdf/ticketoutput.py:108
msgid "2017-05-31 19:00"
msgstr "31.05.2016 19:00"

#: pretix/plugins/ticketoutputpdf/ticketoutput.py:115
msgid "Event admission time"
msgstr "Veranstaltungs-Berechtigung"

#: pretix/plugins/ticketoutputpdf/ticketoutput.py:116
msgid "19:00"
msgstr "19:00"

#: pretix/plugins/ticketoutputpdf/ticketoutput.py:123
msgid "Event location"
msgstr "Veranstaltungsort"

#: pretix/plugins/ticketoutputpdf/ticketoutput.py:124
msgid "Random City"
msgstr "Musterstadt"

#: pretix/plugins/ticketoutputpdf/ticketoutput.py:128
msgid "Invoice address: name"
msgstr "Rechnungsadresse: Name"

#: pretix/plugins/ticketoutputpdf/ticketoutput.py:133
msgid "Invocie address: company"
msgstr "Rechnungsadresse: Firma"

#: pretix/plugins/ticketoutputpdf/ticketoutput.py:134
#: pretix/plugins/ticketoutputpdf/views.py:78
msgid "Sample company"
msgstr "Musterfirma GmbH"

#: pretix/plugins/ticketoutputpdf/ticketoutput.py:138
msgid "List of Add-Ons"
msgstr "Liste der Zusatz-Produkte"

#: pretix/plugins/ticketoutputpdf/ticketoutput.py:139
msgid ""
"Addon 1\n"
"Addon 2"
msgstr ""
"Workshop 1\n"
"Workshop 2"

#: pretix/plugins/ticketoutputpdf/ticketoutput.py:147
msgid "Event organizer company"
msgstr "Veranstaltername"

#: pretix/plugins/ticketoutputpdf/ticketoutput.py:151
msgid "Organizer info text"
msgstr "Veranstalter-Infotext"

#: pretix/plugins/ticketoutputpdf/ticketoutput.py:152
msgid "Event organizer info text"
msgstr "Information zum Veranstalter"

#: pretix/plugins/ticketoutputpdf/ticketoutput.py:167
msgid "PDF output"
msgstr "PDF-Ausgabe"

#: pretix/plugins/ticketoutputpdf/ticketoutput.py:168
msgid "PDF"
msgstr "PDF"

#: pretix/plugins/ticketoutputpdf/ticketoutput.py:287
msgid "Ticket"
msgstr "Ticket"

#: pretix/plugins/ticketoutputpdf/views.py:54
msgid "The uploaded PDF file is to large."
msgstr "Die hochgeladene PDF-Datei ist zu groß."

#: pretix/plugins/ticketoutputpdf/views.py:56
msgid "The uploaded PDF file is to small."
msgstr "Die hochgeladene PDF-Datei ist zu klein."

#: pretix/plugins/ticketoutputpdf/views.py:58
msgid "Please only upload PDF files."
msgstr "Bitte nur PDF-Dateien hochladen."

#: pretix/plugins/ticketoutputpdf/views.py:67
msgid "Sample workshop"
msgstr "Beispielworkshop"

#: pretix/presale/checkoutflow.py:320 pretix/presale/views/order.py:456
msgid ""
"We had difficulties processing your input. Please review the errors below."
msgstr "Wir hatten Schwierigkeiten, deine Eingabe zu verarbeiten."

#: pretix/presale/checkoutflow.py:342 pretix/presale/checkoutflow.py:347
msgid "Please enter a valid email address."
msgstr "Bitte gib eine gültige E-Mail-Adresse ein."

#: pretix/presale/checkoutflow.py:351
msgid "Please enter your invoicing address."
msgstr "Bitte gib deine Rechnungsadresse ein."

#: pretix/presale/checkoutflow.py:355
msgid "Please enter your name."
msgstr "Bitte gib deinen Namen ein."

#: pretix/presale/checkoutflow.py:365 pretix/presale/checkoutflow.py:370
#: pretix/presale/checkoutflow.py:375
msgid "Please fill in answers to all required questions."
msgstr "Bitte fülle Antworten zu allen benötigten Fragen ein."

#: pretix/presale/checkoutflow.py:437 pretix/presale/views/order.py:384
msgid "Please select a payment method."
msgstr "Bitte wähle eine Zahlungsmethode aus."

#: pretix/presale/checkoutflow.py:458 pretix/presale/checkoutflow.py:464
#: pretix/presale/views/order.py:218 pretix/presale/views/order.py:259
msgid "The payment information you entered was incomplete."
msgstr "Die eingegebenen Zahlungsinformationen sind unvollständig."

#: pretix/presale/checkoutflow.py:535
msgid "You need to check all checkboxes on the bottom of the page."
msgstr "Du musst alle Kontrollkästchen auf dieser Seite auswählen."

#: pretix/presale/checkoutflow.py:565
msgid ""
"There was an error sending the confirmation mail. Please try again later."
msgstr ""
"Es gab einen Fehler beim Senden der Bestätigungsmail, bitte später erneut "
"versuchen."

#: pretix/presale/forms/checkout.py:30
msgid ""
"Make sure to enter a valid email address. We will send you an order "
"confirmation including a link that you need in case you want to make "
"modifications to your order or download your ticket later."
msgstr ""
"Gib eine gültige E-Mail-Adresse ein. Wir werden dir an diese Adresse eine "
"Bestellbestätigung schicken. Diese enthält einen Link, den du brauchst, "
"falls du deine Bestellung später ändern oder dein Ticket herunterladen "
"möchtest."

#: pretix/presale/forms/checkout.py:41
msgid "E-mail address (repeated)"
msgstr "E-Mail-Adresse wiederholen"

#: pretix/presale/forms/checkout.py:42
msgid ""
"Please enter the same email address again to make sure you typed it "
"correctly."
msgstr ""
"Bitte gib die selbe E-Mail-Adresse erneut ein um sicherzustellen, dass du "
"dich nicht vertippt hast."

#: pretix/presale/forms/checkout.py:54
msgid "Please enter the same email address twice."
msgstr "Bitte gib zweimal die selbe E-Mail-Adresse ein."

#: pretix/presale/forms/checkout.py:60
msgid "Individual customer"
msgstr "Privatkunde"

#: pretix/presale/forms/checkout.py:92
msgid "Street and Number"
msgstr "Straße und Hausnummer"

#: pretix/presale/forms/checkout.py:126
msgid "You need to provide either a company name or your name."
msgstr "Du musst entweder einen Firmennamen oder deinen Namen eingeben."

#: pretix/presale/forms/checkout.py:143
msgid "This VAT ID is not valid. Please re-check your input."
msgstr "Die USt-ID-Nr. ist ungültig. Bitte prüfe deine Eingabe."

#: pretix/presale/forms/checkout.py:148
msgid ""
"Your VAT ID could not be checked, as the VAT checking service of your "
"country is currently not available. We will therefore need to charge VAT on "
"your invoice. You can get the tax amount back via the VAT reimbursement "
"process."
msgstr ""
"Die USt-ID-Nr. konnte nicht geprüft werden, da der Prüfdienst deines Landes "
"im Moment nicht verfügbar ist. Wir müssen daher USt auf deine Bestellung "
"berechnen. Du kannst den Steuerbetrag über das "
"Umsatzsteuervergütungsverfahren zurück erlangen."

#: pretix/presale/forms/checkout.py:385
#, python-brace-format
msgid "{name} (+ {currency} {price})"
msgstr "{name} (+ {currency} {price})"

#: pretix/presale/forms/checkout.py:389
#, python-brace-format
msgid "{name} (+ {currency} {price} plus {taxes}% {taxname})"
msgstr "{name} (+ {currency} {price} zzgl. {taxes}% {taxname})"

#: pretix/presale/forms/checkout.py:394
#, python-brace-format
msgid "{name} (+ {currency} {price} incl. {taxes}% {taxname})"
msgstr "{name} (+ {currency} {price} inkl. {taxes}% {taxname})"

#: pretix/presale/forms/checkout.py:400
#: pretix/presale/templates/pretixpresale/event/fragment_availability.html:5
msgid "SOLD OUT"
msgstr "AUSVERKAUFT"

#: pretix/presale/forms/checkout.py:402
msgid "Currently unavailable"
msgstr "Aktuell nicht verfügbar"

#: pretix/presale/forms/checkout.py:464
msgid "no selection"
msgstr "Keine Auswahl"

#: pretix/presale/ical.py:53
#, python-brace-format
msgid "Tickets: {url}"
msgstr "Tickets: {url}"

#: pretix/presale/ical.py:56
#, python-brace-format
msgid "Admission: {datetime}"
msgstr "Einlass: {datetime}"

#: pretix/presale/templates/pretixpresale/event/base.html:16
msgid "This shop is currently only visible to you and your team."
msgstr "Dieser Shop ist aktuell nur für dich und dein Team sichtbar."

#: pretix/presale/templates/pretixpresale/event/base.html:18
msgid "Take it live now"
msgstr "Jetzt veröffentlichen"

#: pretix/presale/templates/pretixpresale/event/base.html:66
msgid "Contact event organizer"
msgstr "Veranstalter kontaktieren"

#: pretix/presale/templates/pretixpresale/event/base.html:69
msgid "Imprint"
msgstr "Impressum"

#: pretix/presale/templates/pretixpresale/event/checkout_addons.html:6
msgid ""
"For some of the products in your cart, you can choose additional options "
"before you continue."
msgstr ""
"Für manche Produkte in deinem Warenkorb kannst du Zusatzprodukte auswählen, "
"bevor du fortfährst."

#: pretix/presale/templates/pretixpresale/event/checkout_addons.html:31
#, python-format
msgid "You need to choose exactly one option from this category."
msgid_plural "You need to choose %(min_count)s options from this category."
msgstr[0] "Du musst genau eine Option aus dieser Kategorie auswählen."
msgstr[1] ""
"Du musst genau %(min_count)s Optionen aus dieser Kategorie auswählen."

#: pretix/presale/templates/pretixpresale/event/checkout_addons.html:37
#, python-format
msgid "You can choose at most one option from this category."
msgid_plural "You can choose up to %(max_count)s options from this category."
msgstr[0] "Du kannst höchstens eine Option aus dieser Kategorie auswählen."
msgstr[1] ""
"Du kannst höchstens %(max_count)s Optionen aus dieser Kategorie auswählen."

#: pretix/presale/templates/pretixpresale/event/checkout_addons.html:43
#, python-format
msgid ""
"You can choose between %(min_count)s and %(max_count)s options from this "
"category."
msgstr ""
"Du kannst zwischen %(min_count)s und %(max_count)s Optionen aus dieser "
"Kategorie auswählen."

#: pretix/presale/templates/pretixpresale/event/checkout_addons.html:53
msgid "There are no add-ons available for this product."
msgstr "Es sind keine Zusatzprodukte für dieses Produkt verfügbar."

#: pretix/presale/templates/pretixpresale/event/checkout_addons.html:65
#: pretix/presale/templates/pretixpresale/event/checkout_confirm.html:159
#: pretix/presale/templates/pretixpresale/event/checkout_payment.html:44
#: pretix/presale/templates/pretixpresale/event/checkout_questions.html:109
msgid "Go back"
msgstr "Zurück"

#: pretix/presale/templates/pretixpresale/event/checkout_base.html:4
#: pretix/presale/templates/pretixpresale/event/checkout_base.html:42
msgid "Checkout"
msgstr "Bestellung fortsetzen"

#: pretix/presale/templates/pretixpresale/event/checkout_base.html:12
#: pretix/presale/templates/pretixpresale/event/checkout_confirm.html:30
#: pretix/presale/templates/pretixpresale/event/index.html:24
msgid "Your cart"
msgstr "Dein Warenkorb"

#: pretix/presale/templates/pretixpresale/event/checkout_base.html:19
#: pretix/presale/templates/pretixpresale/event/checkout_confirm.html:25
#: pretix/presale/templates/pretixpresale/event/index.html:31
msgid "Cart expired"
msgstr "Warenkorb abgelaufen"

#: pretix/presale/templates/pretixpresale/event/checkout_base.html:32
#: pretix/presale/templates/pretixpresale/event/checkout_confirm.html:39
#: pretix/presale/templates/pretixpresale/event/index.html:44
#, python-format
msgid "The items in your cart are reserved for you for %(minutes)s minutes."
msgstr ""
"Die Produkte in deinem Warenkorb sind noch %(minutes)s Minuten für dich "
"reserviert."

#: pretix/presale/templates/pretixpresale/event/checkout_base.html:36
#: pretix/presale/templates/pretixpresale/event/checkout_confirm.html:43
#: pretix/presale/templates/pretixpresale/event/index.html:48
msgid "The items in your cart are no longer reserved for you."
msgstr "Die Produkte in deinem Warenkorb sind nicht mehr für dich reserviert."

#: pretix/presale/templates/pretixpresale/event/checkout_confirm.html:6
#: pretix/presale/templates/pretixpresale/event/checkout_confirm.html:8
msgid "Confirm order"
msgstr "Bestellung bestätigen"

#: pretix/presale/templates/pretixpresale/event/checkout_confirm.html:9
msgid "Please review the details below and confirm your order."
msgstr ""
"Bitte überprüfe die untenstehenden Details und bestätige deine Bestellung."

#: pretix/presale/templates/pretixpresale/event/checkout_confirm.html:17
#: pretix/presale/templates/pretixpresale/event/checkout_confirm.html:57
#: pretix/presale/templates/pretixpresale/event/checkout_confirm.html:78
#: pretix/presale/templates/pretixpresale/event/checkout_confirm.html:114
msgid "Modify"
msgstr "Bearbeiten"

#: pretix/presale/templates/pretixpresale/event/checkout_confirm.html:118
#: pretix/presale/templates/pretixpresale/event/checkout_questions.html:18
msgid "Contact information"
msgstr "Kontaktinformationen"

#: pretix/presale/templates/pretixpresale/event/checkout_confirm.html:140
msgid "Confirmations"
msgstr "Bestätigungen"

#: pretix/presale/templates/pretixpresale/event/checkout_confirm.html:165
msgid "Place binding order"
msgstr "Zahlungspflichtig bestellen"

#: pretix/presale/templates/pretixpresale/event/checkout_confirm.html:167
msgid "Submit registration"
msgstr "Anmeldung abschicken"

#: pretix/presale/templates/pretixpresale/event/checkout_payment.html:5
msgid "Please select how you want to pay."
msgstr "Bitte wähle die gewünschte Zahlungsmethode aus."

#: pretix/presale/templates/pretixpresale/event/checkout_payment.html:34
msgid "There are no payment providers enabled."
msgstr "Es sind keine Zahlungsmethoden aktiviert."

#: pretix/presale/templates/pretixpresale/event/checkout_payment.html:36
msgid ""
"Please go to the payment settings and activate one or more payment providers."
msgstr ""
"Bitte gehe in die Zahlungs-Einstellungen und aktiviere eine oder mehrere "
"Zahlungsmethoden."

#: pretix/presale/templates/pretixpresale/event/checkout_questions.html:5
msgid "Before we continue, we need you to answer some questions."
msgstr ""
"Bitte antworte auf die untenstehenden Fragen, bevor wir mit der Bestellung "
"fortfahren."

#: pretix/presale/templates/pretixpresale/event/checkout_questions.html:7
msgid ""
"You need to fill all fields that are marked with <span>*</span> to continue."
msgstr ""
"Alle mit einem <span>*</span> markierten Felder müssen ausgefüllt werden."

#: pretix/presale/templates/pretixpresale/event/checkout_questions.html:35
#: pretix/presale/templates/pretixpresale/event/order_modify.html:26
msgid "(optional)"
msgstr "(optional)"

#: pretix/presale/templates/pretixpresale/event/checkout_questions.html:61
msgid "Copy answers from above"
msgstr "Antworten von oben kopieren"

#: pretix/presale/templates/pretixpresale/event/checkout_questions.html:76
msgid "Selected add-ons"
msgstr "Gewählte Zusatzprodukte"

#: pretix/presale/templates/pretixpresale/event/checkout_questions.html:100
msgid "Are you sure your email address is correct?"
msgstr "Bist du sicher, dass deine E-Mail-Adresse korrekt ist?"

#: pretix/presale/templates/pretixpresale/event/checkout_questions.html:101
#, python-format
msgid "You entered \"%(entered)s\". Did you mean \"%(suggestion)s\"?"
msgstr "Du hast \"%(entered)s\" eingegeben. Meintest du \"%(suggestion)s\"?"

#: pretix/presale/templates/pretixpresale/event/fragment_availability.html:16
msgid "Reserved"
msgstr "Reserviert"

#: pretix/presale/templates/pretixpresale/event/fragment_availability.html:18
msgid "All remaining products are reserved but might become available again."
msgstr ""
"Alle verbleibenden Tickets sind reserviert, werden aber evtl. wieder "
"verfügbar."

#: pretix/presale/templates/pretixpresale/event/fragment_order_status.html:4
msgid "Payment pending"
msgstr "Zahlung ausstehend"

#: pretix/presale/templates/pretixpresale/event/fragment_quota_left.html:4
#, python-format
msgid "%(num)s currently available"
msgstr "Aktuell verfügbar: %(num)s"

#: pretix/presale/templates/pretixpresale/event/fragment_subevent_calendar.html:23
#: pretix/presale/templates/pretixpresale/organizers/calendar.html:52
msgid "Go"
msgstr "Los!"

#: pretix/presale/templates/pretixpresale/event/fragment_subevent_list.html:19
#: pretix/presale/templates/pretixpresale/fragment_calendar.html:42
msgid "Tickets on sale"
msgstr "Verkauf läuft"

#: pretix/presale/templates/pretixpresale/event/fragment_subevent_list.html:24
#, python-format
msgid "Sale starts %(date)s"
msgstr "Verkauf startet %(date)s"

#: pretix/presale/templates/pretixpresale/event/fragment_subevent_list.html:29
msgid "Not yet on sale"
msgstr "Noch nicht im Verkauf"

#: pretix/presale/templates/pretixpresale/event/index.html:8
msgid "Presale"
msgstr "Vorverkauf"

#: pretix/presale/templates/pretixpresale/event/index.html:56
msgid "Empty cart"
msgstr "Warenkorb leeren"

#: pretix/presale/templates/pretixpresale/event/index.html:66
msgid "Proceed with checkout"
msgstr "Zur Kasse"

#: pretix/presale/templates/pretixpresale/event/index.html:80
msgid "View other date"
msgstr "Zu anderem Termin wechseln"

#: pretix/presale/templates/pretixpresale/event/index.html:83
msgid "Choose date to buy a ticket"
msgstr "Wähle einen Termin aus"

#: pretix/presale/templates/pretixpresale/event/index.html:107
msgid "The presale period for this event is over."
msgstr "Der Vorverkaufszeitraum für diese Veranstaltung ist vorüber."

#: pretix/presale/templates/pretixpresale/event/index.html:111
#, python-format
msgid "The presale for this event will start on %(date)s at %(time)s."
msgstr ""
"Der Vorverkauf für diese Veranstaltung wird am %(date)s um %(time)s Uhr "
"beginnen."

#: pretix/presale/templates/pretixpresale/event/index.html:115
msgid "The presale for this event has not yet started."
msgstr "Der Vorverkauf für diese Veranstaltung hat noch nicht begonnen."

#: pretix/presale/templates/pretixpresale/event/index.html:137
#, python-format
msgid "Begin: %(time)s"
msgstr "Beginn: %(time)s"

#: pretix/presale/templates/pretixpresale/event/index.html:142
#, python-format
msgid "End: %(time)s"
msgstr "Ende: %(time)s"

#: pretix/presale/templates/pretixpresale/event/index.html:150
#, python-format
msgid "Admission: %(time)s"
msgstr "Einlass: %(time)s"

#: pretix/presale/templates/pretixpresale/event/index.html:154
#, python-format
msgid "Admission: %(datetime)s"
msgstr "Einlass: %(datetime)s"

#: pretix/presale/templates/pretixpresale/event/index.html:165
msgid "Add to Calendar"
msgstr "Zum Kalender hinzufügen"

#: pretix/presale/templates/pretixpresale/event/index.html:214
#: pretix/presale/templates/pretixpresale/event/index.html:337
#, python-format
msgid "minimum amount to order: %(num)s"
msgstr "Minimale Bestellmenge: %(num)s"

#: pretix/presale/templates/pretixpresale/event/index.html:224
#: pretix/presale/templates/pretixpresale/event/voucher.html:59
#, python-format
msgid "from %(currency)s %(minprice)s"
msgstr "ab %(currency)s %(minprice)s"

#: pretix/presale/templates/pretixpresale/event/index.html:228
#: pretix/presale/templates/pretixpresale/event/index.html:269
#: pretix/presale/templates/pretixpresale/event/index.html:356
#: pretix/presale/templates/pretixpresale/event/voucher.html:63
#: pretix/presale/templates/pretixpresale/event/voucher.html:95
#: pretix/presale/templates/pretixpresale/event/voucher.html:164
msgctxt "price"
msgid "FREE"
msgstr "GRATIS"

#: pretix/presale/templates/pretixpresale/event/index.html:236
msgid "Show variants"
msgstr "Varianten zeigen"

#: pretix/presale/templates/pretixpresale/event/index.html:280
#: pretix/presale/templates/pretixpresale/event/index.html:367
#: pretix/presale/templates/pretixpresale/event/voucher.html:175
#, python-format
msgid "incl. %(rate)s%% %(name)s"
msgstr "inkl. %(rate)s%% %(name)s"

#: pretix/presale/templates/pretixpresale/event/index.html:288
#: pretix/presale/templates/pretixpresale/event/index.html:375
msgid "Enter a voucher code below to buy this ticket."
msgstr "Gib unten einen Gutscheincode ein, um dieses Produkt zu bestellen."

#: pretix/presale/templates/pretixpresale/event/index.html:404
#: pretix/presale/templates/pretixpresale/event/voucher.html:207
msgid "Add to cart"
msgstr "Zum Warenkorb hinzufügen"

#: pretix/presale/templates/pretixpresale/event/index.html:416
msgid "Redeem a voucher"
msgstr "Gutschein einlösen"

#: pretix/presale/templates/pretixpresale/event/index.html:429
msgid "Redeem voucher"
msgstr "Gutschein einlösen"

#: pretix/presale/templates/pretixpresale/event/index.html:440
msgid "If you already ordered a ticket"
msgstr "Wenn du bereits ein Ticket bestellt hast"

#: pretix/presale/templates/pretixpresale/event/index.html:444
msgid ""
"If you want to see or change the status and details of your order, click on "
"the link in one of the emails we sent you during the order process. If you "
"cannot find the link, click on the following button to request the link to "
"your order to be sent to you again."
msgstr ""
"Wenn du den Status und die Details deiner Bestellung einsehen oder ändern "
"willst, klicke auf den Link in einer der E-Mails, die wir dir im "
"Bestellvorgang geschickt haben. Wenn du den Link nicht finden kannst, klicke "
"auf den folgenden Button, um ein erneutes Zusenden des Links anzufordern."

#: pretix/presale/templates/pretixpresale/event/index.html:453
#: pretix/presale/templates/pretixpresale/event/resend_link.html:4
#: pretix/presale/templates/pretixpresale/event/resend_link.html:7
msgid "Resend order links"
msgstr "Links erneut senden"

#: pretix/presale/templates/pretixpresale/event/order.html:12
msgid "Thank you!"
msgstr "Vielen Dank!"

#: pretix/presale/templates/pretixpresale/event/order.html:15
msgid "Your order has been placed successfully. See below for details."
msgstr ""
"Deine Bestellung war erfolgreich! Du findest weiter unten alle Details."

#: pretix/presale/templates/pretixpresale/event/order.html:17
msgid "Please note that we still await your payment to complete the process."
msgstr ""
"Bitte beachte, dass der Bestellvorgang erst mit Eingang deiner Zahlung "
"abgeschlossen ist."

#: pretix/presale/templates/pretixpresale/event/order.html:21
msgid "Your order has been processed successfully! See below for details."
msgstr ""
"Deine Bestellung war erfolgreich! Du findest weiter unten alle Details."

#: pretix/presale/templates/pretixpresale/event/order.html:23
msgid "We successfully received your payment. See below for details."
msgstr "Wir haben deine Zahlung erfolgreich erhalten. Vielen Dank!"

#: pretix/presale/templates/pretixpresale/event/order.html:25
msgid ""
"Please bookmark or save the link to this exact page if you want to download "
"your ticket or change your details later. We also sent you an email "
"containing the link to the address you specified."
msgstr ""
"Bitte speichere den Link zu genau dieser Seite, wenn du dein Ticket später "
"herunterladen oder deine Angaben ändern willst. Wir haben dir außerdem "
"soeben einen Link mit dieser Adresse an deine E-Mail-Adresse geschickt."

#: pretix/presale/templates/pretixpresale/event/order.html:29
msgid ""
"Please save the following link if you want to download your ticket or change "
"your details later. We also sent you an email containing the link to the "
"address you specified."
msgstr ""
"Bitte speichere folgenden Link ab, wenn du dein Ticket später herunterladen "
"oder deine Angaben ändern möchtest. Wir haben dir außerdem soeben einen Link "
"mit dieser Adresse an deine E-Mail-Adresse geschickt."

#: pretix/presale/templates/pretixpresale/event/order.html:51
msgid "Use different payment method"
msgstr "Andere Zahlungsmethode wählen"

#: pretix/presale/templates/pretixpresale/event/order.html:62
msgid "Complete payment"
msgstr "Zahlung abschließen"

#: pretix/presale/templates/pretixpresale/event/order.html:66
#, python-format
msgid "Please complete your payment before %(date)s"
msgstr "Bitte schließe deine Zahlung bis zum %(date)s ab."

#: pretix/presale/templates/pretixpresale/event/order.html:77
msgid ""
"You can download your tickets using the buttons below. Please have your "
"ticket ready when entering the event."
msgstr ""
"Bitte lade dein Ticket mit den Buttons weiter unten herunter und halte es am "
"Einlass der Veranstaltung bereit."

#: pretix/presale/templates/pretixpresale/event/order.html:83
msgid "Download all tickets at once:"
msgstr "Alle Tickets auf einmal herunterladen:"

#: pretix/presale/templates/pretixpresale/event/order.html:97
#, python-format
msgid "You will be able to download your tickets here starting on %(date)s."
msgstr "Du kannst deine Tickets hier ab %(date)s herunterladen."

#: pretix/presale/templates/pretixpresale/event/order.html:109
#: pretix/presale/templates/pretixpresale/event/order.html:172
msgid "Change details"
msgstr "Details bearbeiten"

#: pretix/presale/templates/pretixpresale/event/order.html:157
msgid "Request invoice"
msgstr "Rechnung anfragen"

#: pretix/presale/templates/pretixpresale/event/order.html:196
msgid "Internal Reference"
msgstr "Interne Referenz"

#: pretix/presale/templates/pretixpresale/event/order_cancel.html:7
#, python-format
msgid "Cancel order: %(code)s"
msgstr "Bestellung stornieren: %(code)s"

#: pretix/presale/templates/pretixpresale/event/order_modify.html:4
msgid "Modify order"
msgstr "Bestellung bearbeiten"

#: pretix/presale/templates/pretixpresale/event/order_modify.html:7
#, python-format
msgid "Modify order: %(code)s"
msgstr "Bestellung bearbeiten: %(code)s"

#: pretix/presale/templates/pretixpresale/event/order_modify.html:16
msgid ""
"Modifying your invoice address will not automatically generate a new "
"invoice. Please contact us if you need a new invoice."
msgstr ""
"Das Ändern deiner Rechnungsadresse wird nicht automatisch eine neue Rechnung "
"generieren. Bitte kontaktiere uns, wenn du eine neue Rechnung benötigst."

#: pretix/presale/templates/pretixpresale/event/order_modify.html:70
msgid "Revert changes"
msgstr "Zurücksetzen"

#: pretix/presale/templates/pretixpresale/event/order_modify.html:75
msgid "Save changes"
msgstr "Änderungen speichern"

#: pretix/presale/templates/pretixpresale/event/order_pay.html:4
#: pretix/presale/templates/pretixpresale/event/order_pay_confirm.html:4
msgid "Pay order"
msgstr "Bestellung bezahlen"

#: pretix/presale/templates/pretixpresale/event/order_pay.html:7
#: pretix/presale/templates/pretixpresale/event/order_pay_confirm.html:7
#, python-format
msgid "Pay order: %(code)s"
msgstr "Bestellung bezahlen: %(code)s"

#: pretix/presale/templates/pretixpresale/event/order_pay_change.html:4
msgid "Change payment method"
msgstr "Zahlungsmethode wechseln"

#: pretix/presale/templates/pretixpresale/event/order_pay_change.html:7
#, python-format
msgid "Change payment method: %(code)s"
msgstr "Zahlungsmethode wechseln: %(code)s"

#: pretix/presale/templates/pretixpresale/event/order_pay_change.html:12
msgid ""
"Please note: If you change your payment method, your order total will change "
"by the amount displayed to the right of each method."
msgstr ""
"Beachte bitte: Wenn du die Zahlungsmethode änderst, wird sich der "
"Gesamtbetrag um den rechts angezeigten Wert verändern."

#: pretix/presale/templates/pretixpresale/event/order_pay_change.html:43
msgid "There are no alternative payment providers available for this order."
msgstr "Es sind keine anderen Zahlungsmethoden für diese Bestellung verfügbar."

#: pretix/presale/templates/pretixpresale/event/order_pay_confirm.html:15
msgid "Please confirm the following payment details."
msgstr "Bitte bestätige die folgenden Zahlungsdetails."

#: pretix/presale/templates/pretixpresale/event/order_pay_confirm.html:21
#, python-format
msgid "Total: %(total)s %(currency)s"
msgstr "Gesamt: %(total)s %(currency)s"

#: pretix/presale/templates/pretixpresale/event/order_pay_confirm.html:44
msgid "Pay now"
msgstr "Jetzt bezahlen"

#: pretix/presale/templates/pretixpresale/event/resend_link.html:11
msgid ""
"If you lost the link to your order or orders, please enter the email address "
"you used for your order. We will send you an email with links to all orders "
"you placed using this email address."
msgstr ""
"Wenn du den Link zu deiner Bestellung verloren hast, gib hier die verwendete "
"E-Mail-Adresse ein. Wir senden dir dann eine E-Mail mit Links zu allen "
"Bestellungen, die mit dieser Adresse getätigt worden."

#: pretix/presale/templates/pretixpresale/event/resend_link.html:26
msgid "Send links"
msgstr "Links senden"

#: pretix/presale/templates/pretixpresale/event/voucher.html:8
#: pretix/presale/templates/pretixpresale/event/voucher.html:11
msgid "Voucher redemption"
msgstr "Gutschein-Einlösung"

#: pretix/presale/templates/pretixpresale/event/voucher.html:16
msgid ""
"You entered a voucher code that allows you to buy one of the following "
"products at the specified price:"
msgstr ""
"Du hast einen Gutscheincode eingegeben, der den Kauf eines der folgenden "
"Produkte zum angegebenen Preis ermöglicht:"

#: pretix/presale/templates/pretixpresale/event/voucher.html:102
#, python-format
msgid "<strong>plus</strong> %(rate)s%% taxes"
msgstr "<strong>zzgl.</strong> %(rate)s%% MwSt."

#: pretix/presale/templates/pretixpresale/event/voucher.html:106
#, python-format
msgid "incl. %(rate)s%% taxes"
msgstr "inkl. %(rate)s%% MwSt."

#: pretix/presale/templates/pretixpresale/event/waitinglist.html:5
msgid "Add me to the waiting list"
msgstr "Zur Warteliste hinzufügen"

#: pretix/presale/templates/pretixpresale/event/waitinglist.html:29
#, python-format
msgid ""
"If tickets become available again, we will inform the first persons on the "
"waiting list. If we notify you, you'll have %(hours)s hours time to buy a "
"ticket until we assign it to the next person on the list."
msgstr ""
"Wenn wieder Tickets verfügbar sind, werden wir die ersten Leute auf der "
"Warteliste benachrichtigen. Wenn wir dich benachrichtigen, hast du %(hours)s "
"Stunden Zeit, ein Ticket zu erwerben, bevor wir es an die nächste Person auf "
"der Liste weitergeben."

#: pretix/presale/templates/pretixpresale/event/waitinglist.html:34
msgid "Add me to the list"
msgstr "Zur Liste hinzufügen"

#: pretix/presale/templates/pretixpresale/fragment_calendar.html:47
#, python-format
msgid ""
"\n"
"                                                        from %(start_date)s\n"
"                                                    "
msgstr ""
"\n"
"                                    ab %(start_date)s\n"
"                                "

#: pretix/presale/templates/pretixpresale/index.html:17
msgid "Hello!"
msgstr "Hallo!"

#: pretix/presale/templates/pretixpresale/index.html:20
#, python-format
msgid "This is a ticket presale system powered by <a %(a_attr)s>pretix</a>."
msgstr "Dieser Vorverkauf läuft mit <a %(a_attr)s>pretix</a>."

#: pretix/presale/templates/pretixpresale/index.html:26
msgid "There is nothing to see here yet."
msgstr "Hier gibt es zur Zeit nichts zu sehen."

#: pretix/presale/templates/pretixpresale/organizers/calendar.html:6
msgid "Event overview"
msgstr "Überblick"

#: pretix/presale/templates/pretixpresale/organizers/calendar.html:37
#: pretix/presale/templates/pretixpresale/organizers/index.html:34
msgid "iCal"
msgstr "iCal"

#: pretix/presale/templates/pretixpresale/organizers/calendar.html:71
msgid "Note that the events in this view are in different timezones."
msgstr ""
"Achtung: Die angezeigten Veranstaltungen liegen in unterschiedlichen "
"Zeitzonen."

#: pretix/presale/templates/pretixpresale/organizers/index.html:6
msgid "Event list"
msgstr "Veranstaltungs-Liste"

#: pretix/presale/templates/pretixpresale/organizers/index.html:14
msgid "Past events"
msgstr "Vergangene Veranstaltungen"

#: pretix/presale/templates/pretixpresale/organizers/index.html:16
msgid "Upcoming events"
msgstr "Nächste Veranstaltungen"

#: pretix/presale/templates/pretixpresale/organizers/index.html:37
msgid "Show upcoming"
msgstr "Zukünftige Veranstaltungen zeigen"

#: pretix/presale/templates/pretixpresale/organizers/index.html:39
msgid "Show past events"
msgstr "Vergangene Veranstaltungen zeigen"

#: pretix/presale/templates/pretixpresale/organizers/index.html:60
msgid "Buy tickets"
msgstr "Tickets kaufen"

#: pretix/presale/templates/pretixpresale/organizers/index.html:61
msgid "More info"
msgstr "Mehr Infos"

#: pretix/presale/templates/pretixpresale/organizers/index.html:70
msgid "No archived events found."
msgstr "Keine archivierten Veranstaltungen gefunden."

#: pretix/presale/templates/pretixpresale/organizers/index.html:76
msgid "No public upcoming events found."
msgstr "Keine öffentlichen Veranstaltungen geplant."

#: pretix/presale/templates/pretixpresale/pagination.html:14
#, python-format
msgid "Page %(page)s of %(of)s"
msgstr "Seite %(page)s von %(of)s"

#: pretix/presale/utils.py:30 pretix/presale/utils.py:100
msgid "The selected event was not found."
msgstr "Die ausgewählte Veranstaltung wurde nicht gefunden."

#: pretix/presale/utils.py:88
msgid "The selected ticket shop is currently not available."
msgstr "Der ausgewählte Ticket-Shop ist im Moment nicht verfügbar."

#: pretix/presale/utils.py:93
msgid "This feature is not enabled."
msgstr "Diese Funktion ist nicht aktiviert."

#: pretix/presale/utils.py:102
msgid "The selected organizer was not found."
msgstr "Der ausgewählte Veranstalter wurde nicht gefunden."

#: pretix/presale/views/cart.py:79 pretix/presale/views/cart.py:97
#: pretix/presale/views/cart.py:109
msgid "Please enter numbers only."
msgstr "Bitte nur Zahlen eingeben."

#: pretix/presale/views/cart.py:81
msgid "Please enter positive numbers only."
msgstr "Bitte nur positive Zahlen eingeben."

#: pretix/presale/views/cart.py:298
msgid "Your cart has been updated."
msgstr "Dein Warenkorb wurde aktualisiert."

#: pretix/presale/views/cart.py:300 pretix/presale/views/cart.py:320
msgid "Your cart is now empty."
msgstr "Dein Warenkorb ist nun leer."

#: pretix/presale/views/cart.py:334
msgid "The products have been successfully added to your cart."
msgstr "Die gewählten Produkte wurden deinem Warenkorb hinzugefügt."

#: pretix/presale/views/checkout.py:31
msgid "Your cart is empty"
msgstr "Dein Warenkorb ist leer."

#: pretix/presale/views/checkout.py:35
msgid "The presale for this event is over or has not yet started."
msgstr "Der Vorverkauf für diese Veranstaltung hat noch nicht begonnen."

#: pretix/presale/views/event.py:275
msgid "Unknown event code or not authorized to access this event."
msgstr ""
"Unbekannte Veranstaltung oder du hast keine Berechtigung, auf diese "
"Veranstaltung zuzugreifen."

#: pretix/presale/views/event.py:282
msgctxt "subevent"
msgid "No date selected."
msgstr "Kein Termin ausgewählt."

#: pretix/presale/views/event.py:285
msgctxt "subevent"
msgid "Unknown date selected."
msgstr "Ungültiger Termin ausgewählt."

#: pretix/presale/views/event.py:308 pretix/presale/views/event.py:316
#: pretix/presale/views/event.py:319
msgid "Please go back and try again."
msgstr "Bitte gehe einen Schritt zurück und versuche es erneut."

#: pretix/presale/views/order.py:71 pretix/presale/views/order.py:157
#: pretix/presale/views/order.py:211 pretix/presale/views/order.py:256
#: pretix/presale/views/order.py:295 pretix/presale/views/order.py:406
#: pretix/presale/views/order.py:475 pretix/presale/views/order.py:497
#: pretix/presale/views/order.py:525 pretix/presale/views/order.py:603
#: pretix/presale/views/order.py:663
msgid "Unknown order code or not authorized to access this order."
msgstr ""
"Unbekannte Bestellnummer oder Bestellung gehört einem anderen Benutzer."

#: pretix/presale/views/order.py:161 pretix/presale/views/order.py:214
msgid "The payment for this order cannot be continued."
msgstr "Diese Bestellung kann nicht mehr bezahlt werden."

#: pretix/presale/views/order.py:166 pretix/presale/views/order.py:264
#: pretix/presale/views/order.py:302
msgid "The payment is too late to be accepted."
msgstr "Die Zahlung kommt zu spät, um akzeptiert werden zu können."

#: pretix/presale/views/order.py:297
msgid "The payment method for this order cannot be changed."
msgstr "Die Zahlungsmethode für diese Bestellung kann nicht geändert werden."

#: pretix/presale/views/order.py:477
msgid "You cannot modify this order"
msgstr "Du kannst diese Bestellung nicht bearbeiten"

#: pretix/presale/views/order.py:605
msgid "Order is not paid."
msgstr "Die Bestellung ist nicht bezahlt."

#: pretix/presale/views/order.py:609
msgid "Ticket download is not (yet) enabled."
msgstr "Der Ticket-Download ist (noch) nicht freigeschaltet."

#: pretix/presale/views/order.py:611
msgid "Ticket download is not enabled for add-on products."
msgstr "Der Ticket-Download ist für Zusatzprodukte nicht freigeschaltet."

#: pretix/presale/views/order.py:613
msgid "Ticket download is not enabled for non-admission products."
msgstr "Der Ticket-Download ist nur für Zutrittsprodukte freigeschaltet."

#: pretix/presale/views/user.py:25
msgid "We had difficulties processing your input."
msgstr "Wir waren nicht in der Lage, deine Eingaben zu verarbeiten."

#: pretix/presale/views/user.py:53
msgid "Your orders for {}"
msgstr "Deine Bestellungen für {}"

#: pretix/presale/views/user.py:64
msgid "We have trouble sending emails right now, please check back later."
msgstr ""
"Wir konnten die E-Mail nicht verschicken, bitte probiere es später erneut."

#: pretix/presale/views/user.py:67
msgid ""
"If there were any orders by this user, they will receive an email with their "
"order codes."
msgstr ""
"Wenn mit dieser E-Mail-Adresse Bestellungen gefunden wurden, erhältst du nun "
"eine E-Mail mit den entsprechenden Links."

#: pretix/presale/views/waiting.py:57
msgid "Waiting lists are disabled for this event."
msgstr "Wartelisten sind für diese Veranstaltung nicht aktiviert."

#: pretix/presale/views/waiting.py:61
msgid "We could not identify the product you selected."
msgstr "Wir konnten das ausgewählte Produkt nicht finden."

#: pretix/presale/views/waiting.py:70
msgctxt "subevent"
msgid "You need to select a date."
msgstr "Du musst einen Termin auswählen."

#: pretix/presale/views/waiting.py:82
msgid ""
"You cannot add yourself to the waiting list as this product is currently "
"available."
msgstr ""
"Du kannst dich nicht zur Liste hinzufügen, da das Produkt gerade verfügbar "
"ist."

#: pretix/presale/views/waiting.py:87
msgid ""
"We've added you to the waiting list. You will receive an email as soon as "
"tickets get available again."
msgstr ""
"Wir haben dich zur Warteliste hinzugefügt. Du erhältst eine E-Mail, sobald "
"wieder Tickets verfügbar sind."

#: pretix/settings.py:324
msgid "English"
msgstr "Englisch"

#: pretix/settings.py:325
msgid "German"
msgstr "Deutsch"

#: pretix/settings.py:326
msgid "German (informal)"
msgstr "Deutsch (Du)"

#~ msgid "The voucher has been modified."
#~ msgstr "Der Gutschein wurde verändert."

#~ msgid "The product has been modified."
#~ msgstr "Das Produkt wurde verändert."

#~ msgid "The variation \"{value}\" has been modified."
#~ msgstr "Die Variante \"{value}\" wurde verändert."

#~ msgid "The quota has been modified."
#~ msgstr "Das Kontingent wurde verändert."

#~ msgid "The category has been modified."
#~ msgstr "Eine neue Kategorie wurde verändert."

#~ msgid "The question has been modified."
#~ msgstr "Die Frage wurde verändert."

#~ msgid "The team settings have been modified."
#~ msgstr "Die Team-Einstellungen wurden geändert."

#~ msgctxt "subevent"
#~ msgid "The event date has been modified."
#~ msgstr "Der Termin wurde verändert."

#~ msgctxt "subevent"
#~ msgid "A quota has been modified on the event date."
#~ msgstr "Ein Kontingent des Termins wurde bearbeitet."

#~ msgctxt "subevent"
#~ msgid ""
#~ "If you want this voucher to block quota, you need to select a specific "
#~ "date."
#~ msgstr ""
#~ "Wenn du mit diesem Gutschein Kontingent reservieren willst, musst du "
#~ "einen Termin auswählen."

#~ msgid "Quota available"
#~ msgstr "Kontingent verfügbar"

#~ msgid "Percentage"
#~ msgstr "Prozentsatz"

#~ msgid "New quota size"
#~ msgstr "Größe des neuen Kontingents"

#~ msgid ""
#~ "The new event has been created. You can now adjust the event settings in "
#~ "detail."
#~ msgstr ""
#~ "Die neue Veranstaltung wurde erstellt. Du kannst die Einstellungen nun im "
#~ "Detail bearbeiten."

#~ msgid "Send to"
#~ msgstr "Senden an"

#~ msgid "Payment method fee"
#~ msgstr "Gebühr für gewählte Zahlungsmethode"

#~ msgid "Create"
#~ msgstr "Erstellen"

#~ msgid "Payment method fee tax rate"
#~ msgstr "Steuersatz auf Gebühr für gewählte Zahlungsmethode"

#~ msgid "Payment method fee tax"
#~ msgstr "Steuerbetrag auf Gebühr für gewählte Zahlungsmethode"

#~ msgid "Payment via {method}"
#~ msgstr "Zahlung mittels {method}"

#~ msgid "Payment method fees"
#~ msgstr "Zahlungsgebühren"

#~ msgid "Confirm password"
#~ msgstr "Passwort bestätigen"

#~ msgid ""
#~ "Please confirm your password to continue with this operation. We'll "
#~ "remember your password for an hour or until you log out."
#~ msgstr ""
#~ "Bitte bestätige dein dein Passwort, um fortzufahren. Wir werden uns das "
#~ "Passwort für eine Stunde oder bis zum nächsten Logout merken."

#~ msgid "pretixdroid 1.6 or newer only"
#~ msgstr "pretixdroid 1.6 oder neuer"

#~ msgid "App download"
#~ msgstr "App-Download"

#~ msgid ""
#~ "If you start the app for the first time, it will request that you scan "
#~ "the following code. The code tells the app all it needs about your event."
#~ msgstr ""
#~ "Wenn du die App das erste Mal startest wird sie dich bitten, den "
#~ "folgenden Code einzuscannen. Der Code enthält alle nötigen Informationen "
#~ "über die Veranstaltung."

#~ msgctxt "subevent"
#~ msgid "Choose date"
#~ msgstr "Termin wählen"

#~ msgid "Reset authentication token"
#~ msgstr "Authentifizierungstoken zurücksetzen"

#~ msgid "Download calendar as iCal file"
#~ msgstr "Kalender als iCal herunterladen"

#~ msgid "Taxes included in percent"
#~ msgstr "Steuern inklusive in Prozent"

#~ msgid "Enter a gross price including taxes."
#~ msgstr "Gib einen Bruttopreis inklusive MwSt. ein"

#~ msgid "Includes sent custom and mass emails history only."
#~ msgstr "Beinhaltet nur manuell gesendete Einzel- und Massen-E-Mails."

#~ msgid "The money will be automatically refunded."
#~ msgstr "Der Geldbetrag wird automatisch zurückerstattet."

#, fuzzy
#~| msgid "Optional. No products will be sold after this date."
#~ msgid "No products will be sold after this date."
#~ msgstr ""
#~ "Optional. Es werden nach diesem Termin keine Produkte mehr verkauft."

#, fuzzy
#~| msgid "Optional. No products will be sold before this date."
#~ msgid "No products will be sold before this date."
#~ msgstr "Optional. Es werden vor diesem Termin keine Produkte verkauft."

#~ msgid "Ticket download will be offered after this date."
#~ msgstr "Der Ticket-Download wird zu diesem Zeitpunkt freigeschaltet."

#~ msgid "Activate for"
#~ msgstr "aktiviert für"

#~ msgid "Activate"
#~ msgstr "aktiviert"

#~ msgid "Month"
#~ msgstr "Monat"

#~ msgid "Year"
#~ msgstr "Jahr"

#~ msgid "Security code (CVC)"
#~ msgstr "Sicherheitscode (CVC)"

#~ msgid "123"
#~ msgstr "123"

#~ msgid "Cardholder name"
#~ msgstr "Karteninhaber"

#~ msgid "Events overview"
#~ msgstr "Veranstaltungsüberblick"

#, fuzzy
#~| msgid "Use feature"
#~ msgid "Use the \\"
#~ msgstr "Funktion benutzen"

#~ msgid "The team settings has been deleted."
#~ msgstr "Das Team wurde gelöscht."

#~ msgid "Order code: {code}"
#~ msgstr "Bestellnummer: {code}"

#~ msgid "Paper size"
#~ msgstr "Papierformat"

#~ msgid "Paper orientation"
#~ msgstr "Orientierung"

#~ msgid "Portrait"
#~ msgstr "Hochformat"

#~ msgid "Landscape"
#~ msgstr "Querformat"

#~ msgid "QR-Code x position (mm)"
#~ msgstr "QR-Code-x-Position (mm)"

#~ msgid "QR-Code y position (mm)"
#~ msgstr "QR-Code-y-Position (mm)"

#~ msgid "QR-Code size (mm)"
#~ msgstr "QR-Code-Größe (mm)"

#~ msgid "Ticket code y position (mm)"
#~ msgstr "Ticket-Code-y-Position (mm)"

#~ msgid "Ticket code size (mm)"
#~ msgstr "Ticket-Code-Größe (mm)"

#~ msgid "Visible by default, set this to 0 to hide the element."
#~ msgstr "Standardmäßig sichtbar, ein Wert von 0 versteckt das Element."

#~ msgid "Order x position (mm)"
#~ msgstr "Bestellnummer-x-Position (mm)"

#~ msgid "Order y position (mm)"
#~ msgstr "Bestellnummer-y-Position (mm)"

#~ msgid "Product name x position (mm)"
#~ msgstr "Produktname-x-Position (mm)"

#~ msgid "Product name y position (mm)"
#~ msgstr "Produktname-y-Position (mm)"

#~ msgid "Product name size (mm)"
#~ msgstr "Produktname-Größe (mm)"

#~ msgid "Price x position (mm)"
#~ msgstr "Preis-x-Position (mm)"

#~ msgid "Price y position (mm)"
#~ msgstr "Preis-y-Position (mm)"

#~ msgid "Price size (mm)"
#~ msgstr "Preis-Größe (mm)"

#~ msgid "Event name x position (mm)"
#~ msgstr "Veranstaltungsname-x-Position (mm)"

#~ msgid "Event name y position (mm)"
#~ msgstr "Veranstaltungsname-y-Position (mm)"

#~ msgid "Event name size (mm)"
#~ msgstr "Veranstaltungsname-Größe (mm)"

#~ msgid "Attendee name x position (mm)"
#~ msgstr "Teilnehmername-x-Position (mm)"

#~ msgid "Attendee name y position (mm)"
#~ msgstr "Teilnehmername-y-Position (mm)"

#~ msgid "Attendee name size (mm)"
#~ msgstr "Teilnehmername-Größe (mm)"

#~ msgid "Invisible by default, set this to a number greater than 0 to show."
#~ msgstr "Standardmäßig unsichtbar, eine positive Größe zeigt das Element an."

#~ msgid "Organizer permission"
#~ msgstr "Veranstalter-Berechtigung"

#~ msgid ""
#~ "Hello,\n"
#~ "\n"
#~ "you have been invited to the team of an event that uses pretix for their\n"
#~ "ticket sales.\n"
#~ "\n"
#~ "Event: %(event)s\n"
#~ "\n"
#~ "If you want to join that team, just click on the following link:\n"
#~ "%(url)s\n"
#~ "\n"
#~ "If you do not want to join, you can safely ignore or delete this email.\n"
#~ "\n"
#~ "Best regards,\n"
#~ "\n"
#~ "Your pretix team\n"
#~ msgstr ""
#~ "Hallo,\n"
#~ "\n"
#~ "du wurdest in das Team einer Veranstaltung eingeladen, die ihren "
#~ "Vorverkauf\n"
#~ "mit pretix abwickelt.\n"
#~ "\n"
#~ "Veranstaltung: %(event)s\n"
#~ "\n"
#~ "Wenn du dem Team beitreten möchtest, klicke einfach auf den folgenden "
#~ "Link:\n"
#~ "%(url)s\n"
#~ "\n"
#~ "Wenn du dies nicht möchtest, kannst du diese Mail problemlos ignorieren\n"
#~ "oder löschen.\n"
#~ "\n"
#~ "Viele Grüße\n"
#~ "\n"
#~ "Das pretix-Team\n"

#~ msgid "Change orders"
#~ msgstr "Bestellungen verändern"

#~ msgid "Change permissions"
#~ msgstr "Berechtigungen verändern"

#~ msgid "View vouchers"
#~ msgstr "Gutscheine ansehen"

#~ msgid "Change vouchers"
#~ msgstr "Gutscheine bearbeiten"

#~ msgid "Adding a new user"
#~ msgstr "Benutzer hinzufügen"

#~ msgid ""
#~ "You can use the following list to control who can create new events in "
#~ "the name of this organizer and who can add more people to this list. This "
#~ "does <strong>not</strong> control who has access to a particular event. "
#~ "You can control the access to an event in the \"Permissions\" section of "
#~ "the event's settings. A user does not need to be on the list here to get "
#~ "access to an event."
#~ msgstr ""
#~ "Du kannst in der folgenden Liste einstellen, wer im Namen dieses "
#~ "Veranstalters neue Veranstaltungen anlegen kann und wer mehr Leute in "
#~ "diese Liste aufnehmen darf. Dies stellt <strong>nicht</strong> ein, wer "
#~ "auf eine bestimmte Veranstaltung zugreifen dar. Du kannst die "
#~ "Zugriffsrechte auf eine Veranstaltung im Bereich \"Berechtigungen\" der "
#~ "Veranstaltungs-Einstellungen konfigurieren. Ein Benutzer muss nicht hier "
#~ "auf der Liste stehen um zu einer Veranstaltung hinzugefügt zu werden."

#~ msgid ""
#~ "Everyone on this list can control the organizer settings on this page."
#~ msgstr ""
#~ "Jeder auf dieser Liste kann die Veranstalter-Einstellungen auf dieser "
#~ "Seite bearbeiten."

#~ msgid ""
#~ "To add a new user, you can enter their email address here. If they "
#~ "already have a pretix account, they will immediately be added to the "
#~ "team. Otherwise, they will be sent an email with an invitation."
#~ msgstr ""
#~ "Um einen neuen Benutzer hinzuzufügen, kannst du hier die E-Mail-Adresse "
#~ "eintragen. Wenn die Person bereits ein pretix-Konto hat, wird sie sofort "
#~ "zum Team hinzugefügt. Andenfalls erhält sie eine E-Mail mit einer "
#~ "Einladung."

#~ msgid "This user already has been invited for this event."
#~ msgstr "Dieser Benutzer hat bereits eine Einladung für diese Veranstaltung."

#~ msgid "This user already has permissions for this event."
#~ msgstr "Dieser Benutzer hat bereits Zugriff auf diese Veranstaltung."

#~ msgid "You cannot remove your own permission to view this page."
#~ msgstr "Du kannst deine eigene Berechtigung nicht entfernen."

#~ msgid "Help center"
#~ msgstr "Hilfe"

#~ msgid "You have no permission to do this."
#~ msgstr "Du hast keine Berechtigung, diese Inhalte aufzurufen."

#~ msgid "Ask for attendee e-mails"
#~ msgstr "E-Mail-Adressen der Teilnehmer erfragen"

#~ msgid ""
#~ "Ask for an e-mail address for all tickets which include admission to the "
#~ "event. Important: For every order, an e-mail address needs to be "
#~ "provided, regardless of this setting. The order confirmation which can be "
#~ "used to change the order will always only be sent to the e-mail address "
#~ "provided for the order. Only check this box if you want to ask for "
#~ "additional e-mail addresses for each attendee, e.g. in case of group "
#~ "orders."
#~ msgstr ""
#~ "Wenn diese Option aktiviert ist, wird für alle Produkte, die Zutritt zur "
#~ "Veranstaltung erlauben, eine E-Mail-Adresse erfragt. Wichtig: Egal, ob "
#~ "diese Option eingestellt ist oder nicht, wird für jede Bestellung nach "
#~ "einer E-Mail-Adresse des Bestellers gefragt. Die Bestellbestätigung "
#~ "inklusive des Links zur Bestellseite wird immer nur an diese Adresse "
#~ "geschickt. Aktiviere diese Option nur, wenn du zusätzlich von jedem "
#~ "Teilnehmer (z.B. im Falle einer Gruppenbestellung) einzelne E-Mail-"
#~ "Adressen erfragen willst."

#~ msgid "Require attendee e-mails"
#~ msgstr "E-Mail-Adressen des Teilnehmer erfordern"

#~ msgid ""
#~ "You cannot require specifying attendee emails if you do not ask for them."
#~ msgstr ""
#~ "Du kannst die Angabe von E-Mail-Adressen nur erfordern, wenn du auch nach "
#~ "E-Mail-Adressen fragst."

#~ msgid "For locale: %(locale)s"
#~ msgstr "Für Sprache: %(locale)s"

#~ msgid "enabled"
#~ msgstr "aktiviert"

#~ msgid "Enabled devices"
#~ msgstr "Aktivierte Geräte"

#~ msgid ""
#~ "If you deactivate this, an order including this product might not be "
#~ "canceled by the user. It may still be canceled by you."
#~ msgstr ""
#~ "Wenn du dies deaktivierst, kann eine Bestellung die dieses Produkt "
#~ "enthält nicht vom Kunden storniert werden. Sie kann immer noch von dir "
#~ "storniert werden."

#, fuzzy
#~| msgid ""
#~| "If you provide a logo image, we will by default not show your events "
#~| "name and date in the page header. We will show your logo with a maximal "
#~| "height of 120 pixels."
#~ msgid ""
#~ "If you provide a logo image, we will not show your events name and date "
#~ "on the invoicethe page header. We will show your logo with a maximal "
#~ "height and width of 2.5 cm."
#~ msgstr ""
#~ "Wenn du ein Logo hochlädst, zeigen wir den Namen und das Datum der "
#~ "Veranstaltung nicht mehr oben auf der Seite an. Wir zeigen das Logo mit "
#~ "einer Höhe von maximal 120 Pixeln an."

#~ msgid "Given name"
#~ msgstr "Vorname"

#~ msgid "Family name"
#~ msgstr "Nachname"

#~ msgid "%(family)s, %(given)s"
#~ msgstr "%(family)s, %(given)s"

#~ msgid "Slug"
#~ msgstr "Kurzform"

#~ msgid "There is no user with the email address you entered."
#~ msgstr ""
#~ "Es existiert kein Benutzer mit der E-Mail-Adresse, die du eingegeben hast."

#~ msgid ""
#~ "You are not permitted to create new events in the name of any organizer."
#~ msgstr ""
#~ "Du bist nicht berechtigt, im Namen eines Veranstalters neue "
#~ "Veranstaltungen zu erstellen."

#~ msgid "Please choose the organizer of this event from the list below."
#~ msgstr "Bitte wähle den Veranstalter der neuen Veranstaltung aus der Liste."

#~ msgid "Show number"
#~ msgstr "Zeige Anzahl"

#~ msgid "Show %(currency)s"
#~ msgstr "Zeige %(currency)s"

#~ msgid "Total (pending or paid)"
#~ msgstr "Gesamt (ausstehend oder bezahlt)"

#~ msgid "Is redeemed"
#~ msgstr "Ist eingelöst"

#~ msgid "Download PDF"
#~ msgstr "PDF herunterladen"

#~ msgid "A voucher you tried to use already has been used."
#~ msgstr ""
#~ "Ein Gutscheincode, den du verwenden wolltest, wurde zwischenzeitlich "
#~ "bereits eingelöst."

#~ msgid "A voucher you tried to use has expired."
#~ msgstr "Ein Gutscheincode, den du verwenden wolltest, ist abgelaufen."

#~ msgid "Attendees"
#~ msgstr "Teilnehmer"

#~ msgid "Pending (expired)"
#~ msgstr "ausstehend (abgelaufen)"

#~ msgid "Please install the python package 'defusedxml' for security reasons."
#~ msgstr ""
#~ "Installiere das Python-Paket 'defusedxml' für verbesserte Sicherheit."

#~ msgid "An error occured during the HBCI transaction."
#~ msgstr "Während der HBCI-Transaktion trat ein Fehler auf."

#~ msgid ""
#~ "We detected the following payments. Please review them and click the "
#~ "'Confirm' button below."
#~ msgstr ""
#~ "Wir haben die folgenden Zahlungen erkannt. Bitte überprüfe diese und "
#~ "klicke unten „Bestätigen“."

#~ msgid "HBCI import"
#~ msgstr "HBCI-Import"

#~ msgid "Please note that this step might take a few minutes."
#~ msgstr "Bitte beachte, dass dieser Schritt einige Minuten dauern kann."

#~ msgid ""
#~ "Your HBCI PIN code is only stored on the server for a very short time and "
#~ "immediately deleted after the communication with the bank is over. "
#~ "However, we <strong>strongly advise</strong> you to ask your bank for "
#~ "HBCI credentials that have <strong>read-only</strong> access to your bank "
#~ "account."
#~ msgstr ""
#~ "Deine HBCI-PIN wird auf dem Server nur sehr kurz gespeichert und nach der "
#~ "Kommunikation mit der Bank sofort gelöscht. Trotzdem <strong>empfehlen "
#~ "wir stark</strong>, dass du deine Bank um HBCI-Zugangsdaten bittest, die "
#~ "<strong>nur lesenden</strong> Zugriff auf dein Bankkonto haben."

#~ msgid "Import"
#~ msgstr "Import"

#~ msgid ""
#~ "HBCI is only available with aqbanking-cli and aqhbci-tool4 installed."
#~ msgstr ""
#~ "HBCI ist nur verfügbar, wenn auf dem Server aqbanking-cli und aqhbci-"
#~ "tool4 installiert sind."

#~ msgid "User ID"
#~ msgstr "Benutzer-ID"

#~ msgid "Server URL"
#~ msgstr "Server-URL"

#~ msgid "PIN"
#~ msgstr "PIN"

#~ msgid ""
#~ "Not all of the selected orders could be marked as paid as some of them "
#~ "have expired and the selected items are sold out."
#~ msgstr ""
#~ "Nicht alle ausgewählten Bestellungen konnten als bezahlt markiert werden, "
#~ "weil manche von ihnen nach Ablauf der Zahlungsfrist kamen und die "
#~ "betreffenden Produkte ausverkauft sind."

#~ msgid "Some confirmation mails could not be sent."
#~ msgstr "Einige Bestätigungsmails konnten nicht verschickt werden."

#~ msgid "Found wrong amount. Expected: %s"
#~ msgstr "Falscher Betrag. Erwartet: %s"

#~ msgid "Order has been canceled"
#~ msgstr "Bestellung wurde storniert"

#~ msgid "Order has been refunded"
#~ msgstr "Bestellung wurde zurückerstattet."

#~ msgid "Changed order"
#~ msgstr "Bestellung verändert"

#~ msgid "Total orders"
#~ msgstr "bestellt"

#~ msgctxt "invoice"
#~ msgid "Price"
#~ msgstr "Preis"

#~ msgid "Phone number"
#~ msgstr "Telefonnummer"

#~ msgid "Phone"
#~ msgstr "Telefon"

#~ msgid ""
#~ "We also sent you an email with a link to this page if you want to come "
#~ "back later."
#~ msgstr ""
#~ "Wir haben dir einen Link zu dieser Seite gemailt, falls du später "
#~ "wiederkommen möchtest."

#~ msgid "All Vouchers"
#~ msgstr "Alle Gutscheine"

#~ msgid "Redeemd"
#~ msgstr "Eingelöst"

#~ msgid "Placed orders"
#~ msgstr "Getätigte Bestellungen"

#~ msgid "Total revenue"
#~ msgstr "Gesamtumsatz"

#~ msgid "Sold out (or reserved)"
#~ msgstr "Ausverkauft (oder reserviert)"

#~ msgid ""
#~ "%s\n"
#~ "until %s"
#~ msgstr ""
#~ "%s\n"
#~ "bis %s"

#~ msgid "Order process settings"
#~ msgstr "Bestellzeile"

#~ msgid "Orders overview"
#~ msgstr "Bestellübersicht"

#~ msgid "View all orders"
#~ msgstr "Alle Bestellungen"

#~ msgid "Total Revenue"
#~ msgstr "Gesamtumsatz"

#~ msgid ""
#~ "Hello,\n"
#~ "\n"
#~ "we successfully received your payment for %(event)s. Thank you!\n"
#~ "\n"
#~ "You will be able to download your ticket at:\n"
#~ "%(url)s\n"
#~ "\n"
#~ "Best regards,\n"
#~ "Your %(event)s team\n"
#~ msgstr ""
#~ "Hallo,\n"
#~ "\n"
#~ "wir haben deine Zahlung für %(event)s erfolgreich erhalten. Vielen Dank!\n"
#~ "\n"
#~ "Du kannst dein Ticket unter folgender Adresse herunterladen:\n"
#~ "%(url)s\n"
#~ "\n"
#~ "Viele Grüße,\n"
#~ "Das %(event)s Team\n"

#~ msgid ""
#~ "Hello,\n"
#~ "\n"
#~ "we successfully received your payment for %(event)s. Thank you!\n"
#~ "\n"
#~ "You can change your order details and view the status of your order at\n"
#~ "%(url)s\n"
#~ "\n"
#~ "Best regards,\n"
#~ "Your %(event)s team\n"
#~ msgstr ""
#~ "Hallo,\n"
#~ "\n"
#~ "wir haben deine Zahlung für %(event)s erfolgreich erhalten. Vielen Dank!\n"
#~ "\n"
#~ "Du kannst deine Bestellung unter folgender Adresse ändern und einsehen:\n"
#~ "%(url)s\n"
#~ "\n"
#~ "Viele Grüße,\n"
#~ "Das %(event)s Team\n"

#~ msgid ""
#~ "Hello,\n"
#~ "\n"
#~ "we successfully received your order for %(event)s with a total value\n"
#~ "of %(total)s %(currency)s. Please complete your payment before %(date)s.\n"
#~ "%(payment_info)s\n"
#~ "\n"
#~ "You can change your order details and view the status of your order at\n"
#~ "\n"
#~ "%(url)s\n"
#~ "\n"
#~ "Best regards,\n"
#~ "Your %(event)s team\n"
#~ msgstr ""
#~ "Hallo,\n"
#~ "\n"
#~ "wir haben IhredeineBestellung für %(event)s mit einem Gesamtbetrag von\n"
#~ "%(total)s %(currency)s erhalten. Bitte schließe die Bezahlung bis "
#~ "%(date)s ab.\n"
#~ "%(payment_info)s\n"
#~ "\n"
#~ "Du kannst deine Bestellung unter folgender Adresse einsehen und ändern:\n"
#~ "%(url)s\n"
#~ "\n"
#~ "Viele Grüße,\n"
#~ "Das %(event)s Team\n"

#~ msgid "Property name"
#~ msgstr "Bezeichnung"

#~ msgid "Product properties"
#~ msgstr "Eigenschaften"

#~ msgid "Property values"
#~ msgstr "Werte"

#~ msgid "Restriction"
#~ msgstr "Beschränkung"

#~ msgid "Restrictions"
#~ msgstr "Beschränkungen"

#~ msgid "not applicable"
#~ msgstr "nicht anwendbar"

#~ msgid "Require all customers to provide an e-mail address."
#~ msgstr "Erfordere eine E-Mail-Adresse von allen Käufern."

#~ msgid "Properties"
#~ msgstr "Eigenschaften"

#~ msgid ""
#~ "In this area, you can choose of a set of \"restriction types\" to "
#~ "restrict the availability of your product with certain conditions."
#~ msgstr ""
#~ "In diesem Bereich kannst du auf verschiedene Arten den Verkauf Ihrer "
#~ "Produkte unter bestimmten Bedingungen einschränken."

#~ msgid "New restriction"
#~ msgstr "Neue Beschränkung"

#~ msgid ""
#~ "You have to define and select propreties to be able to configure "
#~ "variations."
#~ msgstr ""
#~ "Du musst Eigenschaften auswählen, um Varianten konfigurieren zu können."

#~ msgid "Restriction by time"
#~ msgstr "Zeitliche Beschränkung"

#~ msgid ""
#~ "This plugin adds the possibility to restrict the sale of a given product "
#~ "or variation to a certain timeframe or change its price during a certain "
#~ "period."
#~ msgstr ""
#~ "Dieses Plugin ermöglicht es, den Verkauf von Produkten auf einen gewissen "
#~ "Zeitraum einzuschränken oder den Preis während eines gewissen Zeitraums "
#~ "zu ändern."

#~ msgid "Start of time frame"
#~ msgstr "Beginn des Zeitraums"

#~ msgid "End of time frame"
#~ msgstr "Ende des Zeitraums"

#~ msgid "Price in time frame"
#~ msgstr "Preis im Zeitraum"

#~ msgid ""
#~ "Hello,\n"
#~ "\n"
#~ "you requested a new password. Please go to the following page to reset "
#~ "your password:\n"
#~ "\n"
#~ "%(url)s\n"
#~ "\n"
#~ "Best regards,\n"
#~ "Your %(event)s team\n"
#~ msgstr ""
#~ "Hallo,\n"
#~ "\n"
#~ "du hast ein neues Passwort angefordert. Bitte besuche die folgende Seite "
#~ "um das Passwort zurückzusetzen:\n"
#~ "\n"
#~ "%(url)s\n"
#~ "\n"
#~ "Viele Grüße,\n"
#~ "Dein %(event)s Team\n"

#~ msgid "Letters, digits and ./+/-/_ only."
#~ msgstr "Nur Buchstaben, Zahlen und ./+/-/_"

#~ msgid ""
#~ "The selected properties will be available for the user to select. After "
#~ "saving this field, move to the 'Variations' tab to configure the details."
#~ msgstr ""
#~ "Die hier ausgewählten Eigenschaften stehen für dieses Produkt zur "
#~ "Verfügung. Nach der Auswahl kannst du im Tab 'Varianten' die Details "
#~ "konfigurieren:"

#~ msgid "Values"
#~ msgstr "Werte"

#~ msgid ""
#~ "You can not delete the property <strong>%(property)s</strong> as long as "
#~ "the following products use it:"
#~ msgstr ""
#~ "Die Eigenschaft <strong>%(property)s</strong> kann nicht gelöscht werden, "
#~ "solange sie von den folgenden Produkten benutzt wird:"

#~ msgid "The new property has been created."
#~ msgstr "Eine neue Eigenschaft wurde erstellt."

#~ msgid "The selected property has been deleted."
#~ msgstr "Die ausgewählte Eigenschaft wurde gelöscht."

#~ msgid ""
#~ "If you registered for multiple events, your username is your email "
#~ "address."
#~ msgstr ""
#~ "Wenn du dich dauerhaft registriert hast, ist deine E-Mail-Adresse dein "
#~ "Benutzername."

#~ msgid "Please enter a correct username and password."
#~ msgstr ""
#~ "Bitte gib eine gültige Kombination aus Benutzername und Passwort ein."

#~ msgid "Please only use characters, numbers or ./+/-/_ in your username."
#~ msgstr ""
#~ "Bitte verwende nur Buchstaben, Zahlen oder ./+/-/_ in Ihrem Benutzernamen."

#~ msgid "This username is already taken. Please choose a different one."
#~ msgstr ""
#~ "Dieser Benutzername ist bereits in Verwendung, bitte wähle einen anderen."

#~ msgid "Username or E-mail"
#~ msgstr "Benutzername oder E-Mail"

#~ msgid ""
#~ "We found multiple users with that e-mail address. Please specify the "
#~ "username instead"
#~ msgstr ""
#~ "Es sind mehrere Benutzer mit dieser Adresse registriert. Bitte gib "
#~ "stattdessen den Benutzernamen an."

#~ msgid "Your account"
#~ msgstr "Dein Konto"

#~ msgid "Your settings"
#~ msgstr "Deine Einstellungen"

#~ msgid "Hello, %(name)s!"
#~ msgstr "Hallo %(name)s!"

#~ msgid "Logout"
#~ msgstr "Abmelden"

#~ msgid "You need to login or register to continue"
#~ msgstr "Du musst dich einloggen oder registrieren, um fortzufahren"

#~ msgid "I already have an account"
#~ msgstr "Ich habe bereits ein Konto"

#~ msgid "I want to create a new account just for this event"
#~ msgstr "Ich möchte mich nur für diese Veranstaltung registrieren"

#~ msgid "I want to create a new account"
#~ msgstr "Ich benötige ein neues Konto"

#~ msgid "I want to create a permanent account"
#~ msgstr "Ich möchte mich dauerhaft registrieren"

#~ msgid ""
#~ "We are unable to send you a new password, as you did not enter an e-mail "
#~ "address at your registration."
#~ msgstr ""
#~ "Wir können kein neues Passwort zusenden, da du bei der Registrierung "
#~ "keine E-Mail-Adresse angegeben hast."

#~ msgid ""
#~ "This password recovery link has expired. Please request a new e-mail and "
#~ "use the recovery link within 24 hours."
#~ msgstr ""
#~ "Dieser Passwort-Wiederherstellungs-Link ist abgelaufen. Bitte fordere "
#~ "einen neuen an und benutze ihn innerhalb von 24 Stunden."

#~ msgid "Change answers"
#~ msgstr "Details bearbeiten"

#~ msgid "The two password fields didn't match."
#~ msgstr "Die beiden eingegebenen Passwörter stimmen nicht überein."

#~ msgid "Enter the same password as above, for verification."
#~ msgstr "Geben Sie zur Bestätigung das selbe Passwort wie oben ein"

#~ msgid "Personal info"
#~ msgstr "Persönliche Daten"

#~ msgid "Session key"
#~ msgstr "Sitzung"

#~ msgid "Restricition by time"
#~ msgstr "Zeitliche Beschränkung"

#~ msgid "Datetime"
#~ msgstr "Datum"<|MERGE_RESOLUTION|>--- conflicted
+++ resolved
@@ -4168,15 +4168,9 @@
 "by a user or currently is in a users's cart. Please set the variation as "
 "\"inactive\" instead."
 msgstr ""
-<<<<<<< HEAD
 "Die Variante \"%s\" kann nicht gelöscht werden, da sie bereits bestellt wurde "
 "oder sich in einem Warenkorb befindet. Bitte setze die Variante stattdessen "
 "auf \"inaktiv\"."
-=======
-"Die Variante \"%s\" kann nicht gelöscht werden, da sie bereits bestellt "
-"wurde oder sich in einem Warenkorb befindet. Bitte setze die Variante "
-"stattdessen auf \"inaktiv\"."
->>>>>>> 33d9e356
 
 #: pretix/control/forms/item.py:365
 msgid "You added the same add-on category twice"
@@ -4253,11 +4247,7 @@
 
 #: pretix/control/forms/orders.py:146 pretix/control/forms/orders.py:231
 msgid "inactive"
-<<<<<<< HEAD
 msgstr "deaktiviert"
-=======
-msgstr "deaktivert"
->>>>>>> 33d9e356
 
 #: pretix/control/forms/orders.py:174
 msgctxt "subevent"

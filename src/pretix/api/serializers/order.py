--- conflicted
+++ resolved
@@ -1352,49 +1352,10 @@
                 pos._auto_generated_price = True
             else:
                 if pos.voucher:
-<<<<<<< HEAD
                     if not pos.item.tax_rule or pos.item.tax_rule.price_includes_tax:
                         price_after_voucher = max(pos.price, pos.voucher.calculate_price(listed_price))
                     else:
                         price_after_voucher = max(pos.price - pos.tax_value, pos.voucher.calculate_price(listed_price))
-=======
-                    pos.voucher_budget_use = max(listed_price - price_after_voucher, Decimal('0.00'))
-
-            order_positions = [pos_data['__instance'] for pos_data in positions_data]
-            discount_results = apply_discounts(
-                self.context['event'],
-                order.sales_channel,
-                [
-                    (cp.item_id, cp.subevent_id, cp.price, bool(cp.addon_to), cp.is_bundled, pos._voucher_discount)
-                    for cp in order_positions
-                ]
-            )
-            for cp, (new_price, discount) in zip(order_positions, discount_results):
-                if new_price != pos.price and pos._auto_generated_price:
-                    pos.price = new_price
-                pos.discount = discount
-
-            # Save instances
-            for pos_data in positions_data:
-                answers_data = pos_data.pop('answers', [])
-                use_reusable_medium = pos_data.pop('use_reusable_medium', None)
-                pos = pos_data['__instance']
-                pos._calculate_tax()
-
-                if simulate:
-                    pos = WrappedModel(pos)
-                    pos.id = 0
-                    answers = []
-                    for answ_data in answers_data:
-                        options = answ_data.pop('options', [])
-                        answ = WrappedModel(QuestionAnswer(**answ_data))
-                        answ.options = WrappedList(options)
-                        answers.append(answ)
-                    pos.answers = answers
-                    pos.pseudonymization_id = "PREVIEW"
-                    pos.checkins = []
-                    pos_map[pos.positionid] = pos
->>>>>>> 3139b9fe
                 else:
                     price_after_voucher = listed_price
                 pos._auto_generated_price = False
@@ -1434,6 +1395,7 @@
                     answers.append(answ)
                 pos.answers = answers
                 pos.pseudonymization_id = "PREVIEW"
+                pos.checkins = []
                 pos_map[pos.positionid] = pos
             else:
                 if pos.voucher:

--- conflicted
+++ resolved
@@ -1097,13 +1097,11 @@
         this.$root.$off('focus_voucher_field', this.focus_voucher_field)
     },
     computed: {
-<<<<<<< HEAD
         display_event_info: function () {
             return this.$root.display_event_info || (this.$root.display_event_info === null && (this.$root.events || this.$root.weeks || this.$root.days));
-=======
+        },
         id_cart_exists_msg: function () {
             return this.$root.html_id + '-cart-exists';
->>>>>>> 62c028d9
         },
         buy_label: function () {
             var i, j, k, all_free = true;

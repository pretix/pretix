@import "../../pretixbase/scss/_variables.scss";
@import "../../bootstrap/scss/_bootstrap.scss";
@import "../../fontawesome/scss/font-awesome.scss";
@import "../../pretixbase/scss/_theme.scss";
@import "../../typeahead/typeahead.scss";
@import "../../charts/morris.scss";
@import "../../datetimepicker/_bootstrap-datetimepicker.scss";
@import "_sb-admin-2.scss";
@import "_forms.scss";
@import "_flags.scss";
@import "_orders.scss";
@import "_dashboard.scss";
@import "../../pretixbase/scss/webfont.scss";
@import "../../fileupload/jquery.fileupload.scss";
@import "../../select2/select2.scss";
@import "../../select2/select2_bootstrap.scss";
@import "../../colorpicker/bootstrap-colorpicker.scss";

/* See https://github.com/pretix/pretix/pull/761 */
.bootstrap-datetimepicker-widget table td span {
    line-height: 1.8em;
}

footer {
    text-align: center;
    padding: 10px 0;
    font-size: 11px;
}

nav.navbar {
    margin: 0;
}
.navbar-brand img {
    height: 100%;
    width: auto;
    display: inline;
}

#side-menu img.fa-img {
    height: auto;
    width: 1.28571em;
}

nav.navbar .danger, nav.navbar .danger:hover, nav.navbar .danger:active {
    background: $brand-danger !important;
}

.navbar-header .navbar-events {
    color: white;
    padding-top: 6px;
    padding-bottom: 6px;
}
.nav-pills {
    margin-bottom: 10px;
}

#button-shop, #button-sudo {
    padding: 15px;
    min-height: 50px;
    border: none;
    &:hover, &:active {
        text-decoration: none;
    }
}

.product-row {
    padding: 10px 0;

    .count form {
        display: inline;
    }
    .price, .count {
        text-align: right;
    }
    .price small,
    .availability-box small {
        display: block;
        line-height: 1;
    }

    &.total {
        border-top: 1px solid $table-border-color;
    }

    dl {
        padding-left: 20px;
        margin-bottom: 0;

        dd {
            padding-left: 20px;
        }
    }

    .addon-signifier {
        display: inline-block;
        padding-left: 10px;
        font-weight: bold;
    }
}

h1 .btn-sm {
    margin-top: -5px;
}

.btn-toolbar {
    margin-bottom: 20px;
}
.container-fluid > .alert:first-child {
    margin-top: 20px;
}

.flipped-scroll-wrapper {
    overflow-y: auto;
}
.flipped-scroll-wrapper, .flipped-scroll-inner {
    /* This nasty hack puts the scroll bar at the top, so the user really
       notices that there is one */
    transform: rotateX(180deg);
    -ms-transform: rotateX(180deg); /* IE 9 */
    -webkit-transform: rotateX(180deg); /* Safari and Chrome */
}
@media (max-width: $screen-sm-max) {
    .navbar-nav {
        margin-left: 0;
    }
}

.organizer-tabs .tab-inner {
    padding-top: 20px;
}

p.bigger {
    font-size: 16px;
}

.helper-display-block {
    display: block !important;
}
.helper-display-inline {
    display: inline !important;
}
.helper-display-none-soft {
    display: none;
}
.helper-display-none {
    display: none !important;
}
.helper-width-auto {
    width: auto;
}
.helper-width-100 {
    width: 100%;
}
.helper-space-below {
    margin-bottom: 10px;
}

.section-moved {
    margin: 20px 0;
    text-align: center;

    p {
        font-size: 18px;
        margin: 20px auto;
        max-width: 800px;
    }

    .img-moved {
        height: 200px;
        width: auto;
    }
}
.empty-collection {
    margin: 20px 0;
    text-align: center;

    p {
        font-size: 24px;
    }

    .big-grey-icon {
        font-size: 200px;
        color: #ccc;
    }
}
.table .progress {
    margin-bottom: 0;
}

@for $i from 0 through 100 {
  .progress-bar-#{$i} { width: 1% * $i; }
}

.form-order-change .radio {
    display: block;
}
.form-order-change .form-group {
    margin: 0;
}

.multi-step-tutorial {
    &> li {
        margin-bottom: 15px;
    }
}

body.loading #wrapper {
    -webkit-filter: blur(2px);
    -moz-filter: blur(2px);
    -ms-filter: blur(2px);
    -o-filter: blur(2px);
    filter: blur(2px);
}

#loadingmodal, #ajaxerr {
    position: fixed;
    top: 0;
    left: 0;
    width: 100vw;
    height: 100vh;
    background: rgba(255, 255, 255, .7);
    opacity: 0;
    text-align: center;
    z-index: 900000;
    visibility: hidden;
    padding: 10px;

    .big-icon {
        margin-top: 50px;
        font-size: 200px;
        color: $brand-primary;
    }

    .big-rotating-icon {
        -webkit-animation: fa-spin 8s infinite linear;
        animation: fa-spin 8s infinite linear;
        margin-top: 50px;
        font-size: 200px;
        color: $brand-primary;
    }
}
#ajaxerr {
    background: rgba(236, 236, 236, .9);
}

.loading #loadingmodal, .ajaxerr #ajaxerr {
    opacity: 1;
    visibility: visible;
    transition: opacity .5s ease-in-out;
    -moz-transition: opacity .5s ease-in-out;
    -webkit-transition: opacity .5s ease-in-out;
}

.big-rotating-icon {
    margin-top: 50px;
    -webkit-animation: fa-spin 8s infinite linear;
    animation: fa-spin 8s infinite linear;
    font-size: 200px;
    color: $brand-primary;
}

.user-admin-icon {
    width: 16px;
    height: 16px;
    margin-top: -2px;
}

.meta .user-admin-icon {
    width: 12px;
    height: 12px;
    margin-top: -2px;
}

.btn .fa {
    @extend .fa-fw;
}

.action-col-2 {
    min-width: 95px;
}

.fa-danger {
    color: $brand-danger;
}

.nearly-gone {
    overflow: visible !important;
    height: 0 !important;
    width: 0 !important;
    margin: 0 !important;
    border: 0 !important;
    padding: 0 !important;
    display: block !important;
}

.colorpicker-2x .colorpicker-saturation {
    width: 200px;
    height: 200px;
}

.colorpicker-2x .colorpicker-hue,
.colorpicker-2x .colorpicker-alpha {
    width: 30px;
    height: 200px;
}

.colorpicker-2x .colorpicker-color,
.colorpicker-2x .colorpicker-color div {
    height: 30px;
}


.dropdown-menu .form-box {
    padding: 3px 10px;
}
.event-dropdown {
    width: 251px;
}
@media (max-width: $screen-xs-max) {
    .event-dropdown {
        width: 100%;
    }
}
.event-dropdown, .mobile-event-dropdown, .select2-results {
    .event-name-full, .primary {
        display: block;
    }
    .event-daterange, .event-organizer, .secondary {
        display: block;
        font-size: $font-size-small;
        color: $text-muted;
    }
    .active .event-daterange, .active .event-organizer, .active a,
    .select2-results__option--highlighted .event-daterange,
    .select2-results__option--highlighted .secondary,
    .select2-results__option--highlighted .event-organizer {
        color: white;
    }
    .active {
        background: $brand-primary;
        color: white;
    }
    span.event-name-full, span.event-daterange, span.event-organizer, span.secondary {
        width: 100%;
        text-overflow: ellipsis;
        white-space: nowrap;
        overflow: hidden;
    }
}

.sidebar-content {
    text-align: center;
    padding: 10px 0;
    font-size: 12px;

    img {
        max-width: 80%;
    }
}

.mobile-navbar-view-form {
    float: right;
    button {
        position: relative;
        margin-right: 15px;
        padding: 6px 10px;
        margin-top: 8px;
        margin-bottom: 8px;
        background-color: transparent;
        background-image: none;
        border: 1px solid transparent;
        border-radius: 4px;
    }
}
.mobile-navbar-view-link {
    padding: 6px 10px;
    color: white !important;
}

@media (min-width: $screen-md-min) {
    .row-plugins {
        display: flex;
        flex-wrap: wrap;
    }

    .row-plugins > [class*=col] {
        display: flex;
        flex-direction: column;
    }

    .row-plugins > [class*=col] > .panel {
        height: 100%
    }
}

.dl-horizontal dt  {
    white-space: normal;
}
td > .dl-horizontal {
    margin-bottom: 0;
}

.collapse-indicator {
    -webkit-transition: all 150ms ease-in 0s;
    transition: all 150ms ease-in 0s;
}

.panel-title a:not(.collapsed) .collapse-indicator {
    -webkit-transform: rotate(180deg);
    -ms-transform: rotate(180deg);
    transform: rotate(180deg);
}

.panel-title a[data-toggle="collapse"], details h3.panel-title, details h4.panel-title {
    display: flex;
    padding: 10px 15px;
    margin: -10px -15px;
    align-items: center;
    justify-content: space-between;
    outline: 0;
    text-decoration: none;
}

.panel-title a[data-toggle="collapse"]:hover {
    background-color: #eeeeee;
}

.panel-body {
    overflow-wrap: break-word;
    word-wrap: break-word;
}

.fa.disabled {
    color: $text-muted;
}

.event-name-col {
    width: 30%;
}

.impersonate-warning {
    background-color: #ffe761;
    background-image: -webkit-linear-gradient(-45deg, rgba(0, 0, 0, .04) 25%, transparent 25%, transparent 50%, rgba(0, 0, 0, .04) 50%, rgba(0, 0, 0, .04) 75%, transparent 75%, transparent);
    background-image: -moz-linear-gradient(-45deg, rgba(0, 0, 0, .04) 25%, transparent 25%, transparent 50%, rgba(0, 0, 0, .04) 50%, rgba(0, 0, 0, .04) 75%, transparent 75%, transparent);
    background-image: linear-gradient(135deg, rgba(0, 0, 0, .04) 25%, transparent 25%, transparent 50%, rgba(0, 0, 0, .04) 50%, rgba(0, 0, 0, .04) 75%, transparent 75%, transparent);
    padding: 15px;
}

@media(min-width:768px) {
    .impersonate-warning {
        position: inherit;
        margin: 0 0 0 250px;
        padding: 15px 30px;
    }
}

.quotabox {
    display: inline-block;
    vertical-align: top;
    width: 50px;
    .progress {
        height: 7px;
        margin-bottom: 2px;
    }
    .numbers {
        font-size: 10px;
        color: $text-muted;
        display: block;
        text-align: center;
    }
    &.availability .progress-bar-success {
        background: lighten($brand-success, 20%);
    }
}
.quotabox-more {
    font-weight: bold;
    display: inline-block;
    vertical-align: top;
    line-height: 20px;
    margin-top: -6px;
    &:hover {
        text-decoration: none;
    }
}
.quick-setup-step {
    clear: both;
    .quick-icon {
        float: left;
        width: 100px;

        .fa-ticket, .fa-check-circle {
            margin-top: -20px;
        }
        .fa-wrench {
            margin-top: -30px;
        }
        .fa-money, .fa-envelope {
            margin-top: -40px;
        }
    }
    .quick-icon .fa {
        font-size: 100px;
        line-height: 170px;
        display: block;
    }
    .quick-content {
        margin-left: 160px;
        padding-top: 5px;
        overflow: hidden;
    }
}
.thank-you {
    margin-bottom: 25px;

    .fa {
        font-size: 150px;
        line-height: 170px;
        display: block;
        color: $brand-success;
    }

    h2 {
        color: $brand-success;
    }
}
@media (min-width: $screen-md-min) {
    .thank-you {
        min-height: 170px;
        width: 70%;
        margin: auto;

        .fa {
            float: left;
            margin-right: 30px;
        }

        h2 {
            padding-top: 25px;
        }

        p {
            margin-left: 158px;
        }
    }
}
@media (max-width: $screen-md-max) {
    .quick-setup-step {
        .quick-icon {
            display: none;
        }
        .quick-content {
            margin-left: 0;
        }
    }
}
@media (max-width: $screen-sm-max) {
    .thank-you {
        text-align: center;
    }
    h2 {
        margin-top: 0;
    }
}
.iconcol {
    width: 1.28571em;
}

ul.pagination {
    margin-bottom: 0;
}
.pagination-container {
    margin-bottom: 20px;
}

.table-payment-providers > tbody > tr > td {
    vertical-align: middle;
}


details {
    list-style: none;
}
details > summary::-webkit-details-marker {
    display: none;
}

details summary {
    -moz-user-select: none;
    -ms-user-select: none;
    -webkit-user-select: none;
    user-select: none;
}
.nojs details[open] .collapse-indicator, details.details-open .collapse-indicator {
    -webkit-transform: rotate(180deg);
    -ms-transform: rotate(180deg);
    -moz-transform: rotate(180deg);
    transform: rotate(180deg);
}
.position-buttons {
    padding-left: 20px;
}

.pos-canceled * {
    color: $brand-danger;
    text-decoration: line-through !important;
}

h1 .label {
    display: inline-block;
}

.qr-code-overlay {
    display: none;
    position: absolute;
    padding: 30px;
    background: white;
    text-align: center;
    border-radius: $border-radius-small;
    box-shadow: 0 7px 14px 0 rgba(78, 50, 92, 0.1),0 3px 6px 0 rgba(0,0,0,.07);
}

.timeline {
    .col-date {
        position: relative;
        min-height: 1px;
        padding-left: 15px;
        width: 120px;
        float: left;
    }
    .col-event {
        position: relative;
        min-height: 1px;
        padding-right: 15px;
        margin-left: 120px;
    }
}

.answer-thumb img {
    width: auto;
    height: auto;
    max-height: 100px;
    max-width: 100%;
    margin-top: 5px;
}

.pretixscan-migration {
    h2 {
        margin-top: 0;
    }
    img {
        width: 64px;
        margin-bottom: 5px;
    }
}

@media(max-width: $screen-sm-max) {
    .timeline {
        .col-date {
            width: 100%;
            float: none;
        }
        .col-event {
            margin-left: 0;
            padding-left: 15px;
        }
    }
}

<<<<<<< HEAD
.nojs .requirejs {
    display: none !important;
}
=======
@import "../../pretixbase/scss/_rtl.scss";
@import "../../bootstrap/scss/_rtl.scss";
@import "_rtl.scss";
>>>>>>> a4d8c810
<|MERGE_RESOLUTION|>--- conflicted
+++ resolved
@@ -666,12 +666,10 @@
     }
 }
 
-<<<<<<< HEAD
 .nojs .requirejs {
     display: none !important;
 }
-=======
+
 @import "../../pretixbase/scss/_rtl.scss";
 @import "../../bootstrap/scss/_rtl.scss";
-@import "_rtl.scss";
->>>>>>> a4d8c810
+@import "_rtl.scss";
--- conflicted
+++ resolved
@@ -4,13 +4,8 @@
   "private": true,
   "scripts": {},
   "dependencies": {
-<<<<<<< HEAD
-    "@babel/core": "^7.17.10",
+    "@babel/core": "^7.18.2",
     "@babel/preset-env": "^7.18.2",
-=======
-    "@babel/core": "^7.18.2",
-    "@babel/preset-env": "^7.17.10",
->>>>>>> fe04d97d
     "@rollup/plugin-babel": "^5.3.1",
     "@rollup/plugin-node-resolve": "^13.3.0",
     "vue": "^2.6.14",

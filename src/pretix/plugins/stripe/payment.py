--- conflicted
+++ resolved
@@ -1867,12 +1867,10 @@
         return {
             "payment_method_data": {
                 "type": "promptpay",
-<<<<<<< HEAD
                 "billing_details": {
                     "email": payment.order.email,
                 },
-=======
->>>>>>> ae3a8730
+
             },
         }
 

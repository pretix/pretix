import json
import logging
from collections import OrderedDict

import stripe
from django import forms
from django.contrib import messages
from django.template.loader import get_template
from django.utils.translation import ugettext_lazy as _

<<<<<<< HEAD
from pretix.base.models import Quota
from pretix.base.payment import BasePaymentProvider, PaymentException
=======
from pretix.base.models import Quota, RequiredAction
from pretix.base.payment import BasePaymentProvider
>>>>>>> 8e4b71eb
from pretix.base.services.mail import SendMailException
from pretix.base.services.orders import mark_order_paid, mark_order_refunded
from pretix.multidomain.urlreverse import build_absolute_uri

logger = logging.getLogger('pretix.plugins.stripe')


class Stripe(BasePaymentProvider):
    identifier = 'stripe'
    verbose_name = _('Credit Card via Stripe')

    @property
    def settings_form_fields(self):
        return OrderedDict(
            list(super().settings_form_fields.items()) + [
                ('secret_key',
                 forms.CharField(
                     label=_('Secret key'),
                 )),
                ('publishable_key',
                 forms.CharField(
                     label=_('Publishable key'),
                 )),
                ('ui',
                 forms.ChoiceField(
                     label=_('User interface'),
                     choices=(
                         ('pretix', _('Simple (pretix design)')),
                         ('checkout', _('Stripe Checkout')),
                     )
                 ))
            ]
        )

    def settings_content_render(self, request):
        return "<div class='alert alert-info'>%s<br /><code>%s</code></div>" % (
            _('Please configure a <a href="https://dashboard.stripe.com/account/webhooks">Stripe Webhook</a> to '
              'the following endpoint in order to automatically cancel orders when charges are refunded externally.'),
            build_absolute_uri(self.event, 'plugins:stripe:webhook')
        )

    def payment_is_valid_session(self, request):
        return request.session.get('payment_stripe_token', '') != ''

    def order_prepare(self, request, order):
        return self.checkout_prepare(request, None)

    def checkout_prepare(self, request, cart):
        token = request.POST.get('stripe_token', '')
        request.session['payment_stripe_token'] = token
        request.session['payment_stripe_brand'] = request.POST.get('stripe_card_brand', '')
        request.session['payment_stripe_last4'] = request.POST.get('stripe_card_last4', '')
        if token == '':
            messages.error(request, _('You may need to enable JavaScript for Stripe payments.'))
            return False
        return True

    def payment_form_render(self, request) -> str:
        ui = self.settings.get('ui', default='pretix')
        if ui == 'checkout':
            template = get_template('pretixplugins/stripe/checkout_payment_form_stripe_checkout.html')
        else:
            template = get_template('pretixplugins/stripe/checkout_payment_form.html')
        ctx = {'request': request, 'event': self.event, 'settings': self.settings}
        return template.render(ctx)

    def _init_api(self):
        stripe.api_version = '2015-04-07'
        stripe.api_key = self.settings.get('secret_key')

    def checkout_confirm_render(self, request) -> str:
        template = get_template('pretixplugins/stripe/checkout_payment_confirm.html')
        ctx = {'request': request, 'event': self.event, 'settings': self.settings}
        return template.render(ctx)

    def order_can_retry(self, order):
        return self._is_still_available()

    def payment_perform(self, request, order) -> str:
        self._init_api()
        try:
            charge = stripe.Charge.create(
                amount=int(order.total * 100),
                currency=self.event.currency.lower(),
                source=request.session['payment_stripe_token'],
                metadata={
                    'order': str(order.id),
                    'event': self.event.id,
                    'code': order.code
                },
                # TODO: Is this sufficient?
                idempotency_key=str(self.event.id) + order.code + request.session['payment_stripe_token']
            )
        except stripe.error.CardError as e:
            if e.json_body:
                err = e.json_body['error']
                logger.exception('Stripe error: %s' % str(err))
            else:
                err = {'message': str(e)}
                logger.exception('Stripe error: %s' % str(e))
            logger.info('Stripe card error: %s' % str(err))
            order.payment_info = json.dumps({
                'error': True,
                'message': err['message'],
            })
            order.save()
            raise PaymentException(_('Stripe reported an error with your card:%s') % err['message'])

        except stripe.error.StripeError as e:
            if e.json_body:
                err = e.json_body['error']
                logger.exception('Stripe error: %s' % str(err))
            else:
                err = {'message': str(e)}
                logger.exception('Stripe error: %s' % str(e))
            order.payment_info = json.dumps({
                'error': True,
                'message': err['message'],
            })
            order.save()
            raise PaymentException(_('We had trouble communicating with Stripe. Please try again and get in touch '
                                     'with us if this problem persists.'))
        else:
            if charge.status == 'succeeded' and charge.paid:
                try:
                    mark_order_paid(order, 'stripe', str(charge))
                except Quota.QuotaExceededException as e:
<<<<<<< HEAD
                    raise PaymentException(str(e))
=======
                    messages.error(request, str(e))
                    RequiredAction.objects.create(
                        event=request.event, action_type='pretix.plugins.stripe.overpaid', data=json.dumps({
                            'order': order.code,
                            'charge': charge.id
                        })
                    )
>>>>>>> 8e4b71eb
                except SendMailException:
                    raise PaymentException(_('There was an error sending the confirmation mail.'))
            else:
                logger.info('Charge failed: %s' % str(charge))
                order.payment_info = str(charge)
                order.save()
                raise PaymentException(_('Stripe reported an error: %s') % charge.failure_message)
        del request.session['payment_stripe_token']

    def order_pending_render(self, request, order) -> str:
        if order.payment_info:
            payment_info = json.loads(order.payment_info)
        else:
            payment_info = None
        template = get_template('pretixplugins/stripe/pending.html')
        ctx = {'request': request, 'event': self.event, 'settings': self.settings,
               'order': order, 'payment_info': payment_info}
        return template.render(ctx)

    def order_control_render(self, request, order) -> str:
        if order.payment_info:
            payment_info = json.loads(order.payment_info)
            if 'amount' in payment_info:
                payment_info['amount'] /= 100
        else:
            payment_info = None
        template = get_template('pretixplugins/stripe/control.html')
        ctx = {'request': request, 'event': self.event, 'settings': self.settings,
               'payment_info': payment_info, 'order': order}
        return template.render(ctx)

    def order_control_refund_render(self, order) -> str:
        return '<div class="alert alert-info">%s</div>' % _('The money will be automatically refunded.')

    def order_control_refund_perform(self, request, order) -> "bool|str":
        self._init_api()

        if order.payment_info:
            payment_info = json.loads(order.payment_info)
        else:
            payment_info = None

        if not payment_info:
            mark_order_refunded(order, user=request.user)
            messages.warning(request, _('We were unable to transfer the money back automatically. '
                                        'Please get in touch with the customer and transfer it back manually.'))
            return

        try:
            ch = stripe.Charge.retrieve(payment_info['id'])
            ch.refunds.create()
            ch.refresh()
        except (stripe.error.InvalidRequestError, stripe.error.AuthenticationError, stripe.error.APIConnectionError) \
                as e:
            if e.json_body:
                err = e.json_body['error']
                logger.exception('Stripe error: %s' % str(err))
            else:
                err = {'message': str(e)}
                logger.exception('Stripe error: %s' % str(e))
            messages.error(request, _('We had trouble communicating with Stripe. Please try again and contact '
                                      'support if the problem persists.'))
            logger.error('Stripe error: %s' % str(err))
        except stripe.error.StripeError:
            mark_order_refunded(order, user=request.user)
            messages.warning(request, _('We were unable to transfer the money back automatically. '
                                        'Please get in touch with the customer and transfer it back manually.'))
        else:
            order = mark_order_refunded(order, user=request.user)
            order.payment_info = str(ch)
            order.save()<|MERGE_RESOLUTION|>--- conflicted
+++ resolved
@@ -8,13 +8,8 @@
 from django.template.loader import get_template
 from django.utils.translation import ugettext_lazy as _
 
-<<<<<<< HEAD
-from pretix.base.models import Quota
+from pretix.base.models import Quota, RequiredAction
 from pretix.base.payment import BasePaymentProvider, PaymentException
-=======
-from pretix.base.models import Quota, RequiredAction
-from pretix.base.payment import BasePaymentProvider
->>>>>>> 8e4b71eb
 from pretix.base.services.mail import SendMailException
 from pretix.base.services.orders import mark_order_paid, mark_order_refunded
 from pretix.multidomain.urlreverse import build_absolute_uri
@@ -142,17 +137,14 @@
                 try:
                     mark_order_paid(order, 'stripe', str(charge))
                 except Quota.QuotaExceededException as e:
-<<<<<<< HEAD
-                    raise PaymentException(str(e))
-=======
-                    messages.error(request, str(e))
                     RequiredAction.objects.create(
                         event=request.event, action_type='pretix.plugins.stripe.overpaid', data=json.dumps({
                             'order': order.code,
                             'charge': charge.id
                         })
                     )
->>>>>>> 8e4b71eb
+                    raise PaymentException(str(e))
+
                 except SendMailException:
                     raise PaymentException(_('There was an error sending the confirmation mail.'))
             else:

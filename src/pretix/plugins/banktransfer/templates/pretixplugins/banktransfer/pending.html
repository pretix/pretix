{% load i18n %}
{% load l10n %}
{% load commadecimal %}
{% load static %}
{% load dotdecimal %}
{% load ibanformat %}
{% load money %}
{% load unidecode %}
{% load rich_text %}
{% load eventurl %}

{% if pending_description %}
    {{ pending_description|rich_text }}
{% endif %}
<p>{% blocktrans trimmed %}
    Please transfer the full amount to the following bank account:
{% endblocktrans %}</p>

<div class="row">
    <div class="{% if settings.bank_details_type == "sepa" %}col-md-6{% else %}col-md-12{% endif %} col-xs-12">
            {% if settings.bank_details_type == "sepa" %}
                <dl class="dl-horizontal">
                    <dt>{% trans "Reference code (important):" %}</dt><dd><b>{{ code }}</b></dd>
                    <dt>{% trans "Amount:" %}</dt><dd>{{ amount|money:event.currency }}</dd>
                    <dt>{% trans "Account holder" %}:</dt><dd>{{ settings.bank_details_sepa_name }}</dt>
                    <dt>{% trans "IBAN" %}:</dt><dd>{{ settings.bank_details_sepa_iban|ibanformat }}</dt>
                    <dt>{% trans "BIC" %}:</dt><dd>{{ settings.bank_details_sepa_bic }}</dt>
                    <dt>{% trans "Bank" %}:</dt><dd>{{ settings.bank_details_sepa_bank }}</dt>
                {% if details %}
                </dl>
                {% endif %}
            {% endif %}
            {% if details %}
<<<<<<< HEAD
                {{ details|linebreaks }}
=======
                {{ details | rich_text }}
                <dl class="dl-horizontal">
            {% endif %}
            {% if not settings.bank_details_type == "sepa" and not details %}
                <dl class="dl-horizontal">
>>>>>>> 9a69b768
            {% endif %}
        </dl>
        <p class="text-muted">
            {% trans "There is no further action required on this website." %}
            {% trans "We will send you an email as soon as we received your payment." %}
        </p>
    </div>
    {% if settings.bank_details_type == "sepa" and any_barcodes %}
        <div class="tabcontainer col-md-6 col-sm-6 hidden-xs text-center js-only blank-after">
            <div id="banktransfer_qrcodes_tabs_content" class="tabpanels blank-after">
                {% if swiss_qrbill %}
                    <div id="banktransfer_qrcodes_qrbill"
                        role="tabpanel"
                        tabindex="0"
                        aria-labelledby="banktransfer_qrcodes_qrbill_tab"
                    >
                        <div class="banktransfer-swiss-cross-overlay" role="figure" aria-labelledby="banktransfer_qrcodes_qrbill_tab banktransfer_qrcodes_label">
                            <svg class="banktransfer-swiss-cross" xmlns="http://www.w3.org/2000/svg" viewBox="0 0 19.8 19.8"><path stroke="#fff" stroke-width="1.436" d="M.7.7h18.4v18.4H.7z"/><path fill="#fff" d="M8.3 4h3.3v11H8.3z"/><path fill="#fff" d="M4.4 7.9h11v3.3h-11z"/></svg>
                            <script type="text/plain" data-size="150" data-replace-with-qr data-desc="{% trans 'Scan this image with your banking app’s QR-Reader to start the payment process.' %}">{{swiss_qrbill}}</script>
                        </div>
                    </div>
                {% endif %}
                {% if eu_barcodes %}
                    <div id="banktransfer_qrcodes_girocode"
                        role="tabpanel"
                        tabindex="0"
                        {{ swiss_qrbill|yesno:'hidden,' }}
                        aria-labelledby="banktransfer_qrcodes_girocode_tab"
                    >
                        <div role="figure" aria-labelledby="banktransfer_qrcodes_girocode_tab banktransfer_qrcodes_label">
                            <script type="text/plain" data-size="150" data-replace-with-qr data-desc="{% trans 'Scan this image with your banking app’s QR-Reader to start the payment process.' %}">BCD
002
2
SCT
{{ settings.bank_details_sepa_bic }}
{{ settings.bank_details_sepa_name|unidecode }}
{{ settings.bank_details_sepa_iban }}
{{ event.currency }}{{ amount|dotdecimal }}


{{ code }}

</script>
                        </div>
                    </div>
                    <div id="banktransfer_qrcodes_bezahlcode"
                        role="tabpanel"
                        tabindex="0"
                        hidden
                        aria-labelledby="banktransfer_qrcodes_bezahlcode_tab"
                    >
                        <a aria-label="{% trans "Open BezahlCode in your banking app to start the payment process." %}" href="bank://singlepaymentsepa?name={{ settings.bank_details_sepa_name|urlencode }}&iban={{ settings.bank_details_sepa_iban }}&bic={{ settings.bank_details_sepa_bic }}&amount={{ amount|commadecimal }}&reason={{ code }}&currency={{ event.currency }}">
                            <div role="figure" aria-labelledby="banktransfer_qrcodes_bezahlcode_tab banktransfer_qrcodes_label">
                                <script type="text/plain" data-size="150" data-replace-with-qr data-desc="{% trans 'Scan this image with your banking app’s QR-Reader to start the payment process.' %}">bank://singlepaymentsepa?name={{ settings.bank_details_sepa_name|urlencode }}&iban={{ settings.bank_details_sepa_iban }}&bic={{ settings.bank_details_sepa_bic }}&amount={{ amount|commadecimal }}&reason={{ code }}&currency={{ event.currency }}</script>
                            </div>
                        </a>
                    </div>
                {% endif %}
            </div>
            <div id="banktransfer_qrcodes_tabs" role="tablist" aria-labelledby="banktransfer_qrcodes_label" class="blank-after btn-group">
            {% if swiss_qrbill %}
                <button
                    class="btn btn-default"
                    id="banktransfer_qrcodes_qrbill_tab"
                    type="button"
                    role="tab"
                    aria-controls="banktransfer_qrcodes_qrbill"
                    aria-selected="true"
                    tabindex="-1">QR-bill</button>
            {% endif %}
            {% if eu_barcodes %}
                <button
                    class="btn btn-default"
                    id="banktransfer_qrcodes_girocode_tab"
                    type="button"
                    role="tab"
                    aria-controls="banktransfer_qrcodes_girocode"
                    aria-selected="{{ swiss_qrbill|yesno:"false,true" }}"
                    tabindex="-1">EPC-QR</button>
                <button
                    class="btn btn-default"
                    id="banktransfer_qrcodes_bezahlcode_tab"
                    type="button"
                    role="tab"
                    aria-controls="banktransfer_qrcodes_bezahlcode"
                    aria-selected="false"
                    tabindex="-1">BezahlCode</button>
            {% endif %}
            </div>
            <p class="text-muted" id="banktransfer_qrcodes_label">
                {% trans "Scan the QR code with your banking app" %}
            </p>
        </div>
    {% endif %}
</div>
{% if swiss_qrbill %}
<link rel="stylesheet" href="{% static "pretixplugins/banktransfer/swisscross.css" %}">
{% endif %}<|MERGE_RESOLUTION|>--- conflicted
+++ resolved
@@ -18,28 +18,18 @@
 
 <div class="row">
     <div class="{% if settings.bank_details_type == "sepa" %}col-md-6{% else %}col-md-12{% endif %} col-xs-12">
-            {% if settings.bank_details_type == "sepa" %}
-                <dl class="dl-horizontal">
-                    <dt>{% trans "Reference code (important):" %}</dt><dd><b>{{ code }}</b></dd>
-                    <dt>{% trans "Amount:" %}</dt><dd>{{ amount|money:event.currency }}</dd>
+            <dl class="dl-horizontal">
+                <dt>{% trans "Reference code (important):" %}</dt><dd><b>{{ code }}</b></dd>
+                <dt>{% trans "Amount:" %}</dt><dd>{{ amount|money:event.currency }}</dd>
+                {% if settings.bank_details_type == "sepa" %}
                     <dt>{% trans "Account holder" %}:</dt><dd>{{ settings.bank_details_sepa_name }}</dt>
                     <dt>{% trans "IBAN" %}:</dt><dd>{{ settings.bank_details_sepa_iban|ibanformat }}</dt>
                     <dt>{% trans "BIC" %}:</dt><dd>{{ settings.bank_details_sepa_bic }}</dt>
                     <dt>{% trans "Bank" %}:</dt><dd>{{ settings.bank_details_sepa_bank }}</dt>
-                {% if details %}
-                </dl>
-                {% endif %}
+              </dl>
             {% endif %}
             {% if details %}
-<<<<<<< HEAD
-                {{ details|linebreaks }}
-=======
                 {{ details | rich_text }}
-                <dl class="dl-horizontal">
-            {% endif %}
-            {% if not settings.bank_details_type == "sepa" and not details %}
-                <dl class="dl-horizontal">
->>>>>>> 9a69b768
             {% endif %}
         </dl>
         <p class="text-muted">

#
# This file is part of pretix (Community Edition).
#
# Copyright (C) 2014-2020 Raphael Michel and contributors
# Copyright (C) 2020-2021 rami.io GmbH and contributors
#
# This program is free software: you can redistribute it and/or modify it under the terms of the GNU Affero General
# Public License as published by the Free Software Foundation in version 3 of the License.
#
# ADDITIONAL TERMS APPLY: Pursuant to Section 7 of the GNU Affero General Public License, additional terms are
# applicable granting you additional permissions and placing additional restrictions on your usage of this software.
# Please refer to the pretix LICENSE file to obtain the full terms applicable to this work. If you did not receive
# this file, see <https://pretix.eu/about/en/license>.
#
# This program is distributed in the hope that it will be useful, but WITHOUT ANY WARRANTY; without even the implied
# warranty of MERCHANTABILITY or FITNESS FOR A PARTICULAR PURPOSE.  See the GNU Affero General Public License for more
# details.
#
# You should have received a copy of the GNU Affero General Public License along with this program.  If not, see
# <https://www.gnu.org/licenses/>.
#
import sys
from datetime import timedelta

<<<<<<< HEAD
from django.db import transaction
from django.db.models import Exists, F, OuterRef, Q, Sum
=======
from django.db.models import (
    Exists, F, OuterRef, Prefetch, Q, Sum, prefetch_related_objects,
)
>>>>>>> c0031e45
from django.dispatch import receiver
from django.utils.timezone import now
from django_scopes import scopes_disabled

from pretix.base.models import (
    Event, EventMetaValue, SeatCategoryMapping, User, WaitingListEntry,
)
from pretix.base.models.waitinglist import WaitingListException
from pretix.base.services.locking import lock_objects
from pretix.base.services.tasks import EventTask
from pretix.base.signals import periodic_task
from pretix.celery_app import app


@app.task(base=EventTask)
def assign_automatically(event: Event, user_id: int=None, subevent_id: int=None):
    if user_id:
        user = User.objects.get(id=user_id)
    else:
        user = None

    quota_cache = {}
    gone = set()
    seats_available = {}

    for m in SeatCategoryMapping.objects.filter(event=event).select_related('subevent'):
        # See comment in WaitingListEntry.send_voucher() for rationale
        num_free_seets_for_product = (m.subevent or event).free_seats().filter(product_id=m.product_id).count()
        num_valid_vouchers_for_product = event.vouchers.filter(
            Q(valid_until__isnull=True) | Q(valid_until__gte=now()),
            block_quota=True,
            item_id=m.product_id,
            subevent_id=m.subevent_id,
            waitinglistentries__isnull=False
        ).aggregate(free=Sum(F('max_usages') - F('redeemed')))['free'] or 0
        seats_available[(m.product_id, m.subevent_id)] = num_free_seets_for_product - num_valid_vouchers_for_product

    prefetch_related_objects(
        [event.organizer],
        'meta_properties'
    )
    prefetch_related_objects(
        [event],
        Prefetch(
            'meta_values',
            EventMetaValue.objects.select_related('property'),
            to_attr='meta_values_cached'
        )
    )

    qs = event.waitinglistentries.filter(
        voucher__isnull=True
    ).select_related('item', 'variation', 'subevent').prefetch_related(
        'item__quotas', 'variation__quotas'
    ).order_by('-priority', 'created')

    if subevent_id and event.has_subevents:
        subevent = event.subevents.get(id=subevent_id)
        qs = qs.filter(subevent=subevent)

    sent = 0

    with transaction.atomic(durable=True):
        quotas_by_item = {}
        quotas = set()
        for wle in qs:
            if (wle.item_id, wle.variation_id, wle.subevent_id) not in quotas_by_item:
                quotas_by_item[wle.item_id, wle.variation_id, wle.subevent_id] = list(
                    wle.variation.quotas.filter(subevent=wle.subevent)
                    if wle.variation
                    else wle.item.quotas.filter(subevent=wle.subevent)
                )
            wle._quotas = quotas_by_item[wle.item_id, wle.variation_id, wle.subevent_id]
            quotas |= set(wle._quotas)

        lock_objects(quotas, shared_lock_objects=[event])
        for wle in qs:
            if (wle.item, wle.variation, wle.subevent) in gone:
                continue
            ev = (wle.subevent or event)
            if not ev.presale_is_running or (wle.subevent and not wle.subevent.active):
                continue
            if wle.subevent and not wle.subevent.presale_is_running:
                continue
            if not wle.item.is_available():
                gone.add((wle.item, wle.variation, wle.subevent))
                continue

            if (wle.item_id, wle.subevent_id) in seats_available:
                if seats_available[wle.item_id, wle.subevent_id] < 1:
                    gone.add((wle.item, wle.variation, wle.subevent))
                    continue

            availability = (
                wle.variation.check_quotas(count_waitinglist=False, _cache=quota_cache, subevent=wle.subevent)
                if wle.variation
                else wle.item.check_quotas(count_waitinglist=False, _cache=quota_cache, subevent=wle.subevent)
            )
            if availability[1] is None or availability[1] > 0:
                try:
                    wle.send_voucher(quota_cache, user=user)
                    sent += 1
                except WaitingListException:  # noqa
                    continue

                # Reduce affected quotas in cache
                for q in wle._quotas:
                    quota_cache[q.pk] = (
                        quota_cache[q.pk][0] if quota_cache[q.pk][0] > 1 else 0,
                        quota_cache[q.pk][1] - 1 if quota_cache[q.pk][1] is not None else sys.maxsize
                    )

                if (wle.item_id, wle.subevent_id) in seats_available:
                    seats_available[wle.item_id, wle.subevent_id] -= 1
            else:
                gone.add((wle.item, wle.variation, wle.subevent))

    return sent


@receiver(signal=periodic_task)
@scopes_disabled()
def process_waitinglist(sender, **kwargs):
    qs = Event.objects.filter(
        Exists(
            WaitingListEntry.objects.filter(
                event_id=OuterRef('pk'),
                voucher__isnull=True,
            )
        ),
        live=True
    ).exclude(
        Q(date_to__isnull=True) | Q(date_to__lt=now() - timedelta(days=14)),
        Q(presale_end__isnull=True) | Q(presale_end__lt=now() - timedelta(days=14)),
        has_subevents=False,
        date_from__lt=now() - timedelta(days=14),
    ).prefetch_related('_settings_objects', 'organizer___settings_objects').select_related('organizer')
    for e in qs:
        if e.settings.waiting_list_auto and (e.presale_is_running or e.has_subevents):
            assign_automatically.apply_async(args=(e.pk,))<|MERGE_RESOLUTION|>--- conflicted
+++ resolved
@@ -22,14 +22,10 @@
 import sys
 from datetime import timedelta
 
-<<<<<<< HEAD
 from django.db import transaction
-from django.db.models import Exists, F, OuterRef, Q, Sum
-=======
 from django.db.models import (
     Exists, F, OuterRef, Prefetch, Q, Sum, prefetch_related_objects,
 )
->>>>>>> c0031e45
 from django.dispatch import receiver
 from django.utils.timezone import now
 from django_scopes import scopes_disabled

import string
import uuid
from collections import OrderedDict
from datetime import datetime, time, timedelta
from operator import attrgetter
from urllib.parse import urljoin

import pytz
from django.conf import settings
from django.core.exceptions import ValidationError
from django.core.files.storage import default_storage
from django.core.mail import get_connection
from django.core.validators import RegexValidator
from django.db import models
from django.db.models import Exists, F, OuterRef, Prefetch, Q, Subquery
from django.template.defaultfilters import date as _date
from django.utils.crypto import get_random_string
from django.utils.functional import cached_property
from django.utils.timezone import make_aware, now
from django.utils.translation import ugettext_lazy as _
from django_scopes import ScopedManager, scopes_disabled
from i18nfield.fields import I18nCharField, I18nTextField

from pretix.base.models.base import LoggedModel
from pretix.base.reldate import RelativeDateWrapper
from pretix.base.validators import EventSlugBanlistValidator
from pretix.helpers.database import GroupConcat
from pretix.helpers.daterange import daterange
from pretix.helpers.json import safe_string
from pretix.helpers.thumb import get_thumbnail

from ..settings import settings_hierarkey
from .organizer import Organizer, Team


class EventMixin:

    def clean(self):
        if self.presale_start and self.presale_end and self.presale_start > self.presale_end:
            raise ValidationError({'presale_end': _('The end of the presale period has to be later than its start.')})
        if self.date_from and self.date_to and self.date_from > self.date_to:
            raise ValidationError({'date_to': _('The end of the event has to be later than its start.')})
        super().clean()

    def get_short_date_from_display(self, tz=None, show_times=True) -> str:
        """
        Returns a shorter formatted string containing the start date of the event with respect
        to the current locale and to the ``show_times`` setting.
        """
        tz = tz or self.timezone
        return _date(
            self.date_from.astimezone(tz),
            "SHORT_DATETIME_FORMAT" if self.settings.show_times and show_times else "DATE_FORMAT"
        )

    def get_short_date_to_display(self, tz=None) -> str:
        """
        Returns a shorter formatted string containing the start date of the event with respect
        to the current locale and to the ``show_times`` setting. Returns an empty string
        if ``show_date_to`` is ``False``.
        """
        tz = tz or self.timezone
        if not self.settings.show_date_to or not self.date_to:
            return ""
        return _date(
            self.date_to.astimezone(tz),
            "SHORT_DATETIME_FORMAT" if self.settings.show_times else "DATE_FORMAT"
        )

    def get_date_from_display(self, tz=None, show_times=True, short=False) -> str:
        """
        Returns a formatted string containing the start date of the event with respect
        to the current locale and to the ``show_times`` setting.
        """
        tz = tz or self.timezone
        return _date(
            self.date_from.astimezone(tz),
            ("SHORT_" if short else "") + ("DATETIME_FORMAT" if self.settings.show_times and show_times else "DATE_FORMAT")
        )

    def get_time_from_display(self, tz=None) -> str:
        """
        Returns a formatted string containing the start time of the event, ignoring
        the ``show_times`` setting.
        """
        tz = tz or self.timezone
        return _date(
            self.date_from.astimezone(tz), "TIME_FORMAT"
        )

    def get_date_to_display(self, tz=None, short=False) -> str:
        """
        Returns a formatted string containing the start date of the event with respect
        to the current locale and to the ``show_times`` setting. Returns an empty string
        if ``show_date_to`` is ``False``.
        """
        tz = tz or self.timezone
        if not self.settings.show_date_to or not self.date_to:
            return ""
        return _date(
            self.date_to.astimezone(tz),
            ("SHORT_" if short else "") + ("DATETIME_FORMAT" if self.settings.show_times else "DATE_FORMAT")
        )

    def get_date_range_display(self, tz=None, force_show_end=False) -> str:
        """
        Returns a formatted string containing the start date and the end date
        of the event with respect to the current locale and to the ``show_times`` and
        ``show_date_to`` settings.
        """
        tz = tz or self.timezone
        if (not self.settings.show_date_to and not force_show_end) or not self.date_to:
            return _date(self.date_from.astimezone(tz), "DATE_FORMAT")
        return daterange(self.date_from.astimezone(tz), self.date_to.astimezone(tz))

    @property
    def timezone(self):
        return pytz.timezone(self.settings.timezone)

    @property
    def presale_has_ended(self):
        """
        Is true, when ``presale_end`` is set and in the past.
        """
        if self.presale_end:
            return now() > self.presale_end
        elif self.date_to:
            return now() > self.date_to
        else:
            return now().astimezone(self.timezone).date() > self.date_from.astimezone(self.timezone).date()

    @property
    def presale_is_running(self):
        """
        Is true, when ``presale_end`` is not set or in the future and ``presale_start`` is not
        set or in the past.
        """
        if self.presale_start and now() < self.presale_start:
            return False
        return not self.presale_has_ended

    @property
    def event_microdata(self):
        import json

        eventdict = {
            "@context": "http://schema.org",
            "@type": "Event", "location": {
                "@type": "Place",
                "address": str(self.location),
            },
            "name": str(self.name),
        }
        img = getattr(self, 'event', self).social_image
        if img:
            eventdict['image'] = img

        if self.settings.show_times:
            eventdict["startDate"] = self.date_from.isoformat()
            if self.settings.show_date_to and self.date_to is not None:
                eventdict["endDate"] = self.date_to.isoformat()
        else:
            eventdict["startDate"] = self.date_from.date().isoformat()
            if self.settings.show_date_to and self.date_to is not None:
                eventdict["endDate"] = self.date_to.date().isoformat()

        return safe_string(json.dumps(eventdict))

    @classmethod
    def annotated(cls, qs, channel='web'):
        from pretix.base.models import Item, ItemVariation, Quota

        sq_active_item = Item.objects.using(settings.DATABASE_REPLICA).filter_available(channel=channel).filter(
            Q(variations__isnull=True)
            & Q(quotas__pk=OuterRef('pk'))
        ).order_by().values_list('quotas__pk').annotate(
            items=GroupConcat('pk', delimiter=',')
        ).values('items')
        sq_active_variation = ItemVariation.objects.filter(
            Q(active=True)
            & Q(item__active=True)
            & Q(Q(item__available_from__isnull=True) | Q(item__available_from__lte=now()))
            & Q(Q(item__available_until__isnull=True) | Q(item__available_until__gte=now()))
            & Q(Q(item__category__isnull=True) | Q(item__category__is_addon=False))
            & Q(item__sales_channels__contains=channel)
            & Q(item__hide_without_voucher=False)  # TODO: does this make sense?
            & Q(quotas__pk=OuterRef('pk'))
        ).order_by().values_list('quotas__pk').annotate(
            items=GroupConcat('pk', delimiter=',')
        ).values('items')
        return qs.prefetch_related(
            Prefetch(
                'quotas',
                to_attr='active_quotas',
                queryset=Quota.objects.using(settings.DATABASE_REPLICA).annotate(
                    active_items=Subquery(sq_active_item, output_field=models.TextField()),
                    active_variations=Subquery(sq_active_variation, output_field=models.TextField()),
                ).exclude(
                    Q(active_items="") & Q(active_variations="")
                ).select_related('event', 'subevent')
            )
        )

    @cached_property
    def best_availability_state(self):
        from .items import Quota

        if not hasattr(self, 'active_quotas'):
            raise TypeError("Call this only if you fetched the subevents via Event/SubEvent.annotated()")
        items_available = set()
        vars_available = set()
        items_reserved = set()
        vars_reserved = set()
        items_gone = set()
        vars_gone = set()
        for q in self.active_quotas:
            res = q.availability(allow_cache=True)

            if res[0] == Quota.AVAILABILITY_OK:
                if q.active_items:
                    items_available.update(q.active_items.split(","))
                if q.active_variations:
                    vars_available.update(q.active_variations.split(","))
            elif res[0] == Quota.AVAILABILITY_RESERVED:
                if q.active_items:
                    items_reserved.update(q.active_items.split(","))
                if q.active_variations:
                    vars_available.update(q.active_variations.split(","))
            elif res[0] < Quota.AVAILABILITY_RESERVED:
                if q.active_items:
                    items_gone.update(q.active_items.split(","))
                if q.active_variations:
                    vars_gone.update(q.active_variations.split(","))
        if not self.active_quotas:
            return None
        if items_available - items_reserved - items_gone or vars_available - vars_reserved - vars_gone:
            return Quota.AVAILABILITY_OK
        if items_reserved - items_gone or vars_reserved - vars_gone:
            return Quota.AVAILABILITY_RESERVED
        return Quota.AVAILABILITY_GONE


@settings_hierarkey.add(parent_field='organizer', cache_namespace='event')
class Event(EventMixin, LoggedModel):
    """
    This model represents an event. An event is anything you can buy
    tickets for.

    :param organizer: The organizer this event belongs to
    :type organizer: Organizer
    :param testmode: This event is in test mode
    :type testmode: bool
    :param name: This event's full title
    :type name: str
    :param slug: A short, alphanumeric, all-lowercase name for use in URLs. The slug has to
                 be unique among the events of the same organizer.
    :type slug: str
    :param live: Whether or not the shop is publicly accessible
    :type live: bool
    :param currency: The currency of all prices and payments of this event
    :type currency: str
    :param date_from: The datetime this event starts
    :type date_from: datetime
    :param date_to: The datetime this event ends
    :type date_to: datetime
    :param presale_start: No tickets will be sold before this date.
    :type presale_start: datetime
    :param presale_end: No tickets will be sold after this date.
    :type presale_end: datetime
    :param location: venue
    :type location: str
    :param plugins: A comma-separated list of plugin names that are active for this
                    event.
    :type plugins: str
    :param has_subevents: Enable event series functionality
    :type has_subevents: bool
    """

    settings_namespace = 'event'
    CURRENCY_CHOICES = [(c.alpha_3, c.alpha_3 + " - " + c.name) for c in settings.CURRENCIES]
    organizer = models.ForeignKey(Organizer, related_name="events", on_delete=models.PROTECT)
    testmode = models.BooleanField(default=False)
    name = I18nCharField(
        max_length=200,
        verbose_name=_("Event name"),
    )
    slug = models.SlugField(
        max_length=50, db_index=True,
        help_text=_(
            "Should be short, only contain lowercase letters, numbers, dots, and dashes, and must be unique among your "
            "events. We recommend some kind of abbreviation or a date with less than 10 characters that can be easily "
            "remembered, but you can also choose to use a random value. "
            "This will be used in URLs, order codes, invoice numbers, and bank transfer references."),
        validators=[
            RegexValidator(
                regex="^[a-zA-Z0-9.-]+$",
                message=_("The slug may only contain letters, numbers, dots and dashes."),
            ),
            EventSlugBanlistValidator()
        ],
        verbose_name=_("Short form"),
    )
    live = models.BooleanField(default=False, verbose_name=_("Shop is live"))
    currency = models.CharField(max_length=10,
                                verbose_name=_("Event currency"),
                                choices=CURRENCY_CHOICES,
                                default=settings.DEFAULT_CURRENCY)
    date_from = models.DateTimeField(verbose_name=_("Event start time"))
    date_to = models.DateTimeField(null=True, blank=True,
                                   verbose_name=_("Event end time"))
    date_admission = models.DateTimeField(null=True, blank=True,
                                          verbose_name=_("Admission time"))
    is_public = models.BooleanField(default=True,
                                    verbose_name=_("Show in lists"),
                                    help_text=_("If selected, this event will show up publicly on the list of events for your organizer account."))
    presale_end = models.DateTimeField(
        null=True, blank=True,
        verbose_name=_("End of presale"),
        help_text=_("Optional. No products will be sold after this date. If you do not set this value, the presale "
                    "will end after the end date of your event."),
    )
    presale_start = models.DateTimeField(
        null=True, blank=True,
        verbose_name=_("Start of presale"),
        help_text=_("Optional. No products will be sold before this date."),
    )
    location = I18nTextField(
        null=True, blank=True,
        max_length=200,
        verbose_name=_("Location"),
    )
    geo_lat = models.FloatField(
        verbose_name=_("Latitude"),
        null=True, blank=True,
    )
    geo_lon = models.FloatField(
        verbose_name=_("Longitude"),
        null=True, blank=True,
    )
    plugins = models.TextField(
        null=False, blank=True,
        verbose_name=_("Plugins"),
    )
    comment = models.TextField(
        verbose_name=_("Internal comment"),
        null=True, blank=True
    )
    has_subevents = models.BooleanField(
        verbose_name=_('Event series'),
        default=False
    )
    seating_plan = models.ForeignKey('SeatingPlan', on_delete=models.PROTECT, null=True, blank=True,
                                     related_name='events')

    objects = ScopedManager(organizer='organizer')

    class Meta:
        verbose_name = _("Event")
        verbose_name_plural = _("Events")
        ordering = ("date_from", "name")
        unique_together = (('organizer', 'slug'),)

    def __str__(self):
        return str(self.name)

<<<<<<< HEAD
    def free_seats(self, ignore_voucher=None):
=======
    @property
    def social_image(self):
        from pretix.multidomain.urlreverse import build_absolute_uri

        img = None
        logo_file = self.settings.get('logo_image', as_type=str, default='')[7:]
        og_file = self.settings.get('og_image', as_type=str, default='')[7:]
        if og_file:
            img = get_thumbnail(og_file, '1200').thumb.url
        elif logo_file:
            img = get_thumbnail(logo_file, '5000x120').thumb.url
        if img:
            return urljoin(build_absolute_uri(self, 'presale:event.index'), img)

    @property
    def free_seats(self):
>>>>>>> f79df47b
        from .orders import CartPosition, Order, OrderPosition
        from .vouchers import Voucher
        vqs = Voucher.objects.filter(
            event=self,
            seat_id=OuterRef('pk'),
            redeemed__lt=F('max_usages'),
        ).filter(
            Q(valid_until__isnull=True) | Q(valid_until__gte=now())
        )
        if ignore_voucher:
            vqs = vqs.exclude(pk=ignore_voucher.pk)
        return self.seats.annotate(
            has_order=Exists(
                OrderPosition.objects.filter(
                    order__event=self,
                    seat_id=OuterRef('pk'),
                    order__status__in=[Order.STATUS_PENDING, Order.STATUS_PAID]
                )
            ),
            has_cart=Exists(
                CartPosition.objects.filter(
                    event=self,
                    seat_id=OuterRef('pk'),
                    expires__gte=now()
                )
            ),
            has_voucher=Exists(
                vqs
            )
        ).filter(has_order=False, has_cart=False, has_voucher=False, blocked=False)

    @property
    def presale_has_ended(self):
        if self.has_subevents:
            return self.presale_end and now() > self.presale_end
        else:
            return super().presale_has_ended

    def delete_all_orders(self, really=False):
        from .orders import OrderRefund, OrderPayment, OrderPosition, OrderFee

        if not really:
            raise TypeError("Pass really=True as a parameter.")

        OrderPosition.all.filter(order__event=self, addon_to__isnull=False).delete()
        OrderPosition.all.filter(order__event=self).delete()
        OrderFee.objects.filter(order__event=self).delete()
        OrderRefund.objects.filter(order__event=self).delete()
        OrderPayment.objects.filter(order__event=self).delete()
        self.orders.all().delete()

    def save(self, *args, **kwargs):
        obj = super().save(*args, **kwargs)
        self.cache.clear()
        return obj

    def get_plugins(self):
        """
        Returns the names of the plugins activated for this event as a list.
        """
        if self.plugins is None:
            return []
        return self.plugins.split(",")

    def get_cache(self):
        """
        Returns an :py:class:`ObjectRelatedCache` object. This behaves equivalent to
        Django's built-in cache backends, but puts you into an isolated environment for
        this event, so you don't have to prefix your cache keys. In addition, the cache
        is being cleared every time the event or one of its related objects change.

        .. deprecated:: 1.9
           Use the property ``cache`` instead.
        """
        return self.cache

    @cached_property
    def cache(self):
        """
        Returns an :py:class:`ObjectRelatedCache` object. This behaves equivalent to
        Django's built-in cache backends, but puts you into an isolated environment for
        this event, so you don't have to prefix your cache keys. In addition, the cache
        is being cleared every time the event or one of its related objects change.
        """
        from pretix.base.cache import ObjectRelatedCache

        return ObjectRelatedCache(self)

    def lock(self):
        """
        Returns a contextmanager that can be used to lock an event for bookings.
        """
        from pretix.base.services import locking

        return locking.LockManager(self)

    def get_mail_backend(self, force_custom=False):
        """
        Returns an email server connection, either by using the system-wide connection
        or by returning a custom one based on the event's settings.
        """
        from pretix.base.email import CustomSMTPBackend

        if self.settings.smtp_use_custom or force_custom:
            return CustomSMTPBackend(host=self.settings.smtp_host,
                                     port=self.settings.smtp_port,
                                     username=self.settings.smtp_username,
                                     password=self.settings.smtp_password,
                                     use_tls=self.settings.smtp_use_tls,
                                     use_ssl=self.settings.smtp_use_ssl,
                                     fail_silently=False)
        else:
            return get_connection(fail_silently=False)

    @property
    def payment_term_last(self):
        """
        The last datetime of payments for this event.
        """
        tz = pytz.timezone(self.settings.timezone)
        return make_aware(datetime.combine(
            self.settings.get('payment_term_last', as_type=RelativeDateWrapper).datetime(self).date(),
            time(hour=23, minute=59, second=59)
        ), tz)

    def copy_data_from(self, other):
        from . import ItemAddOn, ItemCategory, Item, Question, Quota
        from ..signals import event_copy_data

        self.plugins = other.plugins
        self.is_public = other.is_public
        self.testmode = other.testmode
        self.save()

        tax_map = {}
        for t in other.tax_rules.all():
            tax_map[t.pk] = t
            t.pk = None
            t.event = self
            t.save()

        category_map = {}
        for c in ItemCategory.objects.filter(event=other):
            category_map[c.pk] = c
            c.pk = None
            c.event = self
            c.save()

        item_map = {}
        variation_map = {}
        for i in Item.objects.filter(event=other).prefetch_related('variations'):
            vars = list(i.variations.all())
            item_map[i.pk] = i
            i.pk = None
            i.event = self
            if i.picture:
                i.picture.save(i.picture.name, i.picture)
            if i.category_id:
                i.category = category_map[i.category_id]
            if i.tax_rule_id:
                i.tax_rule = tax_map[i.tax_rule_id]
            i.save()
            for v in vars:
                variation_map[v.pk] = v
                v.pk = None
                v.item = i
                v.save()

        for ia in ItemAddOn.objects.filter(base_item__event=other).prefetch_related('base_item', 'addon_category'):
            ia.pk = None
            ia.base_item = item_map[ia.base_item.pk]
            ia.addon_category = category_map[ia.addon_category.pk]
            ia.save()

        for q in Quota.objects.filter(event=other, subevent__isnull=True).prefetch_related('items', 'variations'):
            items = list(q.items.all())
            vars = list(q.variations.all())
            oldid = q.pk
            q.pk = None
            q.event = self
            q.cached_availability_state = None
            q.cached_availability_number = None
            q.cached_availability_paid_orders = None
            q.cached_availability_time = None
            q.closed = False
            q.save()
            for i in items:
                if i.pk in item_map:
                    q.items.add(item_map[i.pk])
            for v in vars:
                q.variations.add(variation_map[v.pk])
            self.items.filter(hidden_if_available_id=oldid).update(hidden_if_available=q)

        question_map = {}
        for q in Question.objects.filter(event=other).prefetch_related('items', 'options'):
            items = list(q.items.all())
            opts = list(q.options.all())
            question_map[q.pk] = q
            q.pk = None
            q.event = self
            q.save()

            for i in items:
                q.items.add(item_map[i.pk])
            for o in opts:
                o.pk = None
                o.question = q
                o.save()

        for q in self.questions.filter(dependency_question__isnull=False):
            q.dependency_question = question_map[q.dependency_question_id]
            q.save(update_fields=['dependency_question'])

        for cl in other.checkin_lists.filter(subevent__isnull=True).prefetch_related('limit_products'):
            items = list(cl.limit_products.all())
            cl.pk = None
            cl.event = self
            cl.save()
            for i in items:
                cl.limit_products.add(item_map[i.pk])

        if other.seating_plan:
            if other.seating_plan.organizer_id == self.organizer_id:
                self.seating_plan = other.seating_plan
            else:
                self.organizer.seating_plans.create(name=other.seating_plan.name, layout=other.seating_plan.layout)
            self.save()

        for m in other.seat_category_mappings.filter(subevent__isnull=True):
            m.pk = None
            m.event = self
            m.product = item_map[m.product_id]
            m.save()

        for s in other.seats.filter(subevent__isnull=True):
            s.pk = None
            s.event = self
            s.save()

        for s in other.settings._objects.all():
            s.object = self
            s.pk = None
            if s.value.startswith('file://'):
                fi = default_storage.open(s.value[7:], 'rb')
                nonce = get_random_string(length=8)
                # TODO: make sure pub is always correct
                fname = 'pub/%s/%s/%s.%s.%s' % (
                    self.organizer.slug, self.slug, s.key, nonce, s.value.split('.')[-1]
                )
                newname = default_storage.save(fname, fi)
                s.value = 'file://' + newname
                s.save()
            elif s.key == 'tax_rate_default':
                try:
                    if int(s.value) in tax_map:
                        s.value = tax_map.get(int(s.value)).pk
                        s.save()
                except ValueError:
                    pass
            else:
                s.save()

        self.settings.flush()
        event_copy_data.send(
            sender=self, other=other,
            tax_map=tax_map, category_map=category_map, item_map=item_map, variation_map=variation_map,
            question_map=question_map
        )

    def get_payment_providers(self, cached=False) -> dict:
        """
        Returns a dictionary of initialized payment providers mapped by their identifiers.
        """
        from ..signals import register_payment_providers

        if not cached or not hasattr(self, '_cached_payment_providers'):
            responses = register_payment_providers.send(self)
            providers = {}
            for receiver, response in responses:
                if not isinstance(response, list):
                    response = [response]
                for p in response:
                    pp = p(self)
                    providers[pp.identifier] = pp

            self._cached_payment_providers = OrderedDict(sorted(
                providers.items(), key=lambda v: (-v[1].priority, str(v[1].verbose_name))
            ))
        return self._cached_payment_providers

    def get_html_mail_renderer(self):
        """
        Returns the currently selected HTML email renderer
        """
        return self.get_html_mail_renderers()[
            self.settings.mail_html_renderer
        ]

    def get_html_mail_renderers(self) -> dict:
        """
        Returns a dictionary of initialized HTML email renderers mapped by their identifiers.
        """
        from ..signals import register_html_mail_renderers

        responses = register_html_mail_renderers.send(self)
        renderers = {}
        for receiver, response in responses:
            if not isinstance(response, list):
                response = [response]
            for p in response:
                pp = p(self)
                if pp.is_available:
                    renderers[pp.identifier] = pp
        return renderers

    def get_invoice_renderers(self) -> dict:
        """
        Returns a dictionary of initialized invoice renderers mapped by their identifiers.
        """
        from ..signals import register_invoice_renderers

        responses = register_invoice_renderers.send(self)
        renderers = {}
        for receiver, response in responses:
            if not isinstance(response, list):
                response = [response]
            for p in response:
                pp = p(self)
                renderers[pp.identifier] = pp
        return renderers

    def get_data_shredders(self) -> dict:
        """
        Returns a dictionary of initialized data shredders mapped by their identifiers.
        """
        from ..signals import register_data_shredders

        responses = register_data_shredders.send(self)
        renderers = {}
        for receiver, response in responses:
            if not isinstance(response, list):
                response = [response]
            for p in response:
                pp = p(self)
                renderers[pp.identifier] = pp
        return renderers

    @property
    def invoice_renderer(self):
        """
        Returns the currently configured invoice renderer.
        """
        irs = self.get_invoice_renderers()
        return irs[self.settings.invoice_renderer]

    def subevents_annotated(self, channel):
        return SubEvent.annotated(self.subevents, channel)

    def subevents_sorted(self, queryset):
        ordering = self.settings.get('frontpage_subevent_ordering', default='date_ascending', as_type=str)
        orderfields = {
            'date_ascending': ('date_from', 'name'),
            'date_descending': ('-date_from', 'name'),
            'name_ascending': ('name', 'date_from'),
            'name_descending': ('-name', 'date_from'),
        }[ordering]
        subevs = queryset.filter(
            Q(active=True) & Q(is_public=True) & (
                Q(Q(date_to__isnull=True) & Q(date_from__gte=now() - timedelta(hours=24)))
                | Q(date_to__gte=now() - timedelta(hours=24))
            )
        )  # order_by doesn't make sense with I18nField
        for f in reversed(orderfields):
            if f.startswith('-'):
                subevs = sorted(subevs, key=attrgetter(f[1:]), reverse=True)
            else:
                subevs = sorted(subevs, key=attrgetter(f))
        return subevs

    @property
    def meta_data(self):
        data = {p.name: p.default for p in self.organizer.meta_properties.all()}
        if hasattr(self, 'meta_values_cached'):
            data.update({v.property.name: v.value for v in self.meta_values_cached})
        else:
            data.update({v.property.name: v.value for v in self.meta_values.select_related('property').all()})

        return OrderedDict((k, v) for k, v in sorted(data.items(), key=lambda k: k[0]))

    @property
    def has_payment_provider(self):
        result = False
        for provider in self.get_payment_providers().values():
            if provider.is_enabled and provider.identifier not in ('free', 'boxoffice', 'offsetting', 'giftcard'):
                result = True
                break
        return result

    @property
    def has_paid_things(self):
        from .items import Item, ItemVariation

        return Item.objects.filter(event=self, default_price__gt=0).exists()\
            or ItemVariation.objects.filter(item__event=self, default_price__gt=0).exists()

    @cached_property
    def live_issues(self):
        from pretix.base.signals import event_live_issues
        issues = []

        if self.has_paid_things and not self.has_payment_provider:
            issues.append(_('You have configured at least one paid product but have not enabled any payment methods.'))

        if not self.quotas.exists():
            issues.append(_('You need to configure at least one quota to sell anything.'))

        responses = event_live_issues.send(self)
        for receiver, response in sorted(responses, key=lambda r: str(r[0])):
            if response:
                issues.append(response)

        return issues

    def get_users_with_any_permission(self):
        """
        Returns a queryset of users who have any permission to this event.

        :return: Iterable of User
        """
        return self.get_users_with_permission(None)

    def get_users_with_permission(self, permission):
        """
        Returns a queryset of users who have a specific permission to this event.

        :return: Iterable of User
        """
        from .auth import User

        if permission:
            kwargs = {permission: True}
        else:
            kwargs = {}

        team_with_perm = Team.objects.filter(
            members__pk=OuterRef('pk'),
            organizer=self.organizer,
            **kwargs
        ).filter(
            Q(all_events=True) | Q(limit_events__pk=self.pk)
        )

        return User.objects.annotate(twp=Exists(team_with_perm)).filter(twp=True)

    def clean_live(self):
        for issue in self.live_issues:
            if issue:
                raise ValidationError(issue)

    def allow_delete(self):
        return not self.orders.exists() and not self.invoices.exists()

    def delete_sub_objects(self):
        self.cartposition_set.filter(addon_to__isnull=False).delete()
        self.cartposition_set.all().delete()
        self.items.all().delete()
        self.subevents.all().delete()

    def set_active_plugins(self, modules, allow_restricted=False):
        from pretix.base.plugins import get_all_plugins

        plugins_active = self.get_plugins()
        plugins_available = {
            p.module: p for p in get_all_plugins(self)
            if not p.name.startswith('.') and getattr(p, 'visible', True)
        }

        enable = [m for m in modules if m not in plugins_active and m in plugins_available]

        for module in enable:
            if getattr(plugins_available[module].app, 'restricted', False) and not allow_restricted:
                modules.remove(module)
            elif hasattr(plugins_available[module].app, 'installed'):
                getattr(plugins_available[module].app, 'installed')(self)

        self.plugins = ",".join(modules)

    def enable_plugin(self, module, allow_restricted=False):
        plugins_active = self.get_plugins()
        from pretix.presale.style import regenerate_css

        if module not in plugins_active:
            plugins_active.append(module)
            self.set_active_plugins(plugins_active, allow_restricted=allow_restricted)

        regenerate_css.apply_async(args=(self.pk,))

    def disable_plugin(self, module):
        plugins_active = self.get_plugins()
        from pretix.presale.style import regenerate_css

        if module in plugins_active:
            plugins_active.remove(module)
            self.set_active_plugins(plugins_active)

        regenerate_css.apply_async(args=(self.pk,))

    @staticmethod
    def clean_has_subevents(event, has_subevents):
        if event is not None and event.has_subevents is not None:
            if event.has_subevents != has_subevents:
                raise ValidationError(_('Once created an event cannot change between an series and a single event.'))

    @staticmethod
    def clean_slug(organizer, event, slug):
        if event is not None and event.slug is not None:
            if event.slug != slug:
                raise ValidationError(_('The event slug cannot be changed.'))
        else:
            if Event.objects.filter(slug=slug, organizer=organizer).exists():
                raise ValidationError(_('This slug has already been used for a different event.'))

    @staticmethod
    def clean_dates(date_from, date_to):
        if date_from is not None and date_to is not None:
            if date_from > date_to:
                raise ValidationError(_('The event cannot end before it starts.'))

    @staticmethod
    def clean_presale(presale_start, presale_end):
        if presale_start is not None and presale_end is not None:
            if presale_start > presale_end:
                raise ValidationError(_('The event\'s presale cannot end before it starts.'))


class SubEvent(EventMixin, LoggedModel):
    """
    This model represents a date within an event series.

    :param event: The event this belongs to
    :type event: Event
    :param active: Whether to show the subevent
    :type active: bool
    :param is_public: Whether to show the subevent in lists
    :type is_public: bool
    :param name: This event's full title
    :type name: str
    :param date_from: The datetime this event starts
    :type date_from: datetime
    :param date_to: The datetime this event ends
    :type date_to: datetime
    :param presale_start: No tickets will be sold before this date.
    :type presale_start: datetime
    :param presale_end: No tickets will be sold after this date.
    :type presale_end: datetime
    :param location: venue
    :type location: str
    """

    event = models.ForeignKey(Event, related_name="subevents", on_delete=models.PROTECT)
    active = models.BooleanField(default=False, verbose_name=_("Active"),
                                 help_text=_("Only with this checkbox enabled, this date is visible in the "
                                             "frontend to users."))
    is_public = models.BooleanField(default=True,
                                    verbose_name=_("Show in lists"),
                                    help_text=_("If selected, this event will show up publicly on the list of dates "
                                                "for your event."))
    name = I18nCharField(
        max_length=200,
        verbose_name=_("Name"),
    )
    date_from = models.DateTimeField(verbose_name=_("Event start time"))
    date_to = models.DateTimeField(null=True, blank=True,
                                   verbose_name=_("Event end time"))
    date_admission = models.DateTimeField(null=True, blank=True,
                                          verbose_name=_("Admission time"))
    presale_end = models.DateTimeField(
        null=True, blank=True,
        verbose_name=_("End of presale"),
        help_text=_("Optional. No products will be sold after this date. If you do not set this value, the presale "
                    "will end after the end date of your event."),
    )
    presale_start = models.DateTimeField(
        null=True, blank=True,
        verbose_name=_("Start of presale"),
        help_text=_("Optional. No products will be sold before this date."),
    )
    location = I18nTextField(
        null=True, blank=True,
        max_length=200,
        verbose_name=_("Location"),
    )
    geo_lat = models.FloatField(
        verbose_name=_("Latitude"),
        null=True, blank=True,
    )
    geo_lon = models.FloatField(
        verbose_name=_("Longitude"),
        null=True, blank=True
    )
    frontpage_text = I18nTextField(
        null=True, blank=True,
        verbose_name=_("Frontpage text")
    )
    seating_plan = models.ForeignKey('SeatingPlan', on_delete=models.PROTECT, null=True, blank=True,
                                     related_name='subevents')

    items = models.ManyToManyField('Item', through='SubEventItem')
    variations = models.ManyToManyField('ItemVariation', through='SubEventItemVariation')

    objects = ScopedManager(organizer='event__organizer')

    class Meta:
        verbose_name = _("Date in event series")
        verbose_name_plural = _("Dates in event series")
        ordering = ("date_from", "name")

    def __str__(self):
        return '{} - {}'.format(self.name, self.get_date_range_display())

    def free_seats(self, ignore_voucher=None):
        from .orders import CartPosition, Order, OrderPosition
        from .vouchers import Voucher
        vqs = Voucher.objects.filter(
            event_id=self.event_id,
            subevent=self,
            seat_id=OuterRef('pk'),
            redeemed__lt=F('max_usages'),
        ).filter(
            Q(valid_until__isnull=True) | Q(valid_until__gte=now())
        )
        if ignore_voucher:
            vqs = vqs.exclude(pk=ignore_voucher.pk)
        return self.seats.annotate(
            has_order=Exists(
                OrderPosition.objects.filter(
                    order__event_id=self.event_id,
                    subevent=self,
                    seat_id=OuterRef('pk'),
                    order__status__in=[Order.STATUS_PENDING, Order.STATUS_PAID]
                )
            ),
            has_cart=Exists(
                CartPosition.objects.filter(
                    event_id=self.event_id,
                    subevent=self,
                    seat_id=OuterRef('pk'),
                    expires__gte=now()
                )
            ),
            has_voucher=Exists(
                vqs
            )
        ).filter(has_order=False, has_cart=False, blocked=False, has_voucher=False)

    @cached_property
    def settings(self):
        return self.event.settings

    @cached_property
    def item_price_overrides(self):
        from .items import SubEventItem

        return {
            si.item_id: si.price
            for si in SubEventItem.objects.filter(subevent=self, price__isnull=False)
        }

    @cached_property
    def var_price_overrides(self):
        from .items import SubEventItemVariation

        return {
            si.variation_id: si.price
            for si in SubEventItemVariation.objects.filter(subevent=self, price__isnull=False)
        }

    @property
    def meta_data(self):
        data = self.event.meta_data
        data.update({v.property.name: v.value for v in self.meta_values.select_related('property').all()})
        return data

    @property
    def currency(self):
        return self.event.currency

    def allow_delete(self):
        return not self.orderposition_set.exists()

    def delete(self, *args, **kwargs):
        super().delete(*args, **kwargs)
        if self.event:
            self.event.cache.clear()

    def save(self, *args, **kwargs):
        super().save(*args, **kwargs)
        if self.event:
            self.event.cache.clear()

    @staticmethod
    def clean_items(event, items):
        for item in items:
            if event != item.event:
                raise ValidationError(_('One or more items do not belong to this event.'))

    @staticmethod
    def clean_variations(event, variations):
        for variation in variations:
            if event != variation.item.event:
                raise ValidationError(_('One or more variations do not belong to this event.'))


@scopes_disabled()
def generate_invite_token():
    return get_random_string(length=32, allowed_chars=string.ascii_lowercase + string.digits)


class EventLock(models.Model):
    event = models.CharField(max_length=36, primary_key=True)
    date = models.DateTimeField(auto_now=True)
    token = models.UUIDField(default=uuid.uuid4)


class RequiredAction(models.Model):
    """
    Represents an action that is to be done by an admin. The admin will be
    displayed a list of actions to do.

    :param datatime: The timestamp of the required action
    :type datetime: datetime
    :param user: The user that performed the action
    :type user: User
    :param done: If this action has been completed or dismissed
    :type done: bool
    :param action_type: The type of action that has to be performed. This is
       used to look up the renderer used to describe the action in a human-
       readable way. This should be some namespaced value using dotted
       notation to avoid duplicates, e.g.
       ``"pretix.plugins.banktransfer.incoming_transfer"``.
    :type action_type: str
    :param data: Arbitrary data that can be used by the log action renderer
    :type data: str
    """
    datetime = models.DateTimeField(auto_now_add=True, db_index=True)
    done = models.BooleanField(default=False)
    user = models.ForeignKey('User', null=True, blank=True, on_delete=models.PROTECT)
    event = models.ForeignKey('Event', null=True, blank=True, on_delete=models.CASCADE)
    action_type = models.CharField(max_length=255)
    data = models.TextField(default='{}')

    class Meta:
        ordering = ('datetime',)

    def display(self, request):
        from ..signals import requiredaction_display

        for receiver, response in requiredaction_display.send(self.event, action=self, request=request):
            if response:
                return response
        return self.action_type

    def save(self, *args, **kwargs):
        created = not self.pk
        super().save(*args, **kwargs)
        if created:
            from .log import LogEntry
            from ..services.notifications import notify

            logentry = LogEntry.objects.create(
                content_object=self,
                action_type='pretix.event.action_required',
                event=self.event,
                visible=False
            )
            notify.apply_async(args=(logentry.pk,))


class EventMetaProperty(LoggedModel):
    """
    An organizer account can have EventMetaProperty objects attached to define meta information fields
    for its events. This information can be re-used for example in ticket layouts.

    :param organizer: The organizer this property is defined for.
    :type organizer: Organizer
    :param name: Name
    :type name: Name of the property, used in various places
    :param default: Default value
    :type default: str
    """
    organizer = models.ForeignKey(Organizer, related_name="meta_properties", on_delete=models.CASCADE)
    name = models.CharField(
        max_length=50, db_index=True,
        help_text=_(
            "Can not contain spaces or special characters except underscores"
        ),
        validators=[
            RegexValidator(
                regex="^[a-zA-Z0-9_]+$",
                message=_("The property name may only contain letters, numbers and underscores."),
            ),
        ],
        verbose_name=_("Name"),
    )
    default = models.TextField(blank=True)


class EventMetaValue(LoggedModel):
    """
    A meta-data value assigned to an event.

    :param event: The event this metadata is valid for
    :type event: Event
    :param property: The property this value belongs to
    :type property: EventMetaProperty
    :param value: The actual value
    :type value: str
    """
    event = models.ForeignKey('Event', on_delete=models.CASCADE,
                              related_name='meta_values')
    property = models.ForeignKey('EventMetaProperty', on_delete=models.CASCADE,
                                 related_name='event_values')
    value = models.TextField()

    class Meta:
        unique_together = ('event', 'property')

    def delete(self, *args, **kwargs):
        super().delete(*args, **kwargs)
        if self.event:
            self.event.cache.clear()

    def save(self, *args, **kwargs):
        super().save(*args, **kwargs)
        if self.event:
            self.event.cache.clear()


class SubEventMetaValue(LoggedModel):
    """
    A meta-data value assigned to a sub-event.

    :param event: The event this metadata is valid for
    :type event: Event
    :param property: The property this value belongs to
    :type property: EventMetaProperty
    :param value: The actual value
    :type value: str
    """
    subevent = models.ForeignKey('SubEvent', on_delete=models.CASCADE,
                                 related_name='meta_values')
    property = models.ForeignKey('EventMetaProperty', on_delete=models.CASCADE,
                                 related_name='subevent_values')
    value = models.TextField()

    class Meta:
        unique_together = ('subevent', 'property')

    def delete(self, *args, **kwargs):
        super().delete(*args, **kwargs)
        if self.subevent:
            self.subevent.event.cache.clear()

    def save(self, *args, **kwargs):
        super().save(*args, **kwargs)
        if self.subevent:
            self.subevent.event.cache.clear()<|MERGE_RESOLUTION|>--- conflicted
+++ resolved
@@ -363,9 +363,6 @@
     def __str__(self):
         return str(self.name)
 
-<<<<<<< HEAD
-    def free_seats(self, ignore_voucher=None):
-=======
     @property
     def social_image(self):
         from pretix.multidomain.urlreverse import build_absolute_uri
@@ -380,9 +377,7 @@
         if img:
             return urljoin(build_absolute_uri(self, 'presale:event.index'), img)
 
-    @property
-    def free_seats(self):
->>>>>>> f79df47b
+    def free_seats(self, ignore_voucher=None):
         from .orders import CartPosition, Order, OrderPosition
         from .vouchers import Voucher
         vqs = Voucher.objects.filter(

--- conflicted
+++ resolved
@@ -552,7 +552,6 @@
             Q(is_superuser=True) | Q(twp=True)
         )
 
-<<<<<<< HEAD
     @staticmethod
     def has_paid_things(event):
         item = apps.get_model('pretixbase', 'Item')
@@ -605,10 +604,9 @@
         if presale_start is not None and presale_end is not None:
             if presale_start > presale_end:
                 raise ValidationError(_('The event\'s presale cannot end before it starts.'))
-=======
+
     def allow_delete(self):
         return not self.orders.exists() and not self.invoices.exists()
->>>>>>> c53fd25d
 
 
 class SubEvent(EventMixin, LoggedModel):

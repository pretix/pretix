import string
import uuid
from datetime import date, datetime, time

import pytz
from django.conf import settings
from django.core.exceptions import ValidationError
from django.core.files.storage import default_storage
from django.core.mail import get_connection
from django.core.validators import RegexValidator
from django.db import models
from django.template.defaultfilters import date as _date
from django.utils.crypto import get_random_string
from django.utils.timezone import make_aware, now
from django.utils.translation import ugettext_lazy as _
from i18nfield.fields import I18nCharField, I18nTextField

from pretix.base.email import CustomSMTPBackend
from pretix.base.models.base import LoggedModel
from pretix.base.validators import EventSlugBlacklistValidator
from pretix.helpers.daterange import daterange

from ..settings import settings_hierarkey
from .organizer import Organizer


@settings_hierarkey.add(parent_field='organizer', cache_namespace='event')
class Event(LoggedModel):
    """
    This model represents an event. An event is anything you can buy
    tickets for.

    :param organizer: The organizer this event belongs to
    :type organizer: Organizer
    :param name: This event's full title
    :type name: str
    :param slug: A short, alphanumeric, all-lowercase name for use in URLs. The slug has to
                 be unique among the events of the same organizer.
    :type slug: str
    :param live: Whether or not the shop is publicly accessible
    :type live: bool
    :param currency: The currency of all prices and payments of this event
    :type currency: str
    :param date_from: The datetime this event starts
    :type date_from: datetime
    :param date_to: The datetime this event ends
    :type date_to: datetime
    :param presale_start: No tickets will be sold before this date.
    :type presale_start: datetime
    :param presale_end: No tickets will be sold after this date.
    :type presale_end: datetime
    :param location: venue
    :type location: str
    :param plugins: A comma-separated list of plugin names that are active for this
                    event.
    :type plugins: str
    """

    settings_namespace = 'event'
    CURRENCY_CHOICES = [(c.alpha_3, c.alpha_3 + " - " + c.name) for c in settings.CURRENCIES]
    organizer = models.ForeignKey(Organizer, related_name="events", on_delete=models.PROTECT)
    name = I18nCharField(
        max_length=200,
        verbose_name=_("Name"),
    )
    slug = models.SlugField(
        max_length=50, db_index=True,
        help_text=_(
            "Should be short, only contain lowercase letters and numbers, and must be unique among your events. "
            "We recommend some kind of abbreviation or a date with less than 10 characters that can be easily "
            "remembered, but you can also choose to use a random value. "
            "This will be used in URLs, order codes, invoice numbers, and bank transfer references."),
        validators=[
            RegexValidator(
                regex="^[a-zA-Z0-9.-]+$",
                message=_("The slug may only contain letters, numbers, dots and dashes."),
            ),
            EventSlugBlacklistValidator()
        ],
        verbose_name=_("Short form"),
    )
    live = models.BooleanField(default=False, verbose_name=_("Shop is live"))
    currency = models.CharField(max_length=10,
                                verbose_name=_("Default currency"),
                                choices=CURRENCY_CHOICES,
                                default=settings.DEFAULT_CURRENCY)
    date_from = models.DateTimeField(verbose_name=_("Event start time"))
    date_to = models.DateTimeField(null=True, blank=True,
                                   verbose_name=_("Event end time"))
    date_admission = models.DateTimeField(null=True, blank=True,
                                          verbose_name=_("Admission time"))
    is_public = models.BooleanField(default=False,
                                    verbose_name=_("Visible in public lists"),
                                    help_text=_("If selected, this event may show up on the ticket system's start page "
                                                "or an organization profile."))
    presale_end = models.DateTimeField(
        null=True, blank=True,
        verbose_name=_("End of presale"),
        help_text=_("Optional. No products will be sold after this date."),
    )
    presale_start = models.DateTimeField(
        null=True, blank=True,
        verbose_name=_("Start of presale"),
        help_text=_("Optional. No products will be sold before this date."),
    )
    location = I18nTextField(
        null=True, blank=True,
        max_length=200,
        verbose_name=_("Location"),
    )
    plugins = models.TextField(
        null=True, blank=True,
        verbose_name=_("Plugins"),
    )
    comment = models.TextField(
        verbose_name=_("Internal comment"),
        null=True, blank=True
    )

    class Meta:
        verbose_name = _("Event")
        verbose_name_plural = _("Events")
        ordering = ("date_from", "name")

    def __str__(self):
        return str(self.name)

    def save(self, *args, **kwargs):
        obj = super().save(*args, **kwargs)
        self.get_cache().clear()
        return obj

    def clean(self):
        if self.presale_start and self.presale_end and self.presale_start > self.presale_end:
            raise ValidationError({'presale_end': _('The end of the presale period has to be later than its start.')})
        if self.date_from and self.date_to and self.date_from > self.date_to:
            raise ValidationError({'date_to': _('The end of the event has to be later than its start.')})
        super().clean()

    def get_plugins(self) -> "list[str]":
        """
        Returns the names of the plugins activated for this event as a list.
        """
        if self.plugins is None:
            return []
        return self.plugins.split(",")

    def get_date_from_display(self, tz=None, show_times=True) -> str:
        """
        Returns a formatted string containing the start date of the event with respect
        to the current locale and to the ``show_times`` setting.
        """
        tz = tz or pytz.timezone(self.settings.timezone)
        return _date(
            self.date_from.astimezone(tz),
            "DATETIME_FORMAT" if self.settings.show_times and show_times else "DATE_FORMAT"
        )

    def get_time_from_display(self, tz=None) -> str:
        """
        Returns a formatted string containing the start time of the event, ignoring
        the ``show_times`` setting.
        """
        tz = tz or pytz.timezone(self.settings.timezone)
        return _date(
            self.date_from.astimezone(tz), "TIME_FORMAT"
        )

    def get_date_to_display(self, tz=None) -> str:
        """
        Returns a formatted string containing the start date of the event with respect
        to the current locale and to the ``show_times`` setting. Returns an empty string
        if ``show_date_to`` is ``False``.
        """
        tz = tz or pytz.timezone(self.settings.timezone)
        if not self.settings.show_date_to or not self.date_to:
            return ""
        return _date(
            self.date_to.astimezone(tz),
            "DATETIME_FORMAT" if self.settings.show_times else "DATE_FORMAT"
        )

    def get_date_range_display(self, tz=None) -> str:
        tz = tz or pytz.timezone(self.settings.timezone)
        if not self.settings.show_date_to or not self.date_to:
            return _date(self.date_from.astimezone(tz), "DATE_FORMAT")
        return daterange(self.date_from.astimezone(tz), self.date_to.astimezone(tz))

    def get_cache(self) -> "pretix.base.cache.ObjectRelatedCache":
        """
        Returns an :py:class:`ObjectRelatedCache` object. This behaves equivalent to
        Django's built-in cache backends, but puts you into an isolated environment for
        this event, so you don't have to prefix your cache keys. In addition, the cache
        is being cleared every time the event or one of its related objects change.
        """
        from pretix.base.cache import ObjectRelatedCache

        return ObjectRelatedCache(self)

    @property
    def presale_has_ended(self):
        if self.presale_end and now() > self.presale_end:
            return True
        return False

    @property
    def presale_is_running(self):
        if self.presale_start and now() < self.presale_start:
            return False
        if self.presale_end and now() > self.presale_end:
            return False
        return True

    def lock(self):
        """
        Returns a contextmanager that can be used to lock an event for bookings.
        """
        from pretix.base.services import locking

        return locking.LockManager(self)

    def get_mail_backend(self, force_custom=False):
        if self.settings.smtp_use_custom or force_custom:
            return CustomSMTPBackend(host=self.settings.smtp_host,
                                     port=self.settings.smtp_port,
                                     username=self.settings.smtp_username,
                                     password=self.settings.smtp_password,
                                     use_tls=self.settings.smtp_use_tls,
                                     use_ssl=self.settings.smtp_use_ssl,
                                     fail_silently=False)
        else:
            return get_connection(fail_silently=False)

    @property
    def payment_term_last(self):
        tz = pytz.timezone(self.settings.timezone)
        return make_aware(datetime.combine(
            self.settings.get('payment_term_last', as_type=date),
            time(hour=23, minute=59, second=59)
        ), tz)

    def copy_data_from(self, other):
        from . import ItemAddOn, ItemCategory, Item, Question, Quota
        from ..signals import event_copy_data

        self.plugins = other.plugins
        self.save()

        category_map = {}
        for c in ItemCategory.objects.filter(event=other):
            category_map[c.pk] = c
            c.pk = None
            c.event = self
            c.save()

        item_map = {}
        variation_map = {}
        for i in Item.objects.filter(event=other).prefetch_related('variations'):
            vars = list(i.variations.all())
            item_map[i.pk] = i
            i.pk = None
            i.event = self
            if i.picture:
                i.picture.save(i.picture.name, i.picture)
            if i.category_id:
                i.category = category_map[i.category_id]
            i.save()
            for v in vars:
                variation_map[v.pk] = v
                v.pk = None
                v.item = i
                v.save()

        for ia in ItemAddOn.objects.filter(base_item__event=other).prefetch_related('base_item', 'addon_category'):
            ia.pk = None
            ia.base_item = item_map[ia.base_item.pk]
            ia.addon_category = category_map[ia.addon_category.pk]
            ia.save()

        for q in Quota.objects.filter(event=other).prefetch_related('items', 'variations'):
            items = list(q.items.all())
            vars = list(q.variations.all())
            q.pk = None
            q.event = self
            q.save()
            for i in items:
                if i.pk in item_map:
                    q.items.add(item_map[i.pk])
            for v in vars:
                q.variations.add(variation_map[v.pk])

        for q in Question.objects.filter(event=other).prefetch_related('items', 'options'):
            items = list(q.items.all())
            opts = list(q.options.all())
            q.pk = None
            q.event = self
            q.save()
            for i in items:
                q.items.add(item_map[i.pk])
            for o in opts:
                o.pk = None
                o.question = q
                o.save()

        for s in other.settings._objects.all():
            s.object = self
            s.pk = None
            if s.value.startswith('file://'):
                fi = default_storage.open(s.value[7:], 'rb')
                nonce = get_random_string(length=8)
                fname = '%s/%s/%s.%s.%s' % (
                    self.organizer.slug, self.slug, s.key, nonce, s.value.split('.')[-1]
                )
                newname = default_storage.save(fname, fi)
                s.value = 'file://' + newname
            s.save()

        event_copy_data.send(sender=self, other=other)

    def get_payment_providers(self) -> dict:
        from ..signals import register_payment_providers

        responses = register_payment_providers.send(self)
        providers = {}
        for receiver, response in responses:
            if not isinstance(response, list):
                response = [response]
            for p in response:
                pp = p(self)
                providers[pp.identifier] = pp
        return providers

<<<<<<< HEAD
    @property
    def get_event_microdata(self):
        import json

        eventdict = {"@context": "http://schema.org", "@type": "Event"}
        eventdict["location"] = {"@type": "Place",
                                 "address": str(self.location)}
        eventdict["startDate"] = str(self.date_from)
        eventdict["name"] = str(self.name)
        eventdict["endDate"] = str(self.date_to)

        return json.dumps(eventdict)
=======
    def get_invoice_renderers(self) -> dict:
        from ..signals import register_invoice_renderers

        responses = register_invoice_renderers.send(self)
        renderers = {}
        for receiver, response in responses:
            if not isinstance(response, list):
                response = [response]
            for p in response:
                pp = p(self)
                renderers[pp.identifier] = pp
        return renderers

    @property
    def invoice_renderer(self):
        irs = self.get_invoice_renderers()
        return irs[self.settings.invoice_renderer]
>>>>>>> 675956a7


def generate_invite_token():
    return get_random_string(length=32, allowed_chars=string.ascii_lowercase + string.digits)


class EventLock(models.Model):
    event = models.CharField(max_length=36, primary_key=True)
    date = models.DateTimeField(auto_now=True)
    token = models.UUIDField(default=uuid.uuid4)


class RequiredAction(models.Model):
    """
    Represents an action that is to be done by an admin. The admin will be
    displayed a list of actions to do.

    :param datatime: The timestamp of the required action
    :type datetime: datetime
    :param user: The user that performed the action
    :type user: User
    :param done: If this action has been completed or dismissed
    :type done: bool
    :param action_type: The type of action that has to be performed. This is
       used to look up the renderer used to describe the action in a human-
       readable way. This should be some namespaced value using dotted
       notation to avoid duplicates, e.g.
       ``"pretix.plugins.banktransfer.incoming_transfer"``.
    :type action_type: str
    :param data: Arbitrary data that can be used by the log action renderer
    :type data: str
    """
    datetime = models.DateTimeField(auto_now_add=True, db_index=True)
    done = models.BooleanField(default=False)
    user = models.ForeignKey('User', null=True, blank=True, on_delete=models.PROTECT)
    event = models.ForeignKey('Event', null=True, blank=True, on_delete=models.CASCADE)
    action_type = models.CharField(max_length=255)
    data = models.TextField(default='{}')

    class Meta:
        ordering = ('datetime',)

    def display(self, request):
        from ..signals import requiredaction_display

        for receiver, response in requiredaction_display.send(self.event, action=self, request=request):
            if response:
                return response
        return self.action_type<|MERGE_RESOLUTION|>--- conflicted
+++ resolved
@@ -330,7 +330,7 @@
                 providers[pp.identifier] = pp
         return providers
 
-<<<<<<< HEAD
+
     @property
     def get_event_microdata(self):
         import json
@@ -343,7 +343,8 @@
         eventdict["endDate"] = str(self.date_to)
 
         return json.dumps(eventdict)
-=======
+
+
     def get_invoice_renderers(self) -> dict:
         from ..signals import register_invoice_renderers
 
@@ -361,7 +362,6 @@
     def invoice_renderer(self):
         irs = self.get_invoice_renderers()
         return irs[self.settings.invoice_renderer]
->>>>>>> 675956a7
 
 
 def generate_invite_token():

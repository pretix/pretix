import datetime
import os
from datetime import timedelta
from decimal import Decimal
from unittest import mock

from bs4 import BeautifulSoup
from django.conf import settings
from django.core.files.uploadedfile import SimpleUploadedFile
from django.test import TestCase
from django.utils.timezone import now
from django_countries.fields import Country

from pretix.base.decimal import round_decimal
from pretix.base.models import (
    CartPosition, Event, InvoiceAddress, Item, ItemCategory, Order,
    OrderPosition, Organizer, Question, QuestionAnswer, Quota, Voucher,
)
from pretix.base.models.items import ItemAddOn, ItemVariation, SubEventItem
from pretix.testutils.sessions import get_cart_session_key


class CheckoutTestCase(TestCase):
    def setUp(self):
        super().setUp()
        self.orga = Organizer.objects.create(name='CCC', slug='ccc')
        self.event = Event.objects.create(
            organizer=self.orga, name='30C3', slug='30c3',
            date_from=datetime.datetime(2013, 12, 26, tzinfo=datetime.timezone.utc),
            plugins='pretix.plugins.stripe,pretix.plugins.banktransfer',
            live=True
        )
        self.tr19 = self.event.tax_rules.create(rate=19)
        self.category = ItemCategory.objects.create(event=self.event, name="Everything", position=0)
        self.quota_tickets = Quota.objects.create(event=self.event, name='Tickets', size=5)
        self.ticket = Item.objects.create(event=self.event, name='Early-bird ticket',
                                          category=self.category, default_price=23, admission=True,
                                          tax_rule=self.tr19)
        self.quota_tickets.items.add(self.ticket)
        self.event.settings.set('timezone', 'UTC')
        self.event.settings.set('attendee_names_asked', False)
        self.event.settings.set('payment_banktransfer__enabled', True)

        self.client.get('/%s/%s/' % (self.orga.slug, self.event.slug))
        self.session_key = get_cart_session_key(self.client, self.event)
        self._set_session('email', 'admin@localhost')

        self.workshopcat = ItemCategory.objects.create(name="Workshops", is_addon=True, event=self.event)
        self.workshopquota = Quota.objects.create(event=self.event, name='Workshop 1', size=5)
        self.workshop1 = Item.objects.create(event=self.event, name='Workshop 1',
                                             category=self.workshopcat, default_price=12)
        self.workshop2 = Item.objects.create(event=self.event, name='Workshop 2',
                                             category=self.workshopcat, default_price=12)
        self.workshop2a = ItemVariation.objects.create(item=self.workshop2, value='A')
        self.workshop2b = ItemVariation.objects.create(item=self.workshop2, value='B')
        self.workshopquota.items.add(self.workshop1)
        self.workshopquota.items.add(self.workshop2)
        self.workshopquota.variations.add(self.workshop2a)
        self.workshopquota.variations.add(self.workshop2b)

    def _enable_reverse_charge(self):
        self.tr19.eu_reverse_charge = True
        self.tr19.home_country = Country('DE')
        self.tr19.save()
        ia = InvoiceAddress.objects.create(
            is_business=True, vat_id='ATU1234567', vat_id_validated=True,
            country=Country('AT')
        )
        self._set_session('invoice_address', ia.pk)
        return ia

    def test_empty_cart(self):
        response = self.client.get('/%s/%s/checkout/start' % (self.orga.slug, self.event.slug), follow=True)
        self.assertRedirects(response, '/%s/%s/' % (self.orga.slug, self.event.slug),
                             target_status_code=200)

<<<<<<< HEAD
    def test_timezone(self):
        """ Test basic timezone change handling by date and time questions """
        q1 = Question.objects.create(
            event=self.event, question='When did you wake up today?', type=Question.TYPE_TIME,
            required=True
        )
        q2 = Question.objects.create(
            event=self.event, question='When was your last haircut?', type=Question.TYPE_DATE,
            required=True
        )
        q3 = Question.objects.create(
            event=self.event, question='When are you going to arrive?', type=Question.TYPE_DATETIME,
            required=True
        )
        self.ticket.questions.add(q1)
        self.ticket.questions.add(q2)
        self.ticket.questions.add(q3)
        cr = CartPosition.objects.create(
            event=self.event, cart_id=self.session_key, item=self.ticket,
            price=23, expires=now() + timedelta(minutes=10)
        )
        response = self.client.post('/%s/%s/checkout/questions/' % (self.orga.slug, self.event.slug), {
            '%s-question_%s' % (cr.id, q1.id): '06:30',
            '%s-question_%s' % (cr.id, q2.id): '2005-12-31',
            '%s-question_%s_0' % (cr.id, q3.id): '2009-01-01',
            '%s-question_%s_1' % (cr.id, q3.id): '01:23',
            'email': 'admin@localhost',
        }, follow=True)
        self.assertRedirects(response, '/%s/%s/checkout/payment/' % (self.orga.slug, self.event.slug), target_status_code=200)
        self.event.settings.set('timezone', 'US/Central')
        o1 = QuestionAnswer.objects.get(question=q1)
        o2 = QuestionAnswer.objects.get(question=q2)
        o3 = QuestionAnswer.objects.get(question=q3)
        order = Order.objects.create(event=self.event, status=Order.STATUS_PAID,
                                     expires=now() + timedelta(days=3),
                                     total=4)
        op = OrderPosition.objects.create(order=order, item=self.ticket, price=42)
        o1.cartposition, o2.cartposition, o3.cartposition = None, None, None
        o1.orderposition, o2.orderposition, o3.orderposition = op, op, op
        # timezone differences can differ, we only test that the time has changed
        self.assertNotEqual(str(o1), '06:30') 
        self.assertEqual(str(o2), '2005-12-31')
        o3date, o3time = str(o3).split(' ')
        self.assertEqual(o3date, '2008-12-31')
        self.assertNotEqual(o3time, '01:23')
=======
    def test_addon_questions(self):
        q1 = Question.objects.create(
            event=self.event, question='Age', type=Question.TYPE_NUMBER,
            required=True
        )
        q1.items.add(self.ticket)
        q1.items.add(self.workshop1)
        ItemAddOn.objects.create(base_item=self.ticket, addon_category=self.workshopcat, min_count=1,
                                 price_included=True)
        cp1 = CartPosition.objects.create(
            event=self.event, cart_id=self.session_key, item=self.ticket,
            price=23, expires=now() + timedelta(minutes=10)
        )
        cp1.answers.create(question=q1, answer='12')
        cp2 = CartPosition.objects.create(
            event=self.event, cart_id=self.session_key, item=self.workshop1, addon_to=cp1,
            price=0, expires=now() + timedelta(minutes=10)
        )
        cp2.answers.create(question=q1, answer='12')

        self._set_session('payment', 'banktransfer')
        response = self.client.post('/%s/%s/checkout/confirm/' % (self.orga.slug, self.event.slug), follow=True)
        doc = BeautifulSoup(response.rendered_content, "lxml")
        self.assertEqual(len(doc.select(".thank-you")), 1)
        self.assertEqual(OrderPosition.objects.filter(item=self.ticket).first().answers.first().answer, '12')
        self.assertEqual(OrderPosition.objects.filter(item=self.workshop1).first().answers.first().answer, '12')
>>>>>>> ff8b9e4e

    def test_questions(self):
        q1 = Question.objects.create(
            event=self.event, question='Age', type=Question.TYPE_NUMBER,
            required=True
        )
        q2 = Question.objects.create(
            event=self.event, question='How have you heard from us?', type=Question.TYPE_STRING,
            required=False
        )
        self.ticket.questions.add(q1)
        self.ticket.questions.add(q2)
        cr1 = CartPosition.objects.create(
            event=self.event, cart_id=self.session_key, item=self.ticket,
            price=23, expires=now() + timedelta(minutes=10)
        )
        cr2 = CartPosition.objects.create(
            event=self.event, cart_id=self.session_key, item=self.ticket,
            price=20, expires=now() + timedelta(minutes=10)
        )
        response = self.client.get('/%s/%s/checkout/questions/' % (self.orga.slug, self.event.slug), follow=True)
        doc = BeautifulSoup(response.rendered_content, "lxml")

        self.assertEqual(len(doc.select('input[name=%s-question_%s]' % (cr1.id, q1.id))), 1)
        self.assertEqual(len(doc.select('input[name=%s-question_%s]' % (cr2.id, q1.id))), 1)
        self.assertEqual(len(doc.select('input[name=%s-question_%s]' % (cr1.id, q2.id))), 1)
        self.assertEqual(len(doc.select('input[name=%s-question_%s]' % (cr2.id, q2.id))), 1)

        # Not all required fields filled out, expect failure
        response = self.client.post('/%s/%s/checkout/questions/' % (self.orga.slug, self.event.slug), {
            '%s-question_%s' % (cr1.id, q1.id): '42',
            '%s-question_%s' % (cr2.id, q1.id): '',
            '%s-question_%s' % (cr1.id, q2.id): 'Internet',
            '%s-question_%s' % (cr2.id, q2.id): '',
            'email': 'admin@localhost'
        }, follow=True)
        doc = BeautifulSoup(response.rendered_content, "lxml")
        self.assertGreaterEqual(len(doc.select('.has-error')), 1)

        # Corrected request
        response = self.client.post('/%s/%s/checkout/questions/' % (self.orga.slug, self.event.slug), {
            '%s-question_%s' % (cr1.id, q1.id): '42',
            '%s-question_%s' % (cr2.id, q1.id): '23',
            '%s-question_%s' % (cr1.id, q2.id): 'Internet',
            '%s-question_%s' % (cr2.id, q2.id): '',
            'email': 'admin@localhost'
        }, follow=True)
        self.assertRedirects(response, '/%s/%s/checkout/payment/' % (self.orga.slug, self.event.slug),
                             target_status_code=200)

        cr1 = CartPosition.objects.get(id=cr1.id)
        cr2 = CartPosition.objects.get(id=cr2.id)
        self.assertEqual(cr1.answers.filter(question=q1).count(), 1)
        self.assertEqual(cr2.answers.filter(question=q1).count(), 1)
        self.assertEqual(cr1.answers.filter(question=q2).count(), 1)
        self.assertFalse(cr2.answers.filter(question=q2).exists())

    def test_reverse_charge(self):
        self.tr19.eu_reverse_charge = True
        self.tr19.home_country = Country('DE')
        self.tr19.save()
        self.event.settings.invoice_address_vatid = True

        cr1 = CartPosition.objects.create(
            event=self.event, cart_id=self.session_key, item=self.ticket,
            price=23, expires=now() + timedelta(minutes=10)
        )

        with mock.patch('vat_moss.id.validate') as mock_validate:
            mock_validate.return_value = ('AT', 'AT123456', 'Foo')
            self.client.post('/%s/%s/checkout/questions/' % (self.orga.slug, self.event.slug), {
                'is_business': 'business',
                'company': 'Foo',
                'name': 'Bar',
                'street': 'Baz',
                'zipcode': '12345',
                'city': 'Here',
                'country': 'AT',
                'vat_id': 'AT123456',
                'email': 'admin@localhost'
            }, follow=True)

        cr1.refresh_from_db()
        assert cr1.price == round_decimal(Decimal('23.00') / Decimal('1.19'))

        ia = InvoiceAddress.objects.get(pk=self.client.session['carts'][self.session_key].get('invoice_address'))
        assert ia.vat_id_validated

    def test_reverse_charge_enable_then_disable(self):
        self.test_reverse_charge()

        with mock.patch('vat_moss.id.validate') as mock_validate:
            mock_validate.return_value = ('AT', 'AT123456', 'Foo')
            self.client.post('/%s/%s/checkout/questions/' % (self.orga.slug, self.event.slug), {
                'is_business': 'individual',
                'name': 'Bar',
                'street': 'Baz',
                'zipcode': '12345',
                'city': 'Here',
                'country': 'AT',
                'vat_id': '',
                'email': 'admin@localhost'
            }, follow=True)

        cr = CartPosition.objects.get(cart_id=self.session_key)
        assert cr.price == Decimal('23.00')

        ia = InvoiceAddress.objects.get(pk=self.client.session['carts'][self.session_key].get('invoice_address'))
        assert not ia.vat_id_validated

    def test_reverse_charge_invalid_vatid(self):
        self.tr19.eu_reverse_charge = True
        self.tr19.home_country = Country('DE')
        self.tr19.save()
        self.event.settings.invoice_address_vatid = True

        cr1 = CartPosition.objects.create(
            event=self.event, cart_id=self.session_key, item=self.ticket,
            price=23, expires=now() + timedelta(minutes=10)
        )

        with mock.patch('vat_moss.id.validate') as mock_validate:
            def raiser(*args, **kwargs):
                import vat_moss.errors
                raise vat_moss.errors.InvalidError()

            mock_validate.side_effect = raiser
            resp = self.client.post('/%s/%s/checkout/questions/' % (self.orga.slug, self.event.slug), {
                'is_business': 'business',
                'company': 'Foo',
                'name': 'Bar',
                'street': 'Baz',
                'zipcode': '12345',
                'city': 'Here',
                'country': 'AT',
                'vat_id': 'AT123456',
                'email': 'admin@localhost'
            }, follow=True)
            assert 'alert-danger' in resp.rendered_content

        cr1.refresh_from_db()
        assert cr1.price == Decimal('23.00')

    def test_reverse_charge_vatid_non_eu(self):
        self.tr19.eu_reverse_charge = True
        self.tr19.home_country = Country('NO')
        self.tr19.save()
        self.event.settings.invoice_address_vatid = True

        cr1 = CartPosition.objects.create(
            event=self.event, cart_id=self.session_key, item=self.ticket,
            price=23, expires=now() + timedelta(minutes=10)
        )

        with mock.patch('vat_moss.id.validate') as mock_validate:
            mock_validate.return_value = ('AU', 'AU123456', 'Foo')
            self.client.post('/%s/%s/checkout/questions/' % (self.orga.slug, self.event.slug), {
                'is_business': 'business',
                'company': 'Foo',
                'name': 'Bar',
                'street': 'Baz',
                'zipcode': '12345',
                'city': 'Here',
                'country': 'AU',
                'vat_id': 'AU123456',
                'email': 'admin@localhost'
            }, follow=True)

        cr1.refresh_from_db()
        assert cr1.price == round_decimal(Decimal('23.00') / Decimal('1.19'))

        ia = InvoiceAddress.objects.get(pk=self.client.session['carts'][self.session_key].get('invoice_address'))
        assert not ia.vat_id_validated

    def test_reverse_charge_vatid_same_country(self):
        self.tr19.eu_reverse_charge = True
        self.tr19.home_country = Country('AT')
        self.tr19.save()
        self.event.settings.invoice_address_vatid = True

        cr1 = CartPosition.objects.create(
            event=self.event, cart_id=self.session_key, item=self.ticket,
            price=23, expires=now() + timedelta(minutes=10)
        )

        with mock.patch('vat_moss.id.validate') as mock_validate:
            mock_validate.return_value = ('AT', 'AT123456', 'Foo')
            self.client.post('/%s/%s/checkout/questions/' % (self.orga.slug, self.event.slug), {
                'is_business': 'business',
                'company': 'Foo',
                'name': 'Bar',
                'street': 'Baz',
                'zipcode': '12345',
                'city': 'Here',
                'country': 'AT',
                'vat_id': 'AT123456',
                'email': 'admin@localhost'
            }, follow=True)

        cr1.refresh_from_db()
        assert cr1.price == Decimal('23.00')

        ia = InvoiceAddress.objects.get(pk=self.client.session['carts'][self.session_key].get('invoice_address'))
        assert ia.vat_id_validated

    def test_reverse_charge_vatid_check_invalid_country(self):
        self.tr19.eu_reverse_charge = True
        self.tr19.home_country = Country('DE')
        self.tr19.save()
        self.event.settings.invoice_address_vatid = True

        cr1 = CartPosition.objects.create(
            event=self.event, cart_id=self.session_key, item=self.ticket,
            price=23, expires=now() + timedelta(minutes=10)
        )

        with mock.patch('vat_moss.id.validate') as mock_validate:
            mock_validate.return_value = ('AT', 'AT123456', 'Foo')
            resp = self.client.post('/%s/%s/checkout/questions/' % (self.orga.slug, self.event.slug), {
                'is_business': 'business',
                'company': 'Foo',
                'name': 'Bar',
                'street': 'Baz',
                'zipcode': '12345',
                'city': 'Here',
                'country': 'FR',
                'vat_id': 'AT123456',
                'email': 'admin@localhost'
            }, follow=True)
            assert 'alert-danger' in resp.rendered_content

        cr1.refresh_from_db()
        assert cr1.price == Decimal('23.00')

    def test_reverse_charge_vatid_check_unavailable(self):
        self.tr19.eu_reverse_charge = True
        self.tr19.home_country = Country('DE')
        self.tr19.save()
        self.event.settings.invoice_address_vatid = True

        cr1 = CartPosition.objects.create(
            event=self.event, cart_id=self.session_key, item=self.ticket,
            price=23, expires=now() + timedelta(minutes=10)
        )

        with mock.patch('vat_moss.id.validate') as mock_validate:
            def raiser(*args, **kwargs):
                import vat_moss.errors
                raise vat_moss.errors.WebServiceUnavailableError('Fail')

            mock_validate.side_effect = raiser
            self.client.post('/%s/%s/checkout/questions/' % (self.orga.slug, self.event.slug), {
                'is_business': 'business',
                'company': 'Foo',
                'name': 'Bar',
                'street': 'Baz',
                'zipcode': '12345',
                'city': 'Here',
                'country': 'AT',
                'vat_id': 'AT123456',
                'email': 'admin@localhost'
            }, follow=True)

        cr1.refresh_from_db()
        assert cr1.price == Decimal('23.00')

        ia = InvoiceAddress.objects.get(pk=self.client.session['carts'][self.session_key].get('invoice_address'))
        assert not ia.vat_id_validated

    def test_question_file_upload(self):
        q1 = Question.objects.create(
            event=self.event, question='Student ID', type=Question.TYPE_FILE,
            required=False
        )
        self.ticket.questions.add(q1)
        cr1 = CartPosition.objects.create(
            event=self.event, cart_id=self.session_key, item=self.ticket,
            price=23, expires=now() + timedelta(minutes=10)
        )
        response = self.client.get('/%s/%s/checkout/questions/' % (self.orga.slug, self.event.slug), follow=True)
        doc = BeautifulSoup(response.rendered_content, "lxml")

        self.assertEqual(len(doc.select('input[name=%s-question_%s]' % (cr1.id, q1.id))), 1)

        f = SimpleUploadedFile("testfile.txt", b"file_content")
        response = self.client.post('/%s/%s/checkout/questions/' % (self.orga.slug, self.event.slug), {
            '%s-question_%s' % (cr1.id, q1.id): f,
            'email': 'admin@localhost'
        }, follow=True)
        self.assertRedirects(response, '/%s/%s/checkout/payment/' % (self.orga.slug, self.event.slug),
                             target_status_code=200)

        cr1 = CartPosition.objects.get(id=cr1.id)
        a = cr1.answers.get(question=q1)
        assert a.file
        assert a.file.read() == b"file_content"
        assert os.path.exists(os.path.join(settings.MEDIA_ROOT, a.file.name))

        # Delete
        self.client.post('/%s/%s/checkout/questions/' % (self.orga.slug, self.event.slug), {
            '%s-question_%s-clear' % (cr1.id, q1.id): 'on',
            'email': 'admin@localhost'
        }, follow=True)
        assert not cr1.answers.exists()
        assert not os.path.exists(os.path.join(settings.MEDIA_ROOT, a.file.name))

    def test_attendee_email_required(self):
        self.event.settings.set('attendee_emails_asked', True)
        self.event.settings.set('attendee_emails_required', True)
        cr1 = CartPosition.objects.create(
            event=self.event, cart_id=self.session_key, item=self.ticket,
            price=23, expires=now() + timedelta(minutes=10)
        )
        response = self.client.get('/%s/%s/checkout/questions/' % (self.orga.slug, self.event.slug), follow=True)
        doc = BeautifulSoup(response.rendered_content, "lxml")
        self.assertEqual(len(doc.select('input[name=%s-attendee_email]' % cr1.id)), 1)

        # Not all required fields filled out, expect failure
        response = self.client.post('/%s/%s/checkout/questions/' % (self.orga.slug, self.event.slug), {
            '%s-attendee_email' % cr1.id: '',
            'email': 'admin@localhost'
        }, follow=True)
        doc = BeautifulSoup(response.rendered_content, "lxml")
        self.assertGreaterEqual(len(doc.select('.has-error')), 1)

        # Corrected request
        response = self.client.post('/%s/%s/checkout/questions/' % (self.orga.slug, self.event.slug), {
            '%s-attendee_email' % cr1.id: 'foo@localhost',
            'email': 'admin@localhost'
        }, follow=True)
        self.assertRedirects(response, '/%s/%s/checkout/payment/' % (self.orga.slug, self.event.slug),
                             target_status_code=200)

        cr1 = CartPosition.objects.get(id=cr1.id)
        self.assertEqual(cr1.attendee_email, 'foo@localhost')

    def test_attendee_name_required(self):
        self.event.settings.set('attendee_names_asked', True)
        self.event.settings.set('attendee_names_required', True)
        cr1 = CartPosition.objects.create(
            event=self.event, cart_id=self.session_key, item=self.ticket,
            price=23, expires=now() + timedelta(minutes=10)
        )
        response = self.client.get('/%s/%s/checkout/questions/' % (self.orga.slug, self.event.slug), follow=True)
        doc = BeautifulSoup(response.rendered_content, "lxml")
        self.assertEqual(len(doc.select('input[name=%s-attendee_name]' % cr1.id)), 1)

        # Not all required fields filled out, expect failure
        response = self.client.post('/%s/%s/checkout/questions/' % (self.orga.slug, self.event.slug), {
            '%s-attendee_name' % cr1.id: '',
            'email': 'admin@localhost'
        }, follow=True)
        doc = BeautifulSoup(response.rendered_content, "lxml")
        self.assertGreaterEqual(len(doc.select('.has-error')), 1)

        # Corrected request
        response = self.client.post('/%s/%s/checkout/questions/' % (self.orga.slug, self.event.slug), {
            '%s-attendee_name' % cr1.id: 'Peter',
            'email': 'admin@localhost'
        }, follow=True)
        self.assertRedirects(response, '/%s/%s/checkout/payment/' % (self.orga.slug, self.event.slug),
                             target_status_code=200)

        cr1 = CartPosition.objects.get(id=cr1.id)
        self.assertEqual(cr1.attendee_name, 'Peter')

    def test_attendee_name_optional(self):
        self.event.settings.set('attendee_names_asked', True)
        self.event.settings.set('attendee_names_required', False)
        cr1 = CartPosition.objects.create(
            event=self.event, cart_id=self.session_key, item=self.ticket,
            price=23, expires=now() + timedelta(minutes=10)
        )
        response = self.client.get('/%s/%s/checkout/questions/' % (self.orga.slug, self.event.slug), follow=True)
        doc = BeautifulSoup(response.rendered_content, "lxml")
        self.assertEqual(len(doc.select('input[name=%s-attendee_name]' % cr1.id)), 1)

        # Not all fields filled out, expect success
        response = self.client.post('/%s/%s/checkout/questions/' % (self.orga.slug, self.event.slug), {
            '%s-attendee_name' % cr1.id: '',
            'email': 'admin@localhost'
        }, follow=True)
        self.assertRedirects(response, '/%s/%s/checkout/payment/' % (self.orga.slug, self.event.slug),
                             target_status_code=200)

        cr1 = CartPosition.objects.get(id=cr1.id)
        self.assertIsNone(cr1.attendee_name)

    def test_payment(self):
        # TODO: Test for correct payment method fees
        self.event.settings.set('payment_stripe__enabled', True)
        self.event.settings.set('payment_banktransfer__enabled', True)
        CartPosition.objects.create(
            event=self.event, cart_id=self.session_key, item=self.ticket,
            price=23, expires=now() + timedelta(minutes=10)
        )
        response = self.client.get('/%s/%s/checkout/payment/' % (self.orga.slug, self.event.slug), follow=True)
        doc = BeautifulSoup(response.rendered_content, "lxml")
        self.assertEqual(len(doc.select('input[name=payment]')), 2)
        response = self.client.post('/%s/%s/checkout/payment/' % (self.orga.slug, self.event.slug), {
            'payment': 'banktransfer'
        }, follow=True)
        self.assertRedirects(response, '/%s/%s/checkout/confirm/' % (self.orga.slug, self.event.slug),
                             target_status_code=200)

    def test_premature_confirm(self):
        response = self.client.get('/%s/%s/checkout/confirm/' % (self.orga.slug, self.event.slug), follow=True)
        self.assertRedirects(response, '/%s/%s/' % (self.orga.slug, self.event.slug),
                             target_status_code=200)

        self.event.settings.set('payment_stripe__enabled', True)
        self.event.settings.set('payment_banktransfer__enabled', True)
        cr1 = CartPosition.objects.create(
            event=self.event, cart_id=self.session_key, item=self.ticket,
            price=23, expires=now() + timedelta(minutes=10)
        )

        response = self.client.get('/%s/%s/checkout/confirm/' % (self.orga.slug, self.event.slug), follow=True)
        self.assertRedirects(response, '/%s/%s/checkout/payment/' % (self.orga.slug, self.event.slug),
                             target_status_code=200)

        self._set_session('payment', 'banktransfer')

        self.event.settings.set('attendee_names_asked', True)
        self.event.settings.set('attendee_names_required', True)

        response = self.client.get('/%s/%s/checkout/confirm/' % (self.orga.slug, self.event.slug), follow=True)
        self.assertRedirects(response, '/%s/%s/checkout/questions/' % (self.orga.slug, self.event.slug),
                             target_status_code=200)

        cr1.attendee_name = 'Peter'
        cr1.save()
        q1 = Question.objects.create(
            event=self.event, question='Age', type=Question.TYPE_NUMBER,
            required=True
        )
        self.ticket.questions.add(q1)

        response = self.client.get('/%s/%s/checkout/confirm/' % (self.orga.slug, self.event.slug), follow=True)
        self.assertRedirects(response, '/%s/%s/checkout/questions/' % (self.orga.slug, self.event.slug),
                             target_status_code=200)

        q1.required = False
        q1.save()
        response = self.client.get('/%s/%s/checkout/confirm/' % (self.orga.slug, self.event.slug), follow=True)
        self.assertEqual(response.status_code, 200)

        self._set_session('email', 'invalid')
        response = self.client.get('/%s/%s/checkout/confirm/' % (self.orga.slug, self.event.slug), follow=True)
        self.assertRedirects(response, '/%s/%s/checkout/questions/' % (self.orga.slug, self.event.slug),
                             target_status_code=200)

    def _set_session(self, key, value):
        session = self.client.session
        session['carts'][get_cart_session_key(self.client, self.event)][key] = value
        session.save()

    def test_subevent(self):
        self.event.has_subevents = True
        self.event.save()
        se = self.event.subevents.create(name='Foo', date_from=now())
        q = se.quotas.create(name="foo", size=None, event=self.event)
        q.items.add(self.ticket)
        cr1 = CartPosition.objects.create(
            event=self.event, cart_id=self.session_key, item=self.ticket,
            price=23, expires=now() + timedelta(minutes=10), subevent=se
        )
        self._set_session('payment', 'banktransfer')

        response = self.client.post('/%s/%s/checkout/confirm/' % (self.orga.slug, self.event.slug), follow=True)
        doc = BeautifulSoup(response.rendered_content, "lxml")
        self.assertEqual(len(doc.select(".thank-you")), 1)
        self.assertFalse(CartPosition.objects.filter(id=cr1.id).exists())
        self.assertEqual(Order.objects.count(), 1)
        self.assertEqual(OrderPosition.objects.count(), 1)
        self.assertEqual(OrderPosition.objects.first().subevent, se)

    def test_free_price(self):
        self.ticket.free_price = True
        self.ticket.save()
        cr1 = CartPosition.objects.create(
            event=self.event, cart_id=self.session_key, item=self.ticket,
            price=42, expires=now() + timedelta(minutes=10)
        )
        self._set_session('payment', 'banktransfer')

        response = self.client.post('/%s/%s/checkout/confirm/' % (self.orga.slug, self.event.slug), follow=True)
        doc = BeautifulSoup(response.rendered_content, "lxml")
        self.assertEqual(len(doc.select(".thank-you")), 1)
        self.assertFalse(CartPosition.objects.filter(id=cr1.id).exists())
        self.assertEqual(Order.objects.count(), 1)
        self.assertEqual(OrderPosition.objects.count(), 1)
        self.assertEqual(OrderPosition.objects.first().price, 42)

    def test_confirm_in_time(self):
        cr1 = CartPosition.objects.create(
            event=self.event, cart_id=self.session_key, item=self.ticket,
            price=23, expires=now() + timedelta(minutes=10)
        )
        self._set_session('payment', 'banktransfer')

        response = self.client.post('/%s/%s/checkout/confirm/' % (self.orga.slug, self.event.slug), follow=True)
        doc = BeautifulSoup(response.rendered_content, "lxml")
        self.assertEqual(len(doc.select(".thank-you")), 1)
        self.assertFalse(CartPosition.objects.filter(id=cr1.id).exists())
        self.assertEqual(Order.objects.count(), 1)
        self.assertEqual(OrderPosition.objects.count(), 1)

    def test_subevent_confirm_expired_available(self):
        self.event.has_subevents = True
        self.event.save()
        se = self.event.subevents.create(name='Foo', date_from=now())
        se2 = self.event.subevents.create(name='Foo', date_from=now())
        self.quota_tickets.size = 0
        self.quota_tickets.subevent = se2
        self.quota_tickets.save()
        q2 = se.quotas.create(event=self.event, size=1, name='Bar')
        q2.items.add(self.ticket)
        cr1 = CartPosition.objects.create(
            event=self.event, cart_id=self.session_key, item=self.ticket,
            price=23, expires=now() - timedelta(minutes=10), subevent=se
        )
        self._set_session('payment', 'banktransfer')

        response = self.client.post('/%s/%s/checkout/confirm/' % (self.orga.slug, self.event.slug), follow=True)
        doc = BeautifulSoup(response.rendered_content, "lxml")
        self.assertEqual(len(doc.select(".thank-you")), 1)
        self.assertFalse(CartPosition.objects.filter(id=cr1.id).exists())
        self.assertEqual(Order.objects.count(), 1)
        self.assertEqual(OrderPosition.objects.count(), 1)

    def test_confirm_expired_available(self):
        cr1 = CartPosition.objects.create(
            event=self.event, cart_id=self.session_key, item=self.ticket,
            price=23, expires=now() - timedelta(minutes=10)
        )
        self._set_session('payment', 'banktransfer')

        response = self.client.post('/%s/%s/checkout/confirm/' % (self.orga.slug, self.event.slug), follow=True)
        doc = BeautifulSoup(response.rendered_content, "lxml")
        self.assertEqual(len(doc.select(".thank-you")), 1)
        self.assertFalse(CartPosition.objects.filter(id=cr1.id).exists())
        self.assertEqual(Order.objects.count(), 1)
        self.assertEqual(OrderPosition.objects.count(), 1)

    def test_subevent_confirm_price_changed(self):
        self.event.has_subevents = True
        self.event.save()
        se = self.event.subevents.create(name='Foo', date_from=now())
        q = se.quotas.create(name="foo", size=None, event=self.event)
        q.items.add(self.ticket)
        SubEventItem.objects.create(subevent=se, item=self.ticket, price=24)
        cr1 = CartPosition.objects.create(
            event=self.event, cart_id=self.session_key, item=self.ticket,
            price=23, expires=now() - timedelta(minutes=10), subevent=se
        )
        self._set_session('payment', 'banktransfer')

        response = self.client.post('/%s/%s/checkout/confirm/' % (self.orga.slug, self.event.slug), follow=True)
        doc = BeautifulSoup(response.rendered_content, "lxml")
        self.assertEqual(len(doc.select(".alert-danger")), 1)
        cr1 = CartPosition.objects.get(id=cr1.id)
        self.assertEqual(cr1.price, 24)

    def test_addon_price_included(self):
        ItemAddOn.objects.create(base_item=self.ticket, addon_category=self.workshopcat, min_count=1,
                                 price_included=True)
        cp1 = CartPosition.objects.create(
            event=self.event, cart_id=self.session_key, item=self.ticket,
            price=23, expires=now() - timedelta(minutes=10)
        )
        CartPosition.objects.create(
            event=self.event, cart_id=self.session_key, item=self.workshop1,
            price=0, expires=now() - timedelta(minutes=10),
            addon_to=cp1
        )

        self._set_session('payment', 'banktransfer')
        response = self.client.post('/%s/%s/checkout/confirm/' % (self.orga.slug, self.event.slug), follow=True)
        doc = BeautifulSoup(response.rendered_content, "lxml")
        self.assertEqual(len(doc.select(".thank-you")), 1)
        self.assertEqual(OrderPosition.objects.filter(item=self.workshop1).last().price, 0)

    def test_confirm_price_changed_reverse_charge(self):
        self._enable_reverse_charge()
        self.ticket.default_price = 24
        self.ticket.save()
        cr1 = CartPosition.objects.create(
            event=self.event, cart_id=self.session_key, item=self.ticket,
            price=23, expires=now() - timedelta(minutes=10)
        )
        self._set_session('payment', 'banktransfer')

        response = self.client.post('/%s/%s/checkout/confirm/' % (self.orga.slug, self.event.slug), follow=True)
        doc = BeautifulSoup(response.rendered_content, "lxml")
        self.assertEqual(len(doc.select(".alert-danger")), 1)
        cr1 = CartPosition.objects.get(id=cr1.id)
        self.assertEqual(cr1.price, round_decimal(Decimal('24.00') / Decimal('1.19')))

    def test_confirm_price_changed(self):
        self.ticket.default_price = 24
        self.ticket.save()
        cr1 = CartPosition.objects.create(
            event=self.event, cart_id=self.session_key, item=self.ticket,
            price=23, expires=now() - timedelta(minutes=10)
        )
        self._set_session('payment', 'banktransfer')

        response = self.client.post('/%s/%s/checkout/confirm/' % (self.orga.slug, self.event.slug), follow=True)
        doc = BeautifulSoup(response.rendered_content, "lxml")
        self.assertEqual(len(doc.select(".alert-danger")), 1)
        cr1 = CartPosition.objects.get(id=cr1.id)
        self.assertEqual(cr1.price, 24)

    def test_confirm_free_price_increased(self):
        self.ticket.default_price = 24
        self.ticket.free_price = True
        self.ticket.save()
        cr1 = CartPosition.objects.create(
            event=self.event, cart_id=self.session_key, item=self.ticket,
            price=23, expires=now() - timedelta(minutes=10)
        )
        self._set_session('payment', 'banktransfer')

        response = self.client.post('/%s/%s/checkout/confirm/' % (self.orga.slug, self.event.slug), follow=True)
        doc = BeautifulSoup(response.rendered_content, "lxml")
        self.assertEqual(len(doc.select(".alert-danger")), 1)
        cr1 = CartPosition.objects.get(id=cr1.id)
        self.assertEqual(cr1.price, 24)

    def test_voucher(self):
        v = Voucher.objects.create(item=self.ticket, value=Decimal('12.00'), event=self.event, price_mode='set',
                                   valid_until=now() + timedelta(days=2))
        cr1 = CartPosition.objects.create(
            event=self.event, cart_id=self.session_key, item=self.ticket,
            price=12, expires=now() + timedelta(minutes=10), voucher=v
        )
        self._set_session('payment', 'banktransfer')

        response = self.client.post('/%s/%s/checkout/confirm/' % (self.orga.slug, self.event.slug), follow=True)
        doc = BeautifulSoup(response.rendered_content, "lxml")
        self.assertEqual(len(doc.select(".thank-you")), 1)
        self.assertFalse(CartPosition.objects.filter(id=cr1.id).exists())
        self.assertEqual(Order.objects.count(), 1)
        self.assertEqual(OrderPosition.objects.count(), 1)
        self.assertEqual(OrderPosition.objects.first().voucher, v)
        self.assertEqual(Voucher.objects.get(pk=v.pk).redeemed, 1)

    def test_voucher_required(self):
        v = Voucher.objects.create(item=self.ticket, value=Decimal('12.00'), event=self.event, price_mode='set',
                                   valid_until=now() + timedelta(days=2))
        self.ticket.require_voucher = True
        self.ticket.save()
        CartPosition.objects.create(
            event=self.event, cart_id=self.session_key, item=self.ticket,
            price=12, expires=now() + timedelta(minutes=10), voucher=v
        )
        self._set_session('payment', 'banktransfer')

        response = self.client.post('/%s/%s/checkout/confirm/' % (self.orga.slug, self.event.slug), follow=True)
        doc = BeautifulSoup(response.rendered_content, "lxml")
        self.assertEqual(len(doc.select(".thank-you")), 1)
        self.assertEqual(Voucher.objects.get(pk=v.pk).redeemed, 1)

    def test_voucher_required_but_missing(self):
        self.ticket.require_voucher = True
        self.ticket.save()
        CartPosition.objects.create(
            event=self.event, cart_id=self.session_key, item=self.ticket,
            price=12, expires=now() + timedelta(minutes=10)
        )
        self._set_session('payment', 'banktransfer')

        response = self.client.post('/%s/%s/checkout/confirm/' % (self.orga.slug, self.event.slug), follow=True)
        doc = BeautifulSoup(response.rendered_content, "lxml")
        assert doc.select(".alert-danger")

    def test_voucher_price_changed(self):
        v = Voucher.objects.create(item=self.ticket, value=Decimal('12.00'), event=self.event, price_mode='set',
                                   valid_until=now() + timedelta(days=2))
        cr1 = CartPosition.objects.create(
            event=self.event, cart_id=self.session_key, item=self.ticket,
            price=13, expires=now() - timedelta(minutes=10), voucher=v
        )
        self._set_session('payment', 'banktransfer')

        response = self.client.post('/%s/%s/checkout/confirm/' % (self.orga.slug, self.event.slug), follow=True)
        doc = BeautifulSoup(response.rendered_content, "lxml")
        self.assertEqual(len(doc.select(".alert-danger")), 1)
        cr1 = CartPosition.objects.get(id=cr1.id)
        self.assertEqual(cr1.price, Decimal('12.00'))

    def test_voucher_redeemed(self):
        v = Voucher.objects.create(item=self.ticket, value=Decimal('12.00'), event=self.event,
                                   valid_until=now() + timedelta(days=2), redeemed=1)
        CartPosition.objects.create(
            event=self.event, cart_id=self.session_key, item=self.ticket,
            price=12, expires=now() - timedelta(minutes=10), voucher=v
        )
        self._set_session('payment', 'banktransfer')
        response = self.client.post('/%s/%s/checkout/confirm/' % (self.orga.slug, self.event.slug), follow=True)
        doc = BeautifulSoup(response.rendered_content, "lxml")
        self.assertIn("has already been", doc.select(".alert-danger")[0].text)

    def test_voucher_multiuse_redeemed(self):
        v = Voucher.objects.create(item=self.ticket, value=Decimal('12.00'), event=self.event,
                                   valid_until=now() + timedelta(days=2), max_usages=3, redeemed=3)
        CartPosition.objects.create(
            event=self.event, cart_id=self.session_key, item=self.ticket,
            price=12, expires=now() - timedelta(minutes=10), voucher=v
        )
        self._set_session('payment', 'banktransfer')
        response = self.client.post('/%s/%s/checkout/confirm/' % (self.orga.slug, self.event.slug), follow=True)
        doc = BeautifulSoup(response.rendered_content, "lxml")
        self.assertIn("has already been", doc.select(".alert-danger")[0].text)

    def test_voucher_multiuse_partially(self):
        v = Voucher.objects.create(item=self.ticket, value=Decimal('12.00'), event=self.event, price_mode='set',
                                   valid_until=now() + timedelta(days=2), max_usages=3, redeemed=2)
        CartPosition.objects.create(
            event=self.event, cart_id=self.session_key, item=self.ticket,
            price=12, expires=now() - timedelta(minutes=10), voucher=v
        )
        CartPosition.objects.create(
            event=self.event, cart_id=self.session_key, item=self.ticket,
            price=12, expires=now() - timedelta(minutes=10), voucher=v
        )
        self._set_session('payment', 'banktransfer')
        response = self.client.post('/%s/%s/checkout/confirm/' % (self.orga.slug, self.event.slug), follow=True)
        doc = BeautifulSoup(response.rendered_content, "lxml")
        self.assertIn("has already been", doc.select(".alert-danger")[0].text)
        assert CartPosition.objects.filter(cart_id=self.session_key).count() == 1

    def test_voucher_multiuse_ok(self):
        v = Voucher.objects.create(item=self.ticket, value=Decimal('12.00'), event=self.event, price_mode='set',
                                   valid_until=now() + timedelta(days=2), max_usages=3, redeemed=1)
        CartPosition.objects.create(
            event=self.event, cart_id=self.session_key, item=self.ticket,
            price=12, expires=now() - timedelta(minutes=10), voucher=v
        )
        CartPosition.objects.create(
            event=self.event, cart_id=self.session_key, item=self.ticket,
            price=12, expires=now() - timedelta(minutes=10), voucher=v
        )
        self._set_session('payment', 'banktransfer')
        response = self.client.post('/%s/%s/checkout/confirm/' % (self.orga.slug, self.event.slug), follow=True)
        doc = BeautifulSoup(response.rendered_content, "lxml")
        self.assertEqual(len(doc.select(".thank-you")), 1)
        self.assertFalse(CartPosition.objects.filter(cart_id=self.session_key).exists())
        self.assertEqual(Order.objects.count(), 1)
        self.assertEqual(OrderPosition.objects.count(), 2)
        v.refresh_from_db()
        assert v.redeemed == 3

    def test_voucher_multiuse_in_other_cart_expired(self):
        v = Voucher.objects.create(item=self.ticket, value=Decimal('12.00'), event=self.event,
                                   price_mode='set',
                                   valid_until=now() + timedelta(days=2), max_usages=3, redeemed=1)
        CartPosition.objects.create(
            event=self.event, cart_id='other', item=self.ticket,
            price=12, expires=now() - timedelta(minutes=10), voucher=v
        )
        CartPosition.objects.create(
            event=self.event, cart_id=self.session_key, item=self.ticket,
            price=12, expires=now() - timedelta(minutes=10), voucher=v
        )
        CartPosition.objects.create(
            event=self.event, cart_id=self.session_key, item=self.ticket,
            price=12, expires=now() - timedelta(minutes=10), voucher=v
        )
        self._set_session('payment', 'banktransfer')
        response = self.client.post('/%s/%s/checkout/confirm/' % (self.orga.slug, self.event.slug), follow=True)
        doc = BeautifulSoup(response.rendered_content, "lxml")
        self.assertEqual(len(doc.select(".thank-you")), 1)
        self.assertFalse(CartPosition.objects.filter(cart_id=self.session_key).exists())
        self.assertEqual(Order.objects.count(), 1)
        self.assertEqual(OrderPosition.objects.count(), 2)
        v.refresh_from_db()
        assert v.redeemed == 3

    def test_voucher_multiuse_in_other_cart(self):
        v = Voucher.objects.create(item=self.ticket, value=Decimal('12.00'), event=self.event, price_mode='set',
                                   valid_until=now() + timedelta(days=2), max_usages=3, redeemed=1)
        CartPosition.objects.create(
            event=self.event, cart_id='other', item=self.ticket,
            price=12, expires=now() + timedelta(minutes=10), voucher=v
        )
        CartPosition.objects.create(
            event=self.event, cart_id=self.session_key, item=self.ticket,
            price=12, expires=now() - timedelta(minutes=10), voucher=v
        )
        CartPosition.objects.create(
            event=self.event, cart_id=self.session_key, item=self.ticket,
            price=12, expires=now() - timedelta(minutes=10), voucher=v
        )
        self._set_session('payment', 'banktransfer')
        response = self.client.post('/%s/%s/checkout/confirm/' % (self.orga.slug, self.event.slug), follow=True)
        doc = BeautifulSoup(response.rendered_content, "lxml")
        self.assertIn("has already been", doc.select(".alert-danger")[0].text)
        assert CartPosition.objects.filter(cart_id=self.session_key).count() == 1

    def test_voucher_ignore_quota(self):
        self.quota_tickets.size = 0
        self.quota_tickets.save()
        v = Voucher.objects.create(item=self.ticket, value=Decimal('12.00'), event=self.event, price_mode='set',
                                   valid_until=now() + timedelta(days=2), allow_ignore_quota=True)
        cr1 = CartPosition.objects.create(
            event=self.event, cart_id=self.session_key, item=self.ticket,
            price=12, expires=now() - timedelta(minutes=10), voucher=v
        )
        self._set_session('payment', 'banktransfer')

        response = self.client.post('/%s/%s/checkout/confirm/' % (self.orga.slug, self.event.slug), follow=True)
        doc = BeautifulSoup(response.rendered_content, "lxml")
        self.assertEqual(len(doc.select(".thank-you")), 1)
        self.assertFalse(CartPosition.objects.filter(id=cr1.id).exists())
        self.assertEqual(Order.objects.count(), 1)
        self.assertEqual(OrderPosition.objects.count(), 1)

    def test_voucher_block_quota(self):
        self.quota_tickets.size = 1
        self.quota_tickets.save()
        v = Voucher.objects.create(item=self.ticket, value=Decimal('12.00'), event=self.event, price_mode='set',
                                   valid_until=now() + timedelta(days=2), block_quota=True)
        cr1 = CartPosition.objects.create(
            event=self.event, cart_id=self.session_key, item=self.ticket,
            price=12, expires=now() - timedelta(minutes=10)
        )
        self._set_session('payment', 'banktransfer')

        response = self.client.post('/%s/%s/checkout/confirm/' % (self.orga.slug, self.event.slug), follow=True)
        doc = BeautifulSoup(response.rendered_content, "lxml")
        self.assertEqual(len(doc.select(".alert-danger")), 1)
        self.assertEqual(CartPosition.objects.filter(cart_id=self.session_key).count(), 1)

        cr1.voucher = v
        cr1.save()
        response = self.client.post('/%s/%s/checkout/confirm/' % (self.orga.slug, self.event.slug), follow=True)
        doc = BeautifulSoup(response.rendered_content, "lxml")
        self.assertEqual(len(doc.select(".thank-you")), 1)
        self.assertFalse(CartPosition.objects.filter(id=cr1.id).exists())
        self.assertEqual(Order.objects.count(), 1)
        self.assertEqual(OrderPosition.objects.count(), 1)

    def test_voucher_block_quota_other_quota_full(self):
        self.quota_tickets.size = 0
        self.quota_tickets.save()
        q2 = self.event.quotas.create(name='Testquota', size=0)
        q2.items.add(self.ticket)
        v = Voucher.objects.create(quota=self.quota_tickets, value=Decimal('12.00'), event=self.event,
                                   valid_until=now() + timedelta(days=2), block_quota=True)
        CartPosition.objects.create(
            event=self.event, cart_id=self.session_key, item=self.ticket,
            price=12, expires=now() - timedelta(minutes=10), voucher=v
        )
        self._set_session('payment', 'banktransfer')

        response = self.client.post('/%s/%s/checkout/confirm/' % (self.orga.slug, self.event.slug), follow=True)
        doc = BeautifulSoup(response.rendered_content, "lxml")
        self.assertTrue(doc.select(".alert-danger"))
        self.assertFalse(Order.objects.exists())

    def test_voucher_double(self):
        self.quota_tickets.size = 2
        self.quota_tickets.save()
        v = Voucher.objects.create(item=self.ticket, event=self.event,
                                   valid_until=now() + timedelta(days=2), block_quota=True)
        CartPosition.objects.create(
            event=self.event, cart_id=self.session_key, item=self.ticket,
            price=23, expires=now() + timedelta(minutes=10), voucher=v
        )
        CartPosition.objects.create(
            event=self.event, cart_id=self.session_key, item=self.ticket,
            price=23, expires=now() + timedelta(minutes=10), voucher=v
        )
        self._set_session('payment', 'banktransfer')

        response = self.client.post('/%s/%s/checkout/confirm/' % (self.orga.slug, self.event.slug), follow=True)
        doc = BeautifulSoup(response.rendered_content, "lxml")
        self.assertEqual(CartPosition.objects.filter(cart_id=self.session_key, voucher=v).count(), 1)
        self.assertEqual(len(doc.select(".alert-danger")), 1)
        self.assertFalse(Order.objects.exists())

        response = self.client.post('/%s/%s/checkout/confirm/' % (self.orga.slug, self.event.slug), follow=True)
        doc = BeautifulSoup(response.rendered_content, "lxml")
        self.assertFalse(CartPosition.objects.filter(cart_id=self.session_key, voucher=v).exists())
        self.assertEqual(len(doc.select(".thank-you")), 1)
        self.assertEqual(Order.objects.count(), 1)
        self.assertEqual(OrderPosition.objects.count(), 1)

    def test_max_per_item_failed(self):
        self.quota_tickets.size = 3
        self.quota_tickets.save()
        self.ticket.max_per_order = 1
        self.ticket.save()
        CartPosition.objects.create(
            event=self.event, cart_id=self.session_key, item=self.ticket,
            price=23, expires=now() + timedelta(minutes=10),
        )
        CartPosition.objects.create(
            event=self.event, cart_id=self.session_key, item=self.ticket,
            price=23, expires=now() + timedelta(minutes=10),
        )
        self._set_session('payment', 'banktransfer')

        response = self.client.post('/%s/%s/checkout/confirm/' % (self.orga.slug, self.event.slug), follow=True)
        doc = BeautifulSoup(response.rendered_content, "lxml")
        self.assertEqual(CartPosition.objects.filter(cart_id=self.session_key).count(), 1)
        self.assertEqual(len(doc.select(".alert-danger")), 1)
        self.assertFalse(Order.objects.exists())

        response = self.client.post('/%s/%s/checkout/confirm/' % (self.orga.slug, self.event.slug), follow=True)
        doc = BeautifulSoup(response.rendered_content, "lxml")
        self.assertEqual(len(doc.select(".thank-you")), 1)
        self.assertEqual(Order.objects.count(), 1)
        self.assertEqual(OrderPosition.objects.count(), 1)

    def test_subevent_confirm_expired_partial(self):
        self.event.has_subevents = True
        self.event.save()
        se = self.event.subevents.create(name='Foo', date_from=now())
        se2 = self.event.subevents.create(name='Foo', date_from=now())
        self.quota_tickets.size = 10
        self.quota_tickets.subevent = se2
        self.quota_tickets.save()
        q2 = se.quotas.create(event=self.event, size=1, name='Bar')
        q2.items.add(self.ticket)
        CartPosition.objects.create(
            event=self.event, cart_id=self.session_key, item=self.ticket,
            price=23, expires=now() - timedelta(minutes=10), subevent=se
        )
        CartPosition.objects.create(
            event=self.event, cart_id=self.session_key, item=self.ticket,
            price=23, expires=now() - timedelta(minutes=10), subevent=se
        )
        CartPosition.objects.create(
            event=self.event, cart_id=self.session_key, item=self.ticket,
            price=23, expires=now() - timedelta(minutes=10), subevent=se2
        )
        self._set_session('payment', 'banktransfer')

        response = self.client.post('/%s/%s/checkout/confirm/' % (self.orga.slug, self.event.slug), follow=True)
        doc = BeautifulSoup(response.rendered_content, "lxml")
        self.assertEqual(len(doc.select(".alert-danger")), 1)
        self.assertEqual(CartPosition.objects.filter(cart_id=self.session_key).count(), 2)

    def test_confirm_expired_partial(self):
        self.quota_tickets.size = 1
        self.quota_tickets.save()
        CartPosition.objects.create(
            event=self.event, cart_id=self.session_key, item=self.ticket,
            price=23, expires=now() - timedelta(minutes=10)
        )
        CartPosition.objects.create(
            event=self.event, cart_id=self.session_key, item=self.ticket,
            price=23, expires=now() - timedelta(minutes=10)
        )
        self._set_session('payment', 'banktransfer')

        response = self.client.post('/%s/%s/checkout/confirm/' % (self.orga.slug, self.event.slug), follow=True)
        doc = BeautifulSoup(response.rendered_content, "lxml")
        self.assertEqual(len(doc.select(".alert-danger")), 1)
        self.assertEqual(CartPosition.objects.filter(cart_id=self.session_key).count(), 1)

    def test_confirm_presale_over(self):
        self.event.presale_end = now() - datetime.timedelta(days=1)
        self.event.save()
        CartPosition.objects.create(
            event=self.event, cart_id=self.session_key, item=self.ticket,
            price=23, expires=now() + timedelta(minutes=10)
        )
        self._set_session('payment', 'banktransfer')

        response = self.client.post('/%s/%s/checkout/confirm/' % (self.orga.slug, self.event.slug), follow=True)
        doc = BeautifulSoup(response.rendered_content, "lxml")
        self.assertGreaterEqual(len(doc.select(".alert-danger")), 1)

    def test_confirm_require_voucher(self):
        self.ticket.require_voucher = True
        self.ticket.save()
        cr1 = CartPosition.objects.create(
            event=self.event, cart_id=self.session_key, item=self.ticket,
            price=23, expires=now() + timedelta(minutes=10)
        )
        self._set_session('payment', 'banktransfer')

        response = self.client.post('/%s/%s/checkout/confirm/' % (self.orga.slug, self.event.slug), follow=True)
        doc = BeautifulSoup(response.rendered_content, "lxml")
        self.assertGreaterEqual(len(doc.select(".alert-danger")), 1)
        self.assertFalse(CartPosition.objects.filter(id=cr1.id).exists())

    def test_confirm_require_hide_without_voucher(self):
        self.ticket.require_voucher = True
        self.ticket.save()
        cr1 = CartPosition.objects.create(
            event=self.event, cart_id=self.session_key, item=self.ticket,
            price=23, expires=now() + timedelta(minutes=10)
        )
        self._set_session('payment', 'banktransfer')

        response = self.client.post('/%s/%s/checkout/confirm/' % (self.orga.slug, self.event.slug), follow=True)
        doc = BeautifulSoup(response.rendered_content, "lxml")
        self.assertGreaterEqual(len(doc.select(".alert-danger")), 1)
        self.assertFalse(CartPosition.objects.filter(id=cr1.id).exists())

    def test_confirm_inactive(self):
        self.ticket.active = False
        self.ticket.save()
        cr1 = CartPosition.objects.create(
            event=self.event, cart_id=self.session_key, item=self.ticket,
            price=23, expires=now() - timedelta(minutes=10)
        )
        self._set_session('payment', 'banktransfer')

        response = self.client.post('/%s/%s/checkout/confirm/' % (self.orga.slug, self.event.slug), follow=True)
        doc = BeautifulSoup(response.rendered_content, "lxml")
        self.assertGreaterEqual(len(doc.select(".alert-danger")), 1)
        self.assertFalse(CartPosition.objects.filter(id=cr1.id).exists())

    def test_confirm_expired_unavailable(self):
        self.quota_tickets.size = 0
        self.quota_tickets.save()
        cr1 = CartPosition.objects.create(
            event=self.event, cart_id=self.session_key, item=self.ticket,
            price=23, expires=now() - timedelta(minutes=10)
        )
        self._set_session('payment', 'banktransfer')

        response = self.client.post('/%s/%s/checkout/confirm/' % (self.orga.slug, self.event.slug), follow=True)
        doc = BeautifulSoup(response.rendered_content, "lxml")
        self.assertGreaterEqual(len(doc.select(".alert-danger")), 1)
        self.assertFalse(CartPosition.objects.filter(id=cr1.id).exists())

    def test_confirm_completely_unavailable(self):
        self.quota_tickets.items.remove(self.ticket)
        cr1 = CartPosition.objects.create(
            event=self.event, cart_id=self.session_key, item=self.ticket,
            price=23, expires=now() - timedelta(minutes=10)
        )
        self._set_session('payment', 'banktransfer')

        response = self.client.post('/%s/%s/checkout/confirm/' % (self.orga.slug, self.event.slug), follow=True)
        doc = BeautifulSoup(response.rendered_content, "lxml")
        self.assertGreaterEqual(len(doc.select(".alert-danger")), 1)
        self.assertFalse(CartPosition.objects.filter(id=cr1.id).exists())

    def test_confirm_expired_with_blocking_voucher_unavailable(self):
        self.quota_tickets.size = 0
        self.quota_tickets.save()
        v = Voucher.objects.create(quota=self.quota_tickets, event=self.event, block_quota=True)
        CartPosition.objects.create(
            event=self.event, cart_id=self.session_key, item=self.ticket, voucher=v,
            price=23, expires=now() - timedelta(minutes=10)
        )
        self._set_session('payment', 'banktransfer')

        response = self.client.post('/%s/%s/checkout/confirm/' % (self.orga.slug, self.event.slug), follow=True)
        doc = BeautifulSoup(response.rendered_content, "lxml")
        self.assertEqual(len(doc.select(".thank-you")), 1)

    def test_confirm_expired_with_non_blocking_voucher_unavailable(self):
        self.quota_tickets.size = 0
        self.quota_tickets.save()
        v = Voucher.objects.create(quota=self.quota_tickets, event=self.event)
        cr1 = CartPosition.objects.create(
            event=self.event, cart_id=self.session_key, item=self.ticket, voucher=v,
            price=23, expires=now() - timedelta(minutes=10)
        )
        self._set_session('payment', 'banktransfer')

        response = self.client.post('/%s/%s/checkout/confirm/' % (self.orga.slug, self.event.slug), follow=True)
        doc = BeautifulSoup(response.rendered_content, "lxml")
        self.assertGreaterEqual(len(doc.select(".alert-danger")), 1)
        self.assertFalse(CartPosition.objects.filter(id=cr1.id).exists())

    def test_confirm_not_expired_with_blocking_voucher_unavailable(self):
        self.quota_tickets.size = 0
        self.quota_tickets.save()
        v = Voucher.objects.create(quota=self.quota_tickets, event=self.event, block_quota=True)
        CartPosition.objects.create(
            event=self.event, cart_id=self.session_key, item=self.ticket, voucher=v,
            price=23, expires=now() + timedelta(minutes=10)
        )
        self._set_session('payment', 'banktransfer')

        response = self.client.post('/%s/%s/checkout/confirm/' % (self.orga.slug, self.event.slug), follow=True)
        doc = BeautifulSoup(response.rendered_content, "lxml")
        self.assertEqual(len(doc.select(".thank-you")), 1)

    def test_confirm_not_expired_with_non_blocking_voucher_unavailable(self):
        self.quota_tickets.size = 0
        self.quota_tickets.save()
        v = Voucher.objects.create(quota=self.quota_tickets, event=self.event)
        CartPosition.objects.create(
            event=self.event, cart_id=self.session_key, item=self.ticket, voucher=v,
            price=23, expires=now() + timedelta(minutes=10)
        )
        self._set_session('payment', 'banktransfer')

        response = self.client.post('/%s/%s/checkout/confirm/' % (self.orga.slug, self.event.slug), follow=True)
        doc = BeautifulSoup(response.rendered_content, "lxml")
        self.assertEqual(len(doc.select(".thank-you")), 1)

    def test_addons_as_first_step(self):
        ItemAddOn.objects.create(base_item=self.ticket, addon_category=self.workshopcat)
        CartPosition.objects.create(
            event=self.event, cart_id=self.session_key, item=self.ticket,
            price=23, expires=now() - timedelta(minutes=10)
        )

        response = self.client.get('/%s/%s/checkout/start' % (self.orga.slug, self.event.slug), follow=True)
        self.assertRedirects(response, '/%s/%s/checkout/addons/' % (self.orga.slug, self.event.slug),
                             target_status_code=200)

    def test_set_addons_item_and_variation(self):
        ItemAddOn.objects.create(base_item=self.ticket, addon_category=self.workshopcat)
        cp1 = CartPosition.objects.create(
            event=self.event, cart_id=self.session_key, item=self.ticket,
            price=23, expires=now() - timedelta(minutes=10)
        )
        cp2 = CartPosition.objects.create(
            event=self.event, cart_id=self.session_key, item=self.ticket,
            price=23, expires=now() - timedelta(minutes=10)
        )

        response = self.client.post('/%s/%s/checkout/addons/' % (self.orga.slug, self.event.slug), {
            '{}_{}-item_{}'.format(cp1.pk, self.workshopcat.pk, self.workshop1.pk): 'on',
            '{}_{}-item_{}'.format(cp2.pk, self.workshopcat.pk, self.workshop2.pk): self.workshop2a.pk,
        }, follow=True)
        self.assertRedirects(response, '/%s/%s/checkout/questions/' % (self.orga.slug, self.event.slug),
                             target_status_code=200)
        assert cp1.addons.first().item == self.workshop1
        assert cp2.addons.first().item == self.workshop2
        assert cp2.addons.first().variation == self.workshop2a

    def test_set_addons_required(self):
        ItemAddOn.objects.create(base_item=self.ticket, addon_category=self.workshopcat, min_count=1)
        CartPosition.objects.create(
            event=self.event, cart_id=self.session_key, item=self.ticket,
            price=23, expires=now() - timedelta(minutes=10)
        )

        response = self.client.get('/%s/%s/checkout/questions/' % (self.orga.slug, self.event.slug))
        self.assertRedirects(response, '/%s/%s/checkout/addons/' % (self.orga.slug, self.event.slug),
                             target_status_code=200)
        response = self.client.get('/%s/%s/checkout/addons/' % (self.orga.slug, self.event.slug))
        assert 'Workshop 1' in response.rendered_content
        assert 'EUR 12.00' in response.rendered_content

    def test_set_addons_included(self):
        ItemAddOn.objects.create(base_item=self.ticket, addon_category=self.workshopcat, min_count=1,
                                 price_included=True)
        CartPosition.objects.create(
            event=self.event, cart_id=self.session_key, item=self.ticket,
            price=23, expires=now() - timedelta(minutes=10)
        )

        response = self.client.get('/%s/%s/checkout/questions/' % (self.orga.slug, self.event.slug), follow=True)
        self.assertRedirects(response, '/%s/%s/checkout/addons/' % (self.orga.slug, self.event.slug),
                             target_status_code=200)
        assert 'Workshop 1' in response.rendered_content
        assert 'EUR 12.00' not in response.rendered_content

    def test_set_addons_subevent(self):
        self.event.has_subevents = True
        self.event.save()
        se = self.event.subevents.create(name='Foo', date_from=now())
        self.workshopquota.size = 1
        self.workshopquota.subevent = se
        self.workshopquota.save()
        SubEventItem.objects.create(subevent=se, item=self.workshop1, price=42)

        ItemAddOn.objects.create(base_item=self.ticket, addon_category=self.workshopcat, min_count=1)
        CartPosition.objects.create(
            event=self.event, cart_id=self.session_key, item=self.ticket,
            price=23, expires=now() - timedelta(minutes=10), subevent=se
        )

        response = self.client.get('/%s/%s/checkout/questions/' % (self.orga.slug, self.event.slug), follow=True)
        self.assertRedirects(response, '/%s/%s/checkout/addons/' % (self.orga.slug, self.event.slug),
                             target_status_code=200)
        assert 'Workshop 1 (+ EUR 42.00)' in response.rendered_content

    def test_set_addons_subevent_net_prices(self):
        self.event.has_subevents = True
        self.event.settings.display_net_prices = True
        self.event.save()
        se = self.event.subevents.create(name='Foo', date_from=now())
        self.workshopquota.size = 1
        self.workshopquota.subevent = se
        self.workshopquota.save()
        self.workshop1.tax_rule = self.event.tax_rules.get_or_create(rate=Decimal('19.00'), name="VAT")[0]
        self.workshop1.save()
        self.workshop2.tax_rule = self.event.tax_rules.get_or_create(rate=Decimal('19.00'), name="VAT")[0]
        self.workshop2.save()
        SubEventItem.objects.create(subevent=se, item=self.workshop1, price=42)

        ItemAddOn.objects.create(base_item=self.ticket, addon_category=self.workshopcat, min_count=1)
        CartPosition.objects.create(
            event=self.event, cart_id=self.session_key, item=self.ticket,
            price=23, expires=now() - timedelta(minutes=10), subevent=se
        )

        response = self.client.get('/%s/%s/checkout/questions/' % (self.orga.slug, self.event.slug), follow=True)
        self.assertRedirects(response, '/%s/%s/checkout/addons/' % (self.orga.slug, self.event.slug),
                             target_status_code=200)
        assert 'Workshop 1 (+ EUR 35.29 plus 19.00% VAT)' in response.rendered_content
        assert 'A (+ EUR 10.08 plus 19.00% VAT)' in response.rendered_content

    def test_confirm_subevent_presale_not_yet(self):
        self.event.has_subevents = True
        self.event.settings.display_net_prices = True
        self.event.save()
        se = self.event.subevents.create(name='Foo', date_from=now(), presale_start=now() + datetime.timedelta(days=1))
        CartPosition.objects.create(
            event=self.event, cart_id=self.session_key, item=self.ticket,
            price=23, expires=now() + timedelta(minutes=10), subevent=se
        )
        self._set_session('payment', 'banktransfer')

        response = self.client.post('/%s/%s/checkout/confirm/' % (self.orga.slug, self.event.slug), follow=True)
        doc = BeautifulSoup(response.rendered_content, "lxml")
        self.assertGreaterEqual(len(doc.select(".alert-danger")), 1)
        assert 'presale period for one of the events in your cart has not yet started.' in response.rendered_content
        assert not CartPosition.objects.filter(cart_id=self.session_key).exists()

    def test_confirm_subevent_presale_over(self):
        self.event.has_subevents = True
        self.event.settings.display_net_prices = True
        self.event.save()
        se = self.event.subevents.create(name='Foo', date_from=now(), presale_end=now() - datetime.timedelta(days=1))
        CartPosition.objects.create(
            event=self.event, cart_id=self.session_key, item=self.ticket,
            price=23, expires=now() + timedelta(minutes=10), subevent=se
        )
        self._set_session('payment', 'banktransfer')

        response = self.client.post('/%s/%s/checkout/confirm/' % (self.orga.slug, self.event.slug), follow=True)
        doc = BeautifulSoup(response.rendered_content, "lxml")
        self.assertGreaterEqual(len(doc.select(".alert-danger")), 1)
        assert 'presale period for one of the events in your cart has ended.' in response.rendered_content
        assert not CartPosition.objects.filter(cart_id=self.session_key).exists()<|MERGE_RESOLUTION|>--- conflicted
+++ resolved
@@ -74,7 +74,6 @@
         self.assertRedirects(response, '/%s/%s/' % (self.orga.slug, self.event.slug),
                              target_status_code=200)
 
-<<<<<<< HEAD
     def test_timezone(self):
         """ Test basic timezone change handling by date and time questions """
         q1 = Question.objects.create(
@@ -120,7 +119,7 @@
         o3date, o3time = str(o3).split(' ')
         self.assertEqual(o3date, '2008-12-31')
         self.assertNotEqual(o3time, '01:23')
-=======
+
     def test_addon_questions(self):
         q1 = Question.objects.create(
             event=self.event, question='Age', type=Question.TYPE_NUMBER,
@@ -147,7 +146,6 @@
         self.assertEqual(len(doc.select(".thank-you")), 1)
         self.assertEqual(OrderPosition.objects.filter(item=self.ticket).first().answers.first().answer, '12')
         self.assertEqual(OrderPosition.objects.filter(item=self.workshop1).first().answers.first().answer, '12')
->>>>>>> ff8b9e4e
 
     def test_questions(self):
         q1 = Question.objects.create(

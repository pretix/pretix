--- conflicted
+++ resolved
@@ -2466,7 +2466,6 @@
         assert nop.subevent == se1
 
     @classscope(attr='o')
-<<<<<<< HEAD
     def test_add_item_result_value(self):
         res_shirt = self.ocm.add_position(self.shirt, None, None, None)
         res_ticket2 = self.ocm.add_position(self.ticket2, None, None, None)
@@ -2477,7 +2476,7 @@
         self.ocm.commit()
         assert res_shirt.position.item == self.shirt
         assert res_ticket2.position.item == self.ticket2
-=======
+
     def test_add_item_with_rounding(self):
         self.order.tax_rounding_mode = "sum_by_net"
         self.order.save()
@@ -2494,7 +2493,6 @@
         assert op3.price_includes_rounding_correction == Decimal("0.00")
         assert self.order.total == Decimal("69.02")
         assert self.order.transactions.count() == 7
->>>>>>> 29906c62
 
     @classscope(attr='o')
     def test_reissue_invoice(self):

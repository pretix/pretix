#
# This file is part of pretix (Community Edition).
#
# Copyright (C) 2014-2020 Raphael Michel and contributors
# Copyright (C) 2020-2021 rami.io GmbH and contributors
#
# This program is free software: you can redistribute it and/or modify it under the terms of the GNU Affero General
# Public License as published by the Free Software Foundation in version 3 of the License.
#
# ADDITIONAL TERMS APPLY: Pursuant to Section 7 of the GNU Affero General Public License, additional terms are
# applicable granting you additional permissions and placing additional restrictions on your usage of this software.
# Please refer to the pretix LICENSE file to obtain the full terms applicable to this work. If you did not receive
# this file, see <https://pretix.eu/about/en/license>.
#
# This program is distributed in the hope that it will be useful, but WITHOUT ANY WARRANTY; without even the implied
# warranty of MERCHANTABILITY or FITNESS FOR A PARTICULAR PURPOSE.  See the GNU Affero General Public License for more
# details.
#
# You should have received a copy of the GNU Affero General Public License along with this program.  If not, see
# <https://www.gnu.org/licenses/>.
#
import inspect
import os
<<<<<<< HEAD
import time
=======
>>>>>>> e4cef6e4

import pytest
from django.db import connection
from django.test import override_settings
from django.utils import translation
from django_scopes import scopes_disabled
from fakeredis import FakeConnection
from xdist.dsession import DSession

from pretix.testutils.mock import get_redis_connection

CRASHED_ITEMS = set()


@pytest.hookimpl(trylast=True)
def pytest_configure(config):
    """
    Somehow, somewhere, our test suite causes a segfault in SQLite, but only when run
    on Travis CI in full. Therefore, we monkeypatch pytest-xdist to retry segfaulted
    tests and keep fingers crossed that this doesn't turn into an infinite loop.
    """

    def _handle_crashitem(self, nodeid, worker):
        first = nodeid not in CRASHED_ITEMS
        runner = self.config.pluginmanager.getplugin("runner")
        fspath = nodeid.split("::")[0]
        msg = "Worker %r crashed while running %r" % (worker.gateway.id, nodeid)
        CRASHED_ITEMS.add(nodeid)
        rep = runner.TestReport(
            nodeid, (fspath, None, fspath), (), "restarted" if first else "failed", msg, "???"
        )
        rep.node = worker
        self.config.hook.pytest_runtest_logreport(report=rep)

        # Schedule retry
        if first:
            self.sched.pending.append(self.sched.collection.index(nodeid))
            for node in self.sched.node2pending:
                self.sched.check_schedule(node)

    DSession.handle_crashitem = _handle_crashitem


@pytest.hookimpl(hookwrapper=True)
def pytest_fixture_setup(fixturedef, request):
    """
    This hack automatically disables django-scopes for all fixtures which are not yield fixtures.
    This saves us a *lot* of decorcators…
    """
    if inspect.isgeneratorfunction(fixturedef.func):
        yield
    else:
        with scopes_disabled():
            yield


@pytest.fixture(autouse=True)
def reset_locale():
    translation.activate("en")


@pytest.fixture
def fakeredis_client(monkeypatch):
    worker_id = os.environ.get("PYTEST_XDIST_WORKER")
    if worker_id.startswith("gw"):
        redis_port = 1000 + int(worker_id.replace("gw", ""))
    else:
        redis_port = 1000
    with override_settings(
        HAS_REDIS=True,
        REAL_CACHE_USED=True,
        CACHES={
            'redis': {
                'BACKEND': 'django.core.cache.backends.redis.RedisCache',
                'LOCATION': f'redis://127.0.0.1:{redis_port}',
                'OPTIONS': {
                    'connection_class': FakeConnection
                }
            },
            'redis_session': {
                'BACKEND': 'django.core.cache.backends.redis.RedisCache',
                'LOCATION': f'redis://127.0.0.1:{redis_port}',
                'OPTIONS': {
                    'connection_class': FakeConnection
                }
            },
            'default': {
                'BACKEND': 'django.core.cache.backends.redis.RedisCache',
                'LOCATION': f'redis://127.0.0.1:{redis_port}',
                'OPTIONS': {
                    'connection_class': FakeConnection
                }
            },
        }
    ):
        redis = get_redis_connection("default", True)
        redis.flushall()
        monkeypatch.setattr('django_redis.get_redis_connection', get_redis_connection, raising=False)
        yield redis




# XXXXXXXXXXXXXXXXXXX for test only

f = open("/tmp/test.txt","w")

if os.environ.get("GITHUB_WORKFLOW", ""):
    @pytest.fixture(autouse=True)
    def ensure_healthy_connection(request, worker_id):
        # We have no idea why this is neccessary. It shouldn't be, and it costs some performance.
        # However, in ~August 2024 our tests became really flake on GitHub Actions (failing more than 80% of the time)
        # for no apparent reason with some error messages related to PostgreSQL connection issues. This appears to
        # work around it...

        # Check if the test even has DB access
        marker = request.node.get_closest_marker("django_db")
        f.write(str(time.time())+"\t"+ str(worker_id)+"\t"+str(request.path)+"\t"+ str(request.module)+"\t"+ str(request.function)+"\tstart\n")
        f.flush()
        # Run actual test
        yield
        f.write(str(time.time())+"\t"+ str(worker_id)+"\t"+str(request.path)+"\t"+ str(request.module)+"\t"+ str(request.function)+"\tend\n")
        f.flush()
        # If yes, do a dummy query at the end of the test
        #if marker:
        #    with connection.cursor() as cursor:
        #        cursor.execute("SELECT 1")

<|MERGE_RESOLUTION|>--- conflicted
+++ resolved
@@ -21,10 +21,7 @@
 #
 import inspect
 import os
-<<<<<<< HEAD
 import time
-=======
->>>>>>> e4cef6e4
 
 import pytest
 from django.db import connection
